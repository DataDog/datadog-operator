// Unless explicitly stated otherwise all files in this repository are licensed
// under the Apache License Version 2.0.
// This product includes software developed at Datadog (https://www.datadoghq.com/).
// Copyright 2016-present Datadog, Inc.

package defaulting

import (
	"fmt"
	"regexp"
	"strings"
)

// ContainerRegistry represent a container registry URL
type ContainerRegistry string

const (
<<<<<<< HEAD
	// AgentLatestVersion corresponds to the latest stable agent release
	AgentLatestVersion = "7.50.3"
	// ClusterAgentLatestVersion corresponds to the latest stable cluster-agent release
	ClusterAgentLatestVersion = "7.50.3"
	// FIPSProxyLatestVersion corresponds to the latest stable fips-proxy release
	FIPSProxyLatestVersion = "1.0.1"
	// GCRContainerRegistry corresponds to the datadoghq GCR registry
=======
	// AgentLatestVersion correspond to the latest stable agent release
	AgentLatestVersion = "7.51.0"
	// ClusterAgentLatestVersion correspond to the latest stable cluster-agent release
	ClusterAgentLatestVersion = "7.51.0"
	// GCRContainerRegistry correspond to the datadoghq GCR registry
>>>>>>> a4cf7a31
	GCRContainerRegistry ContainerRegistry = "gcr.io/datadoghq"
	// DockerHubContainerRegistry corresponds to the datadoghq docker.io registry
	DockerHubContainerRegistry ContainerRegistry = "docker.io/datadog"
	// PublicECSContainerRegistry corresponds to the datadoghq PublicECSContainerRegistry registry
	PublicECSContainerRegistry ContainerRegistry = "public.ecr.aws/datadog"
	// DefaultImageRegistry corresponds to the datadoghq containers registry
	DefaultImageRegistry = GCRContainerRegistry
	// JMXTagSuffix prefix tag for agent JMX images
	JMXTagSuffix = "-jmx"

	agentImageName        = "agent"
	clusterAgentImageName = "cluster-agent"
)

// imageHasTag identifies whether an image string contains a tag suffix
// Ref: https://github.com/distribution/distribution/blob/v2.7.1/reference/reference.go
var imageHasTag = regexp.MustCompile(`.+:[\w][\w.-]{0,127}$`)

// IsImageNameContainsTag return true if the image name contains a tag
func IsImageNameContainsTag(name string) bool {
	// The image name corresponds to a full image string
	return imageHasTag.MatchString(name)
}

// Image represent a container image information
type Image struct {
	registry  ContainerRegistry
	imageName string
	tag       string
	isJMX     bool
}

// NewImage return a new Image instance
func NewImage(name, tag string, isJMX bool) *Image {
	return &Image{
		registry:  DefaultImageRegistry,
		imageName: name,
		tag:       strings.TrimSuffix(tag, JMXTagSuffix),
		isJMX:     strings.HasSuffix(tag, JMXTagSuffix) || isJMX,
	}
}

// ImageOptions use to allow extra Image configuration
type ImageOptions func(*Image)

// GetLatestAgentImage return the latest stable agent release version
func GetLatestAgentImage(opts ...ImageOptions) string {
	image := &Image{
		registry:  DefaultImageRegistry,
		imageName: agentImageName,
		tag:       AgentLatestVersion,
	}
	processOptions(image, opts...)
	return image.String()
}

// GetLatestAgentImageJMX return the latest JMX stable agent release version
func GetLatestAgentImageJMX(opts ...ImageOptions) string {
	image := &Image{
		registry:  DefaultImageRegistry,
		imageName: agentImageName,
		tag:       AgentLatestVersion,
	}
	processOptions(image, opts...)
	image.tag = fmt.Sprintf("%s%s", image.tag, JMXTagSuffix)
	return image.String()
}

// GetLatestClusterAgentImage return the latest stable agent release version
func GetLatestClusterAgentImage(opts ...ImageOptions) string {
	image := &Image{
		registry:  DefaultImageRegistry,
		imageName: clusterAgentImageName,
		tag:       ClusterAgentLatestVersion,
	}
	processOptions(image, opts...)
	return image.String()
}

// WithRegistry ImageOptions to specify the container registry
func WithRegistry(registry ContainerRegistry) ImageOptions {
	return func(image *Image) {
		image.registry = registry
	}
}

// WithTag ImageOptions to specify the container image tag.
func WithTag(tag string) ImageOptions {
	return func(image *Image) {
		image.tag = tag
	}
}

// WithImageName ImageOptions to specify the image name
func WithImageName(name string) ImageOptions {
	return func(image *Image) {
		image.imageName = name
	}
}

// WithJMX ImageOptions to specify if the JMX prefix should be added
func WithJMX(jmx bool) ImageOptions {
	return func(image *Image) {
		image.isJMX = jmx
	}
}

func processOptions(image *Image, opts ...ImageOptions) {
	for _, option := range opts {
		option(image)
	}
}

// String return the string representation of an image
func (i *Image) String() string {
	suffix := ""
	if i.isJMX {
		suffix = JMXTagSuffix
	}
	return fmt.Sprintf("%s/%s:%s%s", i.registry, i.imageName, i.tag, suffix)
}<|MERGE_RESOLUTION|>--- conflicted
+++ resolved
@@ -15,21 +15,13 @@
 type ContainerRegistry string
 
 const (
-<<<<<<< HEAD
 	// AgentLatestVersion corresponds to the latest stable agent release
-	AgentLatestVersion = "7.50.3"
+	AgentLatestVersion = "7.51.0"
 	// ClusterAgentLatestVersion corresponds to the latest stable cluster-agent release
-	ClusterAgentLatestVersion = "7.50.3"
+	ClusterAgentLatestVersion = "7.51.0"
 	// FIPSProxyLatestVersion corresponds to the latest stable fips-proxy release
 	FIPSProxyLatestVersion = "1.0.1"
 	// GCRContainerRegistry corresponds to the datadoghq GCR registry
-=======
-	// AgentLatestVersion correspond to the latest stable agent release
-	AgentLatestVersion = "7.51.0"
-	// ClusterAgentLatestVersion correspond to the latest stable cluster-agent release
-	ClusterAgentLatestVersion = "7.51.0"
-	// GCRContainerRegistry correspond to the datadoghq GCR registry
->>>>>>> a4cf7a31
 	GCRContainerRegistry ContainerRegistry = "gcr.io/datadoghq"
 	// DockerHubContainerRegistry corresponds to the datadoghq docker.io registry
 	DockerHubContainerRegistry ContainerRegistry = "docker.io/datadog"
