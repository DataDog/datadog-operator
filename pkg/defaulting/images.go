--- conflicted
+++ resolved
@@ -16,19 +16,11 @@
 
 const (
 	// AgentLatestVersion corresponds to the latest stable agent release
-<<<<<<< HEAD
-	AgentLatestVersion = "7.63.0"
-	// ClusterAgentLatestVersion corresponds to the latest stable cluster-agent release
-	ClusterAgentLatestVersion = "7.63.0"
-	// FIPSProxyLatestVersion corresponds to the latest stable fips-proxy release
-	FIPSProxyLatestVersion = "1.1.7"
-=======
 	AgentLatestVersion = "7.63.3"
 	// ClusterAgentLatestVersion corresponds to the latest stable cluster-agent release
 	ClusterAgentLatestVersion = "7.63.3"
 	// FIPSProxyLatestVersion corresponds to the latest stable fips-proxy release
 	FIPSProxyLatestVersion = "1.1.8"
->>>>>>> 0283be30
 	// GCRContainerRegistry corresponds to the datadoghq GCR registry
 	GCRContainerRegistry ContainerRegistry = "gcr.io/datadoghq"
 	// DockerHubContainerRegistry corresponds to the datadoghq docker.io registry
