// Unless explicitly stated otherwise all files in this repository are licensed
// under the Apache License Version 2.0.
// This product includes software developed at Datadog (https://www.datadoghq.com/).
// Copyright 2016-2019 Datadog, Inc.

package datadogagentdeployment

import (
	"encoding/json"
	"fmt"
	"math/rand"
	"strconv"
	"time"

	datadoghqv1alpha1 "github.com/DataDog/datadog-operator/pkg/apis/datadoghq/v1alpha1"
	"github.com/DataDog/datadog-operator/pkg/controller/utils"
	"github.com/DataDog/datadog-operator/pkg/kubernetes"
	edsdatadoghqv1alpha1 "github.com/datadog/extendeddaemonset/pkg/apis/datadoghq/v1alpha1"
	"github.com/go-logr/logr"
	appsv1 "k8s.io/api/apps/v1"
	corev1 "k8s.io/api/core/v1"
	metav1 "k8s.io/apimachinery/pkg/apis/meta/v1"
<<<<<<< HEAD
	"k8s.io/apimachinery/pkg/types"
=======
	"k8s.io/apimachinery/pkg/runtime"
	"k8s.io/apimachinery/pkg/runtime/schema"
>>>>>>> 2febed57
	"k8s.io/apimachinery/pkg/util/intstr"
	"sigs.k8s.io/controller-runtime/pkg/client/apiutil"
	"sigs.k8s.io/controller-runtime/pkg/reconcile"
)

const (
	authDelegatorName   = "%s-auth-delegator"
	datadogOperatorName = "DatadogAgentDeployment"
)

func init() {
	rand.Seed(time.Now().UnixNano())
}

// newAgentPodTemplate generates a PodTemplate from a DatadogAgentDeployment spec
func newAgentPodTemplate(logger logr.Logger, agentdeployment *datadoghqv1alpha1.DatadogAgentDeployment) (*corev1.PodTemplateSpec, error) {
	// copy Agent Spec to configure Agent Pod Template
	labels := getDefaultLabels(agentdeployment, "agent", getAgentVersion(agentdeployment))
	labels[datadoghqv1alpha1.AgentDeploymentNameLabelKey] = agentdeployment.Name
	labels[datadoghqv1alpha1.AgentDeploymentComponentLabelKey] = "agent"

	annotations := getDefaultAnnotations(agentdeployment)
	if isSystemProbeEnabled(agentdeployment) {
		annotations["container.apparmor.security.beta.kubernetes.io/system-probe"] = getAppArmorProfileName(&agentdeployment.Spec.Agent.SystemProbe)
		annotations["container.seccomp.security.alpha.kubernetes.io/system-probe"] = "localhost/system-probe"
	}

	containers := []corev1.Container{}
	agentContainer, err := getAgentContainer(agentdeployment)
	if err != nil {
		return nil, err
	}
	containers = append(containers, *agentContainer)

	if isAPMEnabled(agentdeployment) {
		var container *corev1.Container
		container, err = getAPMAgentContainer(agentdeployment)
		if err != nil {
			return nil, err
		}
		containers = append(containers, *container)
	}
	if isProcessEnabled(agentdeployment) {
		var processContainers []corev1.Container

		processContainers, err = getProcessContainers(agentdeployment)
		if err != nil {
			return nil, err
		}
		containers = append(containers, processContainers...)
	}

	var initContainers []corev1.Container
	initContainers, err = getInitContainers(logger, agentdeployment)
	if err != nil {
		return nil, err
	}

	return &corev1.PodTemplateSpec{
		ObjectMeta: metav1.ObjectMeta{
			GenerateName: agentdeployment.Name,
			Namespace:    agentdeployment.Namespace,
			Labels:       labels,
			Annotations:  annotations,
		},
		Spec: corev1.PodSpec{
			ServiceAccountName: getAgentServiceAccount(agentdeployment),
			InitContainers:     initContainers,
			Containers:         containers,
			Volumes:            getVolumesForAgent(agentdeployment),
			Tolerations:        agentdeployment.Spec.Agent.Config.Tolerations,
		},
	}, nil
}

func isAPMEnabled(dad *datadoghqv1alpha1.DatadogAgentDeployment) bool {
	if dad.Spec.Agent == nil {
		return false
	}
	return datadoghqv1alpha1.BoolValue(dad.Spec.Agent.Apm.Enabled)
}

func isProcessEnabled(dad *datadoghqv1alpha1.DatadogAgentDeployment) bool {
	if dad.Spec.Agent == nil {
		return false
	}
	return datadoghqv1alpha1.BoolValue(dad.Spec.Agent.Process.Enabled)
}

func isSystemProbeEnabled(dad *datadoghqv1alpha1.DatadogAgentDeployment) bool {
	if dad.Spec.Agent == nil {
		return false
	}
	return datadoghqv1alpha1.BoolValue(dad.Spec.Agent.SystemProbe.Enabled)
}

func getAgentContainer(dad *datadoghqv1alpha1.DatadogAgentDeployment) (*corev1.Container, error) {
	agentSpec := dad.Spec.Agent
	envVars, err := getEnvVarsForAgent(dad)
	if err != nil {
		return nil, err
	}
	agentContainer := &corev1.Container{
		Name:            "agent",
		Image:           agentSpec.Image.Name,
		ImagePullPolicy: *agentSpec.Image.PullPolicy,
		Command: []string{
			"agent",
			"start",
		},
		Resources: *agentSpec.Config.Resources,
		Ports: []corev1.ContainerPort{
			{
				ContainerPort: 8125,
				Name:          "dogstatsdport",
				Protocol:      "UDP",
			},
		},
		Env:           envVars,
		VolumeMounts:  getVolumeMountsForAgent(&dad.Spec),
		LivenessProbe: getDefaultLivenessProbe(),
	}

	return agentContainer, nil
}

func getAPMAgentContainer(dad *datadoghqv1alpha1.DatadogAgentDeployment) (*corev1.Container, error) {
	agentSpec := dad.Spec.Agent
	envVars, err := getEnvVarsForAPMAgent(dad)
	if err != nil {
		return nil, err
	}
	tcpPort := corev1.ContainerPort{
		ContainerPort: datadoghqv1alpha1.DefaultAPMAgentTCPPort,
		Name:          "traceport",
		Protocol:      corev1.ProtocolTCP,
	}
	if agentSpec.Apm.HostPort != nil {
		tcpPort.HostPort = *agentSpec.Apm.HostPort
	}

	apmContainer := &corev1.Container{
		Name:            "trace-agent",
		Image:           agentSpec.Image.Name,
		ImagePullPolicy: *agentSpec.Image.PullPolicy,
		Command: []string{
			"trace-agent",
			"--config=/etc/datadog-agent/datadog.yaml",
		},

		Ports: []corev1.ContainerPort{
			tcpPort,
		},
		Env:           envVars,
		LivenessProbe: getDefaultAPMAgentLivenessProbe(),
		VolumeMounts: []corev1.VolumeMount{
			{
				Name:      datadoghqv1alpha1.ConfigVolumeName,
				MountPath: datadoghqv1alpha1.ConfigVolumePath,
			},
		},
	}
	if agentSpec.Apm.Resources != nil {
		apmContainer.Resources = *agentSpec.Apm.Resources
	}

	return apmContainer, nil
}

func getProcessContainers(dad *datadoghqv1alpha1.DatadogAgentDeployment) ([]corev1.Container, error) {
	agentSpec := dad.Spec.Agent
	envVars, err := getEnvVarsForProcessAgent(dad)
	if err != nil {
		return nil, err
	}

	containers := []corev1.Container{}

	process := corev1.Container{
		Name:            "process-agent",
		Image:           agentSpec.Image.Name,
		ImagePullPolicy: *agentSpec.Image.PullPolicy,
		Command: []string{
			"process-agent",
			"-config=/etc/datadog-agent/datadog.yaml",
		},
		Env:          envVars,
		VolumeMounts: getVolumeMountsForProcessAgent(&dad.Spec),
	}

	if agentSpec.Process.Resources != nil {
		process.Resources = *agentSpec.Process.Resources
	}
	containers = append(containers, process)
	if isSystemProbeEnabled(dad) {
		var systemProbeEnvVars []corev1.EnvVar
		systemProbeEnvVars, err = getEnvVarsForSystemProbe(dad)
		if err != nil {
			return nil, err
		}
		systemProbe := corev1.Container{
			Name:            "system-probe",
			Image:           agentSpec.Image.Name,
			ImagePullPolicy: *agentSpec.Image.PullPolicy,
			Command: []string{
				"/opt/datadog-agent/embedded/bin/system-probe",
				fmt.Sprintf("-config=%s/system-probe.yaml", datadoghqv1alpha1.SystemProbeConfigVolumePath),
			},
			SecurityContext: &corev1.SecurityContext{
				Capabilities: &corev1.Capabilities{
					Add: []corev1.Capability{"SYS_ADMIN", "SYS_RESOURCE", "SYS_PTRACE", "NET_ADMIN", "IPC_LOCK"},
				},
			},
			Env:          systemProbeEnvVars,
			VolumeMounts: getVolumeMountsForSystemProbe(&dad.Spec),
		}
		if agentSpec.SystemProbe.Resources != nil {
			systemProbe.Resources = *agentSpec.SystemProbe.Resources

		}
		containers = append(containers, systemProbe)
	}

	return containers, nil
}

func getInitContainers(logger logr.Logger, dad *datadoghqv1alpha1.DatadogAgentDeployment) ([]corev1.Container, error) {
	spec := &dad.Spec
	volumeMounts := getVolumeMountsForAgent(spec)
	envVars, err := getEnvVarsForAgent(dad)
	if err != nil {
		return nil, err
	}
	containers := []corev1.Container{
		{
			Name:            "init-volume",
			Image:           spec.Agent.Image.Name,
			ImagePullPolicy: *spec.Agent.Image.PullPolicy,
			Resources:       *spec.Agent.Config.Resources,
			Command:         []string{"bash", "-c"},
			Args:            []string{"cp -r /etc/datadog-agent /opt"},
			VolumeMounts: []corev1.VolumeMount{
				{
					Name:      datadoghqv1alpha1.ConfigVolumeName,
					MountPath: "/opt/datadog-agent",
				},
			},
		},
		{
			Name:            "init-config",
			Image:           spec.Agent.Image.Name,
			ImagePullPolicy: *spec.Agent.Image.PullPolicy,
			Resources:       *spec.Agent.Config.Resources,
			Command:         []string{"bash", "-c"},
			Args:            []string{"for script in $(find /etc/cont-init.d/ -type f -name '*.sh' | sort) ; do bash $script ; done"},
			Env:             envVars,
			VolumeMounts:    volumeMounts,
		},
	}
	if isSystemProbeEnabled(dad) {
		systemProbeInit := corev1.Container{
			Name:            "seccomp-setup",
			Image:           spec.Agent.Image.Name,
			ImagePullPolicy: *spec.Agent.Image.PullPolicy,
			Resources:       *spec.Agent.Config.Resources,
			Command: []string{
				"cp",
				fmt.Sprintf("%s/system-probe-seccomp.json", datadoghqv1alpha1.SystemProbeAgentSecurityVolumePath),
				fmt.Sprintf("%s/system-probe", datadoghqv1alpha1.SystemProbeSecCompRootVolumePath),
			},
			VolumeMounts: []corev1.VolumeMount{
				{
					Name:      datadoghqv1alpha1.SystemProbeAgentSecurityVolumeName,
					MountPath: datadoghqv1alpha1.SystemProbeAgentSecurityVolumePath,
				},
				{
					Name:      datadoghqv1alpha1.SystemProbeSecCompRootVolumeName,
					MountPath: datadoghqv1alpha1.SystemProbeSecCompRootVolumePath,
				},
			},
		}
		containers = append(containers, systemProbeInit)
	}

	return containers, nil
}

// getEnvVarsForAPMAgent converts APM Agent Config into container env vars
func getEnvVarsForAPMAgent(dad *datadoghqv1alpha1.DatadogAgentDeployment) ([]corev1.EnvVar, error) {
	envVars := []corev1.EnvVar{
		{
			Name:  datadoghqv1alpha1.DDAPMEnabled,
			Value: strconv.FormatBool(isAPMEnabled(dad)),
		},
	}
	commonEnvVars, err := getEnvVarsCommon(dad, true)
	if err != nil {
		return nil, err
	}
	envVars = append(envVars, commonEnvVars...)
	envVars = append(envVars, dad.Spec.Agent.Apm.Env...)
	return envVars, nil
}

// getEnvVarsForProcessAgent converts Process Agent Config into container env vars
func getEnvVarsForProcessAgent(dad *datadoghqv1alpha1.DatadogAgentDeployment) ([]corev1.EnvVar, error) {
	envVars := []corev1.EnvVar{
		{
			Name:  datadoghqv1alpha1.DDProcessAgentEnabled,
			Value: strconv.FormatBool(isProcessEnabled(dad)),
		},
		{
			Name:  datadoghqv1alpha1.DDSystemProbeAgentEnabled,
			Value: strconv.FormatBool(isSystemProbeEnabled(dad)),
		},
	}
	commonEnvVars, err := getEnvVarsCommon(dad, true)
	if err != nil {
		return nil, err
	}
	envVars = append(envVars, commonEnvVars...)
	envVars = append(envVars, dad.Spec.Agent.Process.Env...)
	return envVars, nil
}

// getEnvVarsForSystemProbe converts System Probe Config into container env vars
func getEnvVarsForSystemProbe(dad *datadoghqv1alpha1.DatadogAgentDeployment) ([]corev1.EnvVar, error) {
	envVars := []corev1.EnvVar{}
	commonEnvVars, err := getEnvVarsCommon(dad, false)
	if err != nil {
		return nil, err
	}
	envVars = append(envVars, commonEnvVars...)
	envVars = append(envVars, dad.Spec.Agent.SystemProbe.Env...)
	return envVars, nil
}

func getEnvVarsCommon(dad *datadoghqv1alpha1.DatadogAgentDeployment, needAPIKey bool) ([]corev1.EnvVar, error) {

	envVars := []corev1.EnvVar{
		{
			Name:  datadoghqv1alpha1.DDLogLevel,
			Value: getLogLevel(dad),
		},
		{
			Name: datadoghqv1alpha1.DDKubeletHost,
			ValueFrom: &corev1.EnvVarSource{
				FieldRef: &corev1.ObjectFieldSelector{
					FieldPath: FieldPathStatusHostIP,
				},
			},
		},
		{
			Name: datadoghqv1alpha1.DDHostname,
			ValueFrom: &corev1.EnvVarSource{
				FieldRef: &corev1.ObjectFieldSelector{
					FieldPath: FieldPathSpecNodeName,
				},
			},
		},
		{
			Name:  datadoghqv1alpha1.KubernetesEnvvarName,
			Value: "yes",
		},
	}

	if needAPIKey {
		var apiKeyEnvVar corev1.EnvVar
		if dad.Spec.Credentials.APIKeyExistingSecret != "" {
			apiKeyEnvVar = corev1.EnvVar{
				Name:      datadoghqv1alpha1.DDAPIKey,
				ValueFrom: getAPIKeyFromSecret(dad),
			}
		} else {
			apiKeyEnvVar = corev1.EnvVar{
				Name:  datadoghqv1alpha1.DDAPIKey,
				Value: dad.Spec.Credentials.APIKey,
			}
		}
		envVars = append(envVars, apiKeyEnvVar)
	}

	if len(dad.Spec.Agent.Config.Tags) > 0 {
		tags, err := json.Marshal(dad.Spec.Agent.Config.Tags)
		if err != nil {
			return nil, err
		}

		envVars = append(envVars, corev1.EnvVar{
			Name:  datadoghqv1alpha1.DDTags,
			Value: string(tags),
		})
	}

	return envVars, nil
}

// getEnvVarsForAgent converts Agent Config into container env vars
func getEnvVarsForAgent(dad *datadoghqv1alpha1.DatadogAgentDeployment) ([]corev1.EnvVar, error) {
	spec := dad.Spec
	// Marshal tag fields
	podLabelsAsTags, err := json.Marshal(spec.Agent.Config.PodLabelsAsTags)
	if err != nil {
		return nil, err
	}
	podAnnotationsAsTags, err := json.Marshal(spec.Agent.Config.PodAnnotationsAsTags)
	if err != nil {
		return nil, err
	}

	envVars := []corev1.EnvVar{
		{
			Name:  datadoghqv1alpha1.DDClusterName,
			Value: spec.ClusterName,
		},
		{
			Name:  datadoghqv1alpha1.DDSite,
			Value: spec.Site,
		},
		{
			Name:  datadoghqv1alpha1.DDddURL,
			Value: *spec.Agent.Config.DDUrl,
		},
		{
			Name:  datadoghqv1alpha1.DDHealthPort,
			Value: strconv.Itoa(int(datadoghqv1alpha1.DefaultAgentHealthPort)),
		},
		{
			Name:  datadoghqv1alpha1.DDPodLabelsAsTags,
			Value: string(podLabelsAsTags),
		},
		{
			Name:  datadoghqv1alpha1.DDPodAnnotationsAsTags,
			Value: string(podAnnotationsAsTags),
		},
		{
			Name:  datadoghqv1alpha1.DDCollectKubeEvents,
			Value: strconv.FormatBool(*spec.Agent.Config.CollectEvents),
		},
		{
			Name:  datadoghqv1alpha1.DDLeaderElection,
			Value: strconv.FormatBool(*spec.Agent.Config.LeaderElection),
		},
		{
			Name:  datadoghqv1alpha1.DDLogsEnabled,
			Value: strconv.FormatBool(*spec.Agent.Log.Enabled),
		},
		{
			Name:  datadoghqv1alpha1.DDLogsConfigContainerCollectAll,
			Value: strconv.FormatBool(*spec.Agent.Log.LogsConfigContainerCollectAll),
		},
		{
			Name:  datadoghqv1alpha1.DDDogstatsdOriginDetection,
			Value: strconv.FormatBool(*spec.Agent.Config.Dogstatsd.DogstatsdOriginDetection),
		},
	}
	commonEnvVars, err := getEnvVarsCommon(dad, true)
	if err != nil {
		return nil, err
	}
	envVars = append(envVars, commonEnvVars...)
	if spec.ClusterAgent != nil {
		clusterEnv := []corev1.EnvVar{
			{
				Name:  datadoghqv1alpha1.DDClusterAgentEnabled,
				Value: strconv.FormatBool(true),
			},
			{
				Name:  datadoghqv1alpha1.DDClusterAgentKubeServiceName,
				Value: getClusterAgentServiceName(dad),
			},
			{
				Name:      datadoghqv1alpha1.DDClusterAgentAuthToken,
				ValueFrom: getClusterAgentAuthToken(dad),
			},
		}
		if *spec.ClusterAgent.Config.ClusterChecksRunnerEnabled && spec.ClusterChecksRunner == nil {
			clusterEnv = append(clusterEnv, corev1.EnvVar{
				Name:  datadoghqv1alpha1.DDExtraConfigProviders,
				Value: datadoghqv1alpha1.ClusterChecksConfigProvider,
			})
		}
		envVars = append(envVars, clusterEnv...)
	}
	return append(envVars, spec.Agent.Config.Env...), nil
}

// getVolumesForAgent defines volumes for the Agent
func getVolumesForAgent(dad *datadoghqv1alpha1.DatadogAgentDeployment) []corev1.Volume {
	confdVolumeSource := corev1.VolumeSource{
		EmptyDir: &corev1.EmptyDirVolumeSource{},
	}
	if dad.Spec.Agent.Confd != nil {
		confdVolumeSource = corev1.VolumeSource{
			ConfigMap: &corev1.ConfigMapVolumeSource{
				LocalObjectReference: corev1.LocalObjectReference{
					Name: dad.Spec.Agent.Confd.ConfigMapName,
				},
			},
		}
	}
	checksdVolumeSource := corev1.VolumeSource{
		EmptyDir: &corev1.EmptyDirVolumeSource{},
	}
	if dad.Spec.Agent.Checksd != nil {
		checksdVolumeSource = corev1.VolumeSource{
			ConfigMap: &corev1.ConfigMapVolumeSource{
				LocalObjectReference: corev1.LocalObjectReference{
					Name: dad.Spec.Agent.Checksd.ConfigMapName,
				},
			},
		}
	}

	volumes := []corev1.Volume{
		{
			Name:         datadoghqv1alpha1.ConfdVolumeName,
			VolumeSource: confdVolumeSource,
		},
		{
			Name:         datadoghqv1alpha1.ChecksdVolumeName,
			VolumeSource: checksdVolumeSource,
		},
		{
			Name: datadoghqv1alpha1.ConfigVolumeName,
			VolumeSource: corev1.VolumeSource{
				EmptyDir: &corev1.EmptyDirVolumeSource{},
			},
		},
		{
			Name: datadoghqv1alpha1.ProcVolumeName,
			VolumeSource: corev1.VolumeSource{
				HostPath: &corev1.HostPathVolumeSource{
					Path: "/proc",
				},
			},
		},
		{
			Name: datadoghqv1alpha1.CgroupsVolumeName,
			VolumeSource: corev1.VolumeSource{
				HostPath: &corev1.HostPathVolumeSource{
					Path: "/sys/fs/cgroup",
				},
			},
		},
	}
	if dad.Spec.Agent.Config.CriSocket != nil && dad.Spec.Agent.Config.CriSocket.UseCriSocketVolume != nil && *dad.Spec.Agent.Config.CriSocket.UseCriSocketVolume {
		path := "/var/run/docker.sock"
		if dad.Spec.Agent.Config.CriSocket.CriSocketPath != nil {
			path = *dad.Spec.Agent.Config.CriSocket.CriSocketPath
		}
		criVolume := corev1.Volume{
			Name: datadoghqv1alpha1.CriSockerVolumeName,
			VolumeSource: corev1.VolumeSource{
				HostPath: &corev1.HostPathVolumeSource{
					Path: path,
				},
			},
		}
		volumes = append(volumes, criVolume)
	}
	if datadoghqv1alpha1.BoolValue(dad.Spec.Agent.Process.Enabled) {
		passwdVolume := corev1.Volume{
			Name: datadoghqv1alpha1.PasswdVolumeName,
			VolumeSource: corev1.VolumeSource{
				HostPath: &corev1.HostPathVolumeSource{
					Path: datadoghqv1alpha1.PasswdVolumePath,
				},
			},
		}
		volumes = append(volumes, passwdVolume)
	}
	if datadoghqv1alpha1.BoolValue(dad.Spec.Agent.SystemProbe.Enabled) {
		systemProbeVolumes := []corev1.Volume{
			{
				Name: datadoghqv1alpha1.SystemProbeAgentSecurityVolumeName,
				VolumeSource: corev1.VolumeSource{
					ConfigMap: &corev1.ConfigMapVolumeSource{
						LocalObjectReference: corev1.LocalObjectReference{
							Name: getSecCompConfigMapName(dad.Name),
						},
					},
				},
			},
			{
				Name: datadoghqv1alpha1.SystemProbeConfigVolumeName,
				VolumeSource: corev1.VolumeSource{
					ConfigMap: &corev1.ConfigMapVolumeSource{
						LocalObjectReference: corev1.LocalObjectReference{
							Name: getSystemProbeConfiConfigMapName(dad.Name),
						},
					},
				},
			},
			{
				Name: datadoghqv1alpha1.SystemProbeSecCompRootVolumeName,
				VolumeSource: corev1.VolumeSource{
					HostPath: &corev1.HostPathVolumeSource{
						Path: getSecCompRootPath(&dad.Spec.Agent.SystemProbe),
					},
				},
			},
			{
				Name: datadoghqv1alpha1.SystemProbeDebugfsVolumeName,
				VolumeSource: corev1.VolumeSource{
					HostPath: &corev1.HostPathVolumeSource{
						Path: datadoghqv1alpha1.SystemProbeDebugfsVolumePath,
					},
				},
			},
			{
				Name: datadoghqv1alpha1.SystemProbeSocketVolumeName,
				VolumeSource: corev1.VolumeSource{
					EmptyDir: &corev1.EmptyDirVolumeSource{},
				},
			},
		}

		volumes = append(volumes, systemProbeVolumes...)
	}

	volumes = append(volumes, dad.Spec.Agent.Config.Volumes...)
	return volumes
}

func getSecCompRootPath(spec *datadoghqv1alpha1.SystemProbeSpec) string {
	if spec.SecCompRootPath != "" {
		return spec.SecCompRootPath
	}
	return datadoghqv1alpha1.DefaultSystemProbeSecCompRootPath
}

func getAppArmorProfileName(spec *datadoghqv1alpha1.SystemProbeSpec) string {
	if spec.AppArmorProfileName != "" {
		return spec.AppArmorProfileName
	}
	return datadoghqv1alpha1.DefaultAppArmorProfileName
}

// getVolumeMountsForAgent defines mounted volumes for the Agent
func getVolumeMountsForAgent(spec *datadoghqv1alpha1.DatadogAgentDeploymentSpec) []corev1.VolumeMount {
	// Default mounted volumes
	volumeMounts := []corev1.VolumeMount{
		{
			Name:      datadoghqv1alpha1.ConfdVolumeName,
			MountPath: datadoghqv1alpha1.ConfdVolumePath,
			ReadOnly:  true,
		},
		{
			Name:      datadoghqv1alpha1.ChecksdVolumeName,
			MountPath: datadoghqv1alpha1.ChecksdVolumePath,
			ReadOnly:  true,
		},
		{
			Name:      datadoghqv1alpha1.ConfigVolumeName,
			MountPath: datadoghqv1alpha1.ConfigVolumePath,
		},
		{
			Name:      datadoghqv1alpha1.ProcVolumeName,
			MountPath: datadoghqv1alpha1.ProcVolumePath,
			ReadOnly:  datadoghqv1alpha1.ProcVolumeReadOnly,
		},
		{
			Name:      datadoghqv1alpha1.CgroupsVolumeName,
			MountPath: datadoghqv1alpha1.CgroupsVolumePath,
			ReadOnly:  datadoghqv1alpha1.CgroupsVolumeReadOnly,
		},
	}

	// Cri socket volume
	if *spec.Agent.Config.CriSocket.UseCriSocketVolume {
		volumeMounts = append(volumeMounts, corev1.VolumeMount{
			Name:      datadoghqv1alpha1.CriSockerVolumeName,
			MountPath: *spec.Agent.Config.CriSocket.CriSocketPath,
			ReadOnly:  true,
		})
	}

	// Dogstatsd volume
	if *spec.Agent.Config.Dogstatsd.UseDogStatsDSocketVolume {
		volumeMounts = append(volumeMounts, corev1.VolumeMount{
			Name:      datadoghqv1alpha1.DogstatsdSockerVolumeName,
			MountPath: datadoghqv1alpha1.DogstatsdSockerVolumePath,
		})
	}

	// Log volumes
	if *spec.Agent.Log.Enabled {
		volumeMounts = append(volumeMounts, []corev1.VolumeMount{
			{
				Name:      datadoghqv1alpha1.PointerVolumeName,
				MountPath: datadoghqv1alpha1.PointerVolumePath,
			},
			{
				Name:      datadoghqv1alpha1.LogPodVolumeName,
				MountPath: datadoghqv1alpha1.LogPodVolumePath,
				ReadOnly:  datadoghqv1alpha1.LogPodVolumeReadOnly,
			},
			{
				Name:      datadoghqv1alpha1.LogContainerVolumeName,
				MountPath: *spec.Agent.Log.ContainerLogsPath,
				ReadOnly:  datadoghqv1alpha1.LogContainerVolumeReadOnly,
			},
		}...)
	}
	return append(volumeMounts, spec.Agent.Config.VolumeMounts...)
}

// getVolumeMountsForAgent defines mounted volumes for the Process Agent
func getVolumeMountsForProcessAgent(spec *datadoghqv1alpha1.DatadogAgentDeploymentSpec) []corev1.VolumeMount {
	// Default mounted volumes
	volumeMounts := []corev1.VolumeMount{
		{
			Name:      datadoghqv1alpha1.CgroupsVolumeName,
			MountPath: datadoghqv1alpha1.CgroupsVolumePath,
			ReadOnly:  true,
		},
		{
			Name:      datadoghqv1alpha1.ConfigVolumeName,
			MountPath: datadoghqv1alpha1.ConfigVolumePath,
		},
		{
			Name:      datadoghqv1alpha1.PasswdVolumeName,
			MountPath: datadoghqv1alpha1.PasswdVolumePath,
			ReadOnly:  true,
		},
		{
			Name:      datadoghqv1alpha1.ProcVolumeName,
			MountPath: datadoghqv1alpha1.ProcVolumePath,
			ReadOnly:  true,
		},
	}

	// Cri socket volume
	if *spec.Agent.Config.CriSocket.UseCriSocketVolume {
		volumeMounts = append(volumeMounts, corev1.VolumeMount{
			Name:      datadoghqv1alpha1.CriSockerVolumeName,
			MountPath: *spec.Agent.Config.CriSocket.CriSocketPath,
			ReadOnly:  true,
		})
	}

	if datadoghqv1alpha1.BoolValue(spec.Agent.SystemProbe.Enabled) {
		volumeMounts = append(volumeMounts, corev1.VolumeMount{
			Name:      datadoghqv1alpha1.SystemProbeSocketVolumeName,
			MountPath: datadoghqv1alpha1.SystemProbeSocketVolumePath,
			ReadOnly:  true,
		})
	}

	return volumeMounts
}

// getVolumeMountsForSystemProbe defines mounted volumes for the SystemProbe
func getVolumeMountsForSystemProbe(spec *datadoghqv1alpha1.DatadogAgentDeploymentSpec) []corev1.VolumeMount {
	// Default mounted volumes
	volumeMounts := []corev1.VolumeMount{
		{
			Name:      datadoghqv1alpha1.SystemProbeDebugfsVolumeName,
			MountPath: datadoghqv1alpha1.SystemProbeDebugfsVolumePath,
		},
		{
			Name:      datadoghqv1alpha1.SystemProbeConfigVolumeName,
			MountPath: datadoghqv1alpha1.SystemProbeConfigVolumePath,
		},
		{
			Name:      datadoghqv1alpha1.SystemProbeSocketVolumeName,
			MountPath: datadoghqv1alpha1.SystemProbeSocketVolumePath,
		},
		{
			Name:      datadoghqv1alpha1.ProcVolumeName,
			MountPath: datadoghqv1alpha1.ProcVolumePath,
			ReadOnly:  true,
		},
	}

	return volumeMounts
}

func getAgentVersion(dad *datadoghqv1alpha1.DatadogAgentDeployment) string {
	// TODO implement this method
	return ""
}

func getAgentServiceAccount(dad *datadoghqv1alpha1.DatadogAgentDeployment) string {
	saDefault := fmt.Sprintf("%s-agent", dad.Name)
	if dad.Spec.Agent == nil {
		return saDefault
	}
	if dad.Spec.Agent.Rbac.ServiceAccountName != nil {
		return *dad.Spec.Agent.Rbac.ServiceAccountName
	}
	return saDefault
}

// getAPIKeyFromSecret returns the Agent API key as an env var source
func getAPIKeyFromSecret(dad *datadoghqv1alpha1.DatadogAgentDeployment) *corev1.EnvVarSource {
	authTokenValue := &corev1.EnvVarSource{
		SecretKeyRef: &corev1.SecretKeySelector{
			LocalObjectReference: corev1.LocalObjectReference{
				Name: utils.GetAPIKeySecretName(dad),
			},
			Key: datadoghqv1alpha1.DefaultAPIKeyKey,
		},
	}
	return authTokenValue
}

// getClusterAgentAuthToken returns the Cluster Agent auth token as an env var source
func getClusterAgentAuthToken(dad *datadoghqv1alpha1.DatadogAgentDeployment) *corev1.EnvVarSource {
	authTokenValue := &corev1.EnvVarSource{
		SecretKeyRef: &corev1.SecretKeySelector{},
	}
	authTokenValue.SecretKeyRef.Name = utils.GetAppKeySecretName(dad)
	authTokenValue.SecretKeyRef.Key = "token"
	return authTokenValue
}

// getAppKeyFromSecret returns the Agent API key as an env var source
func getAppKeyFromSecret(dad *datadoghqv1alpha1.DatadogAgentDeployment) *corev1.EnvVarSource {
	authTokenValue := &corev1.EnvVarSource{
		SecretKeyRef: &corev1.SecretKeySelector{
			LocalObjectReference: corev1.LocalObjectReference{
				Name: utils.GetAppKeySecretName(dad),
			},
			Key: datadoghqv1alpha1.DefaultAPPKeyKey,
		},
	}
	return authTokenValue
}

func getClusterAgentServiceName(dad *datadoghqv1alpha1.DatadogAgentDeployment) string {
	return fmt.Sprintf("%s-%s", dad.Name, datadoghqv1alpha1.DefaultClusterAgentResourceSuffix)
}

func getClusterAgentServiceAccount(dad *datadoghqv1alpha1.DatadogAgentDeployment) string {
	saDefault := fmt.Sprintf("%s-%s", dad.Name, datadoghqv1alpha1.DefaultClusterAgentResourceSuffix)
	if dad.Spec.ClusterAgent == nil {
		return saDefault
	}
	if dad.Spec.ClusterAgent.Rbac.ServiceAccountName != nil {
		return *dad.Spec.ClusterAgent.Rbac.ServiceAccountName
	}
	return saDefault
}

func getClusterAgentVersion(dad *datadoghqv1alpha1.DatadogAgentDeployment) string {
	// TODO implement this method
	return ""
}

func getClusterAgentPDBName(dad *datadoghqv1alpha1.DatadogAgentDeployment) string {
	return fmt.Sprintf("%s-%s", dad.Name, datadoghqv1alpha1.DefaultClusterAgentResourceSuffix)
}

func getClusterChecksRunnerPDBName(dad *datadoghqv1alpha1.DatadogAgentDeployment) string {
	return fmt.Sprintf("%s-%s", dad.Name, datadoghqv1alpha1.DefaultClusterChecksRunnerResourceSuffix)
}

func getMetricsServerServiceName(dad *datadoghqv1alpha1.DatadogAgentDeployment) string {
	return fmt.Sprintf("%s-%s", dad.Name, datadoghqv1alpha1.DefaultMetricsServerResourceSuffix)
}

func getClusterAgentRbacResourcesName(dad *datadoghqv1alpha1.DatadogAgentDeployment) string {
	return fmt.Sprintf("%s-%s", dad.Name, datadoghqv1alpha1.DefaultClusterAgentResourceSuffix)
}

func getAgentRbacResourcesName(dad *datadoghqv1alpha1.DatadogAgentDeployment) string {
	return fmt.Sprintf("%s-%s", dad.Name, datadoghqv1alpha1.DefaultAgentResourceSuffix)
}

func getClusterChecksRunnerRbacResourcesName(dad *datadoghqv1alpha1.DatadogAgentDeployment) string {
	return fmt.Sprintf("%s-%s", dad.Name, datadoghqv1alpha1.DefaultClusterChecksRunnerResourceSuffix)
}

func getHPAClusterRoleBindingName(dad *datadoghqv1alpha1.DatadogAgentDeployment) string {
	return fmt.Sprintf(authDelegatorName, getClusterAgentRbacResourcesName(dad))
}

func getClusterChecksRunnerServiceAccount(dad *datadoghqv1alpha1.DatadogAgentDeployment) string {
	saDefault := fmt.Sprintf("%s-%s", dad.Name, datadoghqv1alpha1.DefaultClusterChecksRunnerResourceSuffix)
	if dad.Spec.ClusterChecksRunner == nil {
		return saDefault
	}
	if dad.Spec.ClusterChecksRunner.Rbac.ServiceAccountName != nil {
		return *dad.Spec.ClusterChecksRunner.Rbac.ServiceAccountName
	}
	return saDefault
}

func getDefaultLabels(dad *datadoghqv1alpha1.DatadogAgentDeployment, instanceName, version string) map[string]string {
	// TODO implement this method
	labels := make(map[string]string)
	labels[kubernetes.AppKubernetesNameLabelKey] = "datadog-agent-deployment"
	labels[kubernetes.AppKubernetesInstanceLabelKey] = instanceName
	labels[kubernetes.AppKubernetesPartOfLabelKey] = dad.Name
	labels[kubernetes.AppKubernetesVersionLabelKey] = version
	labels[kubernetes.AppKubernetesManageByLabelKey] = "datadog-operator"
	return labels
}

func getDefaultAnnotations(dad *datadoghqv1alpha1.DatadogAgentDeployment) map[string]string {
	// TODO implement this method
	return make(map[string]string)
}

var letterRunes = []rune("abcdefghijklmnopqrstuvwxyzABCDEFGHIJKLMNOPQRSTUVWXYZ")

func generateRandomString(n int) string {
	b := make([]rune, n)
	for i := range b {
		b[i] = letterRunes[rand.Intn(len(letterRunes))]
	}
	return string(b)
}

func shouldReturn(result reconcile.Result, err error) bool {
	if err != nil || result.Requeue || result.RequeueAfter > 0 {
		return true
	}
	return false
}

func isMetricsProviderEnabled(spec *datadoghqv1alpha1.DatadogAgentDeploymentSpecClusterAgentSpec) bool {
	if spec == nil {
		return false
	}
	if datadoghqv1alpha1.BoolValue(spec.Config.MetricsProviderEnabled) {
		return true
	}
	return false
}

func isCreateRBACEnabled(config datadoghqv1alpha1.RbacConfig) bool {
	return datadoghqv1alpha1.BoolValue(config.Create)
}

func getDefaultLivenessProbe() *corev1.Probe {
	livenessProbe := &corev1.Probe{
		InitialDelaySeconds: datadoghqv1alpha1.DefaultLivenessProveInitialDelaySeconds,
		PeriodSeconds:       datadoghqv1alpha1.DefaultLivenessProvePeriodSeconds,
		TimeoutSeconds:      datadoghqv1alpha1.DefaultLivenessProveTimeoutSeconds,
		SuccessThreshold:    datadoghqv1alpha1.DefaultLivenessProveSuccessThreshold,
		FailureThreshold:    datadoghqv1alpha1.DefaultLivenessProveFailureThreshold,
	}
	livenessProbe.HTTPGet = &corev1.HTTPGetAction{
		Path: datadoghqv1alpha1.DefaultLivenessProveHTTPPath,
		Port: intstr.IntOrString{
			IntVal: datadoghqv1alpha1.DefaultAgentHealthPort,
		},
	}
	return livenessProbe
}

func getDefaultAPMAgentLivenessProbe() *corev1.Probe {
	livenessProbe := &corev1.Probe{
		InitialDelaySeconds: datadoghqv1alpha1.DefaultLivenessProveInitialDelaySeconds,
		PeriodSeconds:       datadoghqv1alpha1.DefaultLivenessProvePeriodSeconds,
		TimeoutSeconds:      datadoghqv1alpha1.DefaultLivenessProveTimeoutSeconds,
	}
	livenessProbe.TCPSocket = &corev1.TCPSocketAction{
		Port: intstr.IntOrString{
			IntVal: datadoghqv1alpha1.DefaultAPMAgentTCPPort,
		},
	}
	return livenessProbe
}

func getPodAffinity(affinity *corev1.Affinity, labelValue string) *corev1.Affinity {
	if affinity != nil {
		return affinity
	}

	return &corev1.Affinity{
		PodAntiAffinity: &corev1.PodAntiAffinity{
			RequiredDuringSchedulingIgnoredDuringExecution: []corev1.PodAffinityTerm{
				{
					LabelSelector: &metav1.LabelSelector{
						MatchLabels: map[string]string{
							"app": labelValue,
						},
					},
					TopologyKey: "kubernetes.io/hostname",
				},
			},
		},
	}
}

func updateDaemonSetStatus(ds *appsv1.DaemonSet, dsStatus *datadoghqv1alpha1.DatadogAgentDeploymentAgentStatus, updateTime *metav1.Time) *datadoghqv1alpha1.DatadogAgentDeploymentAgentStatus {
	if dsStatus == nil {
		dsStatus = &datadoghqv1alpha1.DatadogAgentDeploymentAgentStatus{}
	}
	if ds == nil {
		dsStatus.State = string(datadoghqv1alpha1.DatadogAgentDeploymentStateFailed)
		return dsStatus
	}
	if updateTime != nil {
		dsStatus.LastUpdate = updateTime
	}

	dsStatus.CurrentHash = getHashAnnotation(ds.Annotations)
	dsStatus.Desired = ds.Status.DesiredNumberScheduled
	dsStatus.Current = ds.Status.CurrentNumberScheduled
	dsStatus.Ready = ds.Status.NumberReady
	dsStatus.Available = ds.Status.NumberAvailable
	dsStatus.UpToDate = ds.Status.UpdatedNumberScheduled

	var deploymentState datadoghqv1alpha1.DatadogAgentDeploymentState
	switch {
	case dsStatus.UpToDate != dsStatus.Desired:
		deploymentState = datadoghqv1alpha1.DatadogAgentDeploymentStateUpdating
	case dsStatus.Ready == 0:
		deploymentState = datadoghqv1alpha1.DatadogAgentDeploymentStateProgressing
	default:
		deploymentState = datadoghqv1alpha1.DatadogAgentDeploymentStateRunning
	}

	dsStatus.State = fmt.Sprintf("%v (%d/%d/%d)", deploymentState, dsStatus.Desired, dsStatus.Ready, dsStatus.UpToDate)
	return dsStatus
}

func updateExtendedDaemonSetStatus(eds *edsdatadoghqv1alpha1.ExtendedDaemonSet, dsStatus *datadoghqv1alpha1.DatadogAgentDeploymentAgentStatus, updateTime *metav1.Time) *datadoghqv1alpha1.DatadogAgentDeploymentAgentStatus {
	if dsStatus == nil {
		dsStatus = &datadoghqv1alpha1.DatadogAgentDeploymentAgentStatus{}
	}
	if updateTime != nil {
		dsStatus.LastUpdate = updateTime
	}
	dsStatus.CurrentHash = getHashAnnotation(eds.Annotations)
	dsStatus.Desired = eds.Status.Desired
	dsStatus.Current = eds.Status.Current
	dsStatus.Ready = eds.Status.Ready
	dsStatus.Available = eds.Status.Available
	dsStatus.UpToDate = eds.Status.UpToDate

	var deploymentState datadoghqv1alpha1.DatadogAgentDeploymentState
	switch {
	case eds.Status.Canary != nil:
		deploymentState = datadoghqv1alpha1.DatadogAgentDeploymentStateCanary
	case dsStatus.UpToDate != dsStatus.Desired:
		deploymentState = datadoghqv1alpha1.DatadogAgentDeploymentStateUpdating
	case dsStatus.Ready == 0:
		deploymentState = datadoghqv1alpha1.DatadogAgentDeploymentStateProgressing
	default:
		deploymentState = datadoghqv1alpha1.DatadogAgentDeploymentStateRunning
	}

	dsStatus.State = fmt.Sprintf("%v (%d/%d/%d)", deploymentState, dsStatus.Desired, dsStatus.Ready, dsStatus.UpToDate)
	return dsStatus
}

func updateDeploymentStatus(dep *appsv1.Deployment, depStatus *datadoghqv1alpha1.DatadogAgentDeploymentDeploymentStatus, updateTime *metav1.Time) *datadoghqv1alpha1.DatadogAgentDeploymentDeploymentStatus {
	if depStatus == nil {
		depStatus = &datadoghqv1alpha1.DatadogAgentDeploymentDeploymentStatus{}
	}
	if dep == nil {
		depStatus.State = string(datadoghqv1alpha1.DatadogAgentDeploymentStateFailed)
		return depStatus
	}

	depStatus.CurrentHash = getHashAnnotation(dep.Annotations)
	if updateTime != nil {
		depStatus.LastUpdate = updateTime
	}
	depStatus.Replicas = dep.Status.Replicas
	depStatus.UpdatedReplicas = dep.Status.UpdatedReplicas
	depStatus.AvailableReplicas = dep.Status.AvailableReplicas
	depStatus.UnavailableReplicas = dep.Status.UnavailableReplicas
	depStatus.ReadyReplicas = dep.Status.ReadyReplicas

	// Deciding on deployment status based on Deployment status
	var deploymentState datadoghqv1alpha1.DatadogAgentDeploymentState
	for _, condition := range dep.Status.Conditions {
		if condition.Type == appsv1.DeploymentReplicaFailure && condition.Status == corev1.ConditionTrue {
			deploymentState = datadoghqv1alpha1.DatadogAgentDeploymentStateFailed
		}
	}

	if deploymentState == "" {
		switch {
		case depStatus.UpdatedReplicas != depStatus.Replicas:
			deploymentState = datadoghqv1alpha1.DatadogAgentDeploymentStateUpdating
		case depStatus.ReadyReplicas == 0:
			deploymentState = datadoghqv1alpha1.DatadogAgentDeploymentStateProgressing
		default:
			deploymentState = datadoghqv1alpha1.DatadogAgentDeploymentStateRunning
		}
	}

	depStatus.State = fmt.Sprintf("%v (%d/%d/%d)", deploymentState, depStatus.Replicas, depStatus.ReadyReplicas, depStatus.UpdatedReplicas)
	return depStatus
}

func ownedByDatadogOperator(owners []metav1.OwnerReference) bool {
	for _, owner := range owners {
		if owner.Kind == datadogOperatorName {
			return true
		}
	}
	return false
}

func getLogLevel(dad *datadoghqv1alpha1.DatadogAgentDeployment) string {
	logLevel := datadoghqv1alpha1.DefaultLogLevel
	if dad.Spec.Agent.Config.LogLevel != nil {
		logLevel = *dad.Spec.Agent.Config.LogLevel
	}
	return logLevel
}

<<<<<<< HEAD
func getNamespacedName(dad *datadoghqv1alpha1.DatadogAgentDeployment) types.NamespacedName {
	if dad == nil {
		return types.NamespacedName{}
	}
	return types.NamespacedName{
		Namespace: dad.GetNamespace(),
		Name:      dad.GetName(),
	}
=======
// SetOwnerReference sets owner as a OwnerReference.
func SetOwnerReference(owner, object metav1.Object, scheme *runtime.Scheme) error {
	ro, ok := owner.(runtime.Object)
	if !ok {
		return fmt.Errorf("%T is not a runtime.Object, cannot call SetControllerReference", owner)
	}

	gvk, err := apiutil.GVKForObject(ro, scheme)
	if err != nil {
		return err
	}

	// Create a new ref
	ref := *newOwnerRef(owner, schema.GroupVersionKind{Group: gvk.Group, Version: gvk.Version, Kind: gvk.Kind})

	existingRefs := object.GetOwnerReferences()
	fi := -1
	for i, r := range existingRefs {
		if referSameObject(ref, r) {
			fi = i
		}
	}
	if fi == -1 {
		existingRefs = append(existingRefs, ref)
	} else {
		existingRefs[fi] = ref
	}

	// Update owner references
	object.SetOwnerReferences(existingRefs)
	return nil
}

// newOwnerRef creates an OwnerReference pointing to the given owner.
func newOwnerRef(owner metav1.Object, gvk schema.GroupVersionKind) *metav1.OwnerReference {
	blockOwnerDeletion := true
	isController := true
	return &metav1.OwnerReference{
		APIVersion:         gvk.GroupVersion().String(),
		Kind:               gvk.Kind,
		Name:               owner.GetName(),
		UID:                owner.GetUID(),
		BlockOwnerDeletion: &blockOwnerDeletion,
		Controller:         &isController,
	}
}

// Returns true if a and b point to the same object
func referSameObject(a, b metav1.OwnerReference) bool {
	aGV, err := schema.ParseGroupVersion(a.APIVersion)
	if err != nil {
		return false
	}

	bGV, err := schema.ParseGroupVersion(b.APIVersion)
	if err != nil {
		return false
	}

	return aGV == bGV && a.Kind == b.Kind && a.Name == b.Name
>>>>>>> 2febed57
}<|MERGE_RESOLUTION|>--- conflicted
+++ resolved
@@ -20,12 +20,9 @@
 	appsv1 "k8s.io/api/apps/v1"
 	corev1 "k8s.io/api/core/v1"
 	metav1 "k8s.io/apimachinery/pkg/apis/meta/v1"
-<<<<<<< HEAD
 	"k8s.io/apimachinery/pkg/types"
-=======
 	"k8s.io/apimachinery/pkg/runtime"
 	"k8s.io/apimachinery/pkg/runtime/schema"
->>>>>>> 2febed57
 	"k8s.io/apimachinery/pkg/util/intstr"
 	"sigs.k8s.io/controller-runtime/pkg/client/apiutil"
 	"sigs.k8s.io/controller-runtime/pkg/reconcile"
@@ -1137,7 +1134,6 @@
 	return logLevel
 }
 
-<<<<<<< HEAD
 func getNamespacedName(dad *datadoghqv1alpha1.DatadogAgentDeployment) types.NamespacedName {
 	if dad == nil {
 		return types.NamespacedName{}
@@ -1146,7 +1142,8 @@
 		Namespace: dad.GetNamespace(),
 		Name:      dad.GetName(),
 	}
-=======
+}
+
 // SetOwnerReference sets owner as a OwnerReference.
 func SetOwnerReference(owner, object metav1.Object, scheme *runtime.Scheme) error {
 	ro, ok := owner.(runtime.Object)
@@ -1207,5 +1204,4 @@
 	}
 
 	return aGV == bGV && a.Kind == b.Kind && a.Name == b.Name
->>>>>>> 2febed57
 }