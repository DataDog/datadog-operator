--- conflicted
+++ resolved
@@ -2148,7 +2148,6 @@
 	_ = c.Create(context.TODO(), dcaService)
 }
 
-<<<<<<< HEAD
 // dummyManager mocks the metric forwarder by implementing the metricForwardersManager interface
 // the metricForwardersManager logic is tested in the util/datadog package
 type dummyManager struct {
@@ -2158,10 +2157,10 @@
 }
 
 func (dummyManager) Unregister(types.NamespacedName) {
-=======
+}
+
 func createClusterChecksRunnerDependencies(c client.Client, dad *datadoghqv1alpha1.DatadogAgentDeployment) {
 	_ = c.Create(context.TODO(), buildClusterChecksRunnerPDB(dad))
->>>>>>> b6d09c3b
 }
 
 func init() {
