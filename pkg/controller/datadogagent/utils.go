// Unless explicitly stated otherwise all files in this repository are licensed
// under the Apache License Version 2.0.
// This product includes software developed at Datadog (https://www.datadoghq.com/).
// Copyright 2016-2019 Datadog, Inc.

package datadogagent

import (
	"encoding/json"
	"fmt"
	"math/rand"
	"path/filepath"
	"strconv"
	"time"

	datadoghqv1alpha1 "github.com/DataDog/datadog-operator/pkg/apis/datadoghq/v1alpha1"
	"github.com/DataDog/datadog-operator/pkg/controller/utils"
	"github.com/DataDog/datadog-operator/pkg/kubernetes"
	edsdatadoghqv1alpha1 "github.com/datadog/extendeddaemonset/pkg/apis/datadoghq/v1alpha1"
	appsv1 "k8s.io/api/apps/v1"
	corev1 "k8s.io/api/core/v1"
	metav1 "k8s.io/apimachinery/pkg/apis/meta/v1"
	"k8s.io/apimachinery/pkg/runtime"
	"k8s.io/apimachinery/pkg/runtime/schema"
	"k8s.io/apimachinery/pkg/util/intstr"
	"sigs.k8s.io/controller-runtime/pkg/client/apiutil"
	"sigs.k8s.io/controller-runtime/pkg/reconcile"
)

const (
	authDelegatorName   = "%s-auth-delegator"
	datadogOperatorName = "DatadogAgent"
)

func init() {
	rand.Seed(time.Now().UnixNano())
}

// getTokenSecretName returns the token secret name
func getAuthTokenSecretName(dda *datadoghqv1alpha1.DatadogAgent) string {
	return dda.Name
}

// newAgentPodTemplate generates a PodTemplate from a DatadogAgent spec
func newAgentPodTemplate(agentdeployment *datadoghqv1alpha1.DatadogAgent, selector *metav1.LabelSelector) (*corev1.PodTemplateSpec, error) {
	// copy Agent Spec to configure Agent Pod Template
	labels := getDefaultLabels(agentdeployment, "agent", getAgentVersion(agentdeployment))
	labels[datadoghqv1alpha1.AgentDeploymentNameLabelKey] = agentdeployment.Name
	labels[datadoghqv1alpha1.AgentDeploymentComponentLabelKey] = "agent"

	for key, val := range agentdeployment.Spec.Agent.AdditionalLabels {
		labels[key] = val
	}

	if selector != nil {
		for key, val := range selector.MatchLabels {
			labels[key] = val
		}
	}

	annotations := getDefaultAnnotations(agentdeployment)
	if isSystemProbeEnabled(agentdeployment) {
		annotations[datadoghqv1alpha1.SysteProbeAppArmorAnnotationKey] = getAppArmorProfileName(&agentdeployment.Spec.Agent.SystemProbe)
		annotations[datadoghqv1alpha1.SysteProbeSeccompAnnotationKey] = getSeccompProfileName(&agentdeployment.Spec.Agent.SystemProbe)
	}

	for key, val := range agentdeployment.Spec.Agent.AdditionalAnnotations {
		annotations[key] = val
	}

	containers := []corev1.Container{}
	agentContainer, err := getAgentContainer(agentdeployment)
	if err != nil {
		return nil, err
	}
	containers = append(containers, *agentContainer)

	if isAPMEnabled(agentdeployment) {
		var apmContainers []corev1.Container

		apmContainers, err = getAPMAgentContainers(agentdeployment)
		if err != nil {
			return nil, err
		}
		containers = append(containers, apmContainers...)
	}
	if isProcessEnabled(agentdeployment) {
		var processContainers []corev1.Container

		processContainers, err = getProcessContainers(agentdeployment)
		if err != nil {
			return nil, err
		}
		containers = append(containers, processContainers...)
	}
	if isSystemProbeEnabled(agentdeployment) {
		var systemProbeContainers []corev1.Container

		systemProbeContainers, err = getSystemProbeContainers(agentdeployment)
		if err != nil {
			return nil, err
		}
		containers = append(containers, systemProbeContainers...)
	}

	var initContainers []corev1.Container
	initContainers, err = getInitContainers(agentdeployment)
	if err != nil {
		return nil, err
	}

	return &corev1.PodTemplateSpec{
		ObjectMeta: metav1.ObjectMeta{
			GenerateName: agentdeployment.Name,
			Namespace:    agentdeployment.Namespace,
			Labels:       labels,
			Annotations:  annotations,
		},
		Spec: corev1.PodSpec{
			ServiceAccountName: getAgentServiceAccount(agentdeployment),
			InitContainers:     initContainers,
			Containers:         containers,
			Volumes:            getVolumesForAgent(agentdeployment),
			Tolerations:        agentdeployment.Spec.Agent.Config.Tolerations,
			PriorityClassName:  agentdeployment.Spec.Agent.PriorityClassName,
			HostNetwork:        agentdeployment.Spec.Agent.HostNetwork,
			HostPID:            agentdeployment.Spec.Agent.HostPID,
			DNSPolicy:          agentdeployment.Spec.Agent.DNSPolicy,
			DNSConfig:          agentdeployment.Spec.Agent.DNSConfig,
		},
	}, nil
}

func isAPMEnabled(dda *datadoghqv1alpha1.DatadogAgent) bool {
	if dda.Spec.Agent == nil {
		return false
	}
	return datadoghqv1alpha1.BoolValue(dda.Spec.Agent.Apm.Enabled)
}

func isProcessEnabled(dda *datadoghqv1alpha1.DatadogAgent) bool {
	if dda.Spec.Agent == nil {
		return false
	}
	return datadoghqv1alpha1.BoolValue(dda.Spec.Agent.Process.Enabled)
}

func isSystemProbeEnabled(dda *datadoghqv1alpha1.DatadogAgent) bool {
	if dda.Spec.Agent == nil {
		return false
	}
	return datadoghqv1alpha1.BoolValue(dda.Spec.Agent.SystemProbe.Enabled)
}

func getAgentContainer(dda *datadoghqv1alpha1.DatadogAgent) (*corev1.Container, error) {
	agentSpec := dda.Spec.Agent
	envVars, err := getEnvVarsForAgent(dda)
	if err != nil {
		return nil, err
	}

	udpPort := corev1.ContainerPort{
		ContainerPort: datadoghqv1alpha1.DefaultDogstatsdPort,
		Name:          "dogstatsdport",
		Protocol:      corev1.ProtocolUDP,
	}

	if agentSpec.Config.HostPort != nil {
		// Create the host port configuration
		udpPort.HostPort = *agentSpec.Config.HostPort
		// If HostNetwork is enabled, set the container port
		// and the DD_DOGSTATSD_PORT environment variable to match the host port
		// so that Dogstatsd can be reached on the port configured in HostPort
		if agentSpec.HostNetwork {
			udpPort.ContainerPort = *agentSpec.Config.HostPort
			envVars = append(envVars, corev1.EnvVar{
				Name:  datadoghqv1alpha1.DDDogstatsdPort,
				Value: strconv.Itoa(int(*agentSpec.Config.HostPort)),
			})
		}
	}

	agentContainer := &corev1.Container{
		Name:            "agent",
		Image:           agentSpec.Image.Name,
		ImagePullPolicy: *agentSpec.Image.PullPolicy,
		Command: []string{
			"agent",
			"run",
		},
		Resources: *agentSpec.Config.Resources,
		Ports: []corev1.ContainerPort{
			udpPort,
		},
		Env:           envVars,
		VolumeMounts:  getVolumeMountsForAgent(&dda.Spec),
		LivenessProbe: getDefaultLivenessProbe(),
	}

	return agentContainer, nil
}

func getAPMAgentContainers(dda *datadoghqv1alpha1.DatadogAgent) ([]corev1.Container, error) {
	agentSpec := dda.Spec.Agent
	envVars, err := getEnvVarsForAPMAgent(dda)
	if err != nil {
		return nil, err
	}
	tcpPort := corev1.ContainerPort{
		ContainerPort: datadoghqv1alpha1.DefaultAPMAgentTCPPort,
		Name:          "traceport",
		Protocol:      corev1.ProtocolTCP,
	}
	if agentSpec.Apm.HostPort != nil {
		tcpPort.HostPort = *agentSpec.Apm.HostPort
	}

	apmContainer := corev1.Container{
		Name:            "trace-agent",
		Image:           agentSpec.Image.Name,
		ImagePullPolicy: *agentSpec.Image.PullPolicy,
		Command: []string{
			"trace-agent",
			"--config=/etc/datadog-agent/datadog.yaml",
		},

		Ports: []corev1.ContainerPort{
			tcpPort,
		},
		Env:           envVars,
		LivenessProbe: getDefaultAPMAgentLivenessProbe(),
		VolumeMounts: []corev1.VolumeMount{
			{
				Name:      datadoghqv1alpha1.ConfigVolumeName,
				MountPath: datadoghqv1alpha1.ConfigVolumePath,
			},
		},
	}
	if agentSpec.Apm.Resources != nil {
		apmContainer.Resources = *agentSpec.Apm.Resources
	}

	return []corev1.Container{apmContainer}, nil
}

func getProcessContainers(dda *datadoghqv1alpha1.DatadogAgent) ([]corev1.Container, error) {
	agentSpec := dda.Spec.Agent
	envVars, err := getEnvVarsForProcessAgent(dda)
	if err != nil {
		return nil, err
	}

	process := corev1.Container{
		Name:            "process-agent",
		Image:           agentSpec.Image.Name,
		ImagePullPolicy: *agentSpec.Image.PullPolicy,
		Command: []string{
			"process-agent",
			"-config=/etc/datadog-agent/datadog.yaml",
		},
		Env:          envVars,
		VolumeMounts: getVolumeMountsForProcessAgent(&dda.Spec),
	}

	if agentSpec.Process.Resources != nil {
		process.Resources = *agentSpec.Process.Resources
	}

	return []corev1.Container{process}, nil
}

func getSystemProbeContainers(dda *datadoghqv1alpha1.DatadogAgent) ([]corev1.Container, error) {
	agentSpec := dda.Spec.Agent
	systemProbeEnvVars, err := getEnvVarsForSystemProbe(dda)
	if err != nil {
		return nil, err
	}
	systemProbe := corev1.Container{
		Name:            "system-probe",
		Image:           agentSpec.Image.Name,
		ImagePullPolicy: *agentSpec.Image.PullPolicy,
		Command: []string{
			"/opt/datadog-agent/embedded/bin/system-probe",
			fmt.Sprintf("-config=%s", datadoghqv1alpha1.SystemProbeConfigVolumePath),
		},
		SecurityContext: &corev1.SecurityContext{
			Capabilities: &corev1.Capabilities{
				Add: []corev1.Capability{"SYS_ADMIN", "SYS_RESOURCE", "SYS_PTRACE", "NET_ADMIN", "IPC_LOCK"},
			},
		},
		Env:          systemProbeEnvVars,
		VolumeMounts: getVolumeMountsForSystemProbe(),
	}
	if agentSpec.SystemProbe.SecurityContext != nil {
		systemProbe.SecurityContext = agentSpec.SystemProbe.SecurityContext.DeepCopy()
	}
	if agentSpec.SystemProbe.Resources != nil {
		systemProbe.Resources = *agentSpec.SystemProbe.Resources
	}

	return []corev1.Container{systemProbe}, nil
}

func getInitContainers(dda *datadoghqv1alpha1.DatadogAgent) ([]corev1.Container, error) {
	spec := &dda.Spec
	volumeMounts := getVolumeMountsForAgent(spec)
	envVars, err := getEnvVarsForAgent(dda)
	if err != nil {
		return nil, err
	}

	containers := getConfigInitContainers(spec, volumeMounts, envVars)

	if isSystemProbeEnabled(dda) {
		if getSeccompProfileName(&dda.Spec.Agent.SystemProbe) == datadoghqv1alpha1.DefaultSeccompProfileName || dda.Spec.Agent.SystemProbe.SecCompCustomProfileConfigMap != "" {
			systemProbeInit := corev1.Container{
				Name:            "seccomp-setup",
				Image:           spec.Agent.Image.Name,
				ImagePullPolicy: *spec.Agent.Image.PullPolicy,
				Resources:       *spec.Agent.Config.Resources,
				Command: []string{
					"cp",
					fmt.Sprintf("%s/system-probe-seccomp.json", datadoghqv1alpha1.SystemProbeAgentSecurityVolumePath),
					fmt.Sprintf("%s/system-probe", datadoghqv1alpha1.SystemProbeSecCompRootVolumePath),
				},
				VolumeMounts: []corev1.VolumeMount{
					{
						Name:      datadoghqv1alpha1.SystemProbeAgentSecurityVolumeName,
						MountPath: datadoghqv1alpha1.SystemProbeAgentSecurityVolumePath,
					},
					{
						Name:      datadoghqv1alpha1.SystemProbeSecCompRootVolumeName,
						MountPath: datadoghqv1alpha1.SystemProbeSecCompRootVolumePath,
					},
				},
			}
			containers = append(containers, systemProbeInit)
		}
	}

	return containers, nil
}

// getConfigInitContainers returns the init containers necessary to set up the
// agent's configuration volume.
func getConfigInitContainers(spec *datadoghqv1alpha1.DatadogAgentSpec, volumeMounts []corev1.VolumeMount, envVars []corev1.EnvVar) []corev1.Container {
	return []corev1.Container{
		{
			Name:            "init-volume",
			Image:           spec.Agent.Image.Name,
			ImagePullPolicy: *spec.Agent.Image.PullPolicy,
			Resources:       *spec.Agent.Config.Resources,
			Command:         []string{"bash", "-c"},
			Args:            []string{"cp -r /etc/datadog-agent /opt"},
			VolumeMounts: []corev1.VolumeMount{
				{
					Name:      datadoghqv1alpha1.ConfigVolumeName,
					MountPath: "/opt/datadog-agent",
				},
			},
		},
		{
			Name:            "init-config",
			Image:           spec.Agent.Image.Name,
			ImagePullPolicy: *spec.Agent.Image.PullPolicy,
			Resources:       *spec.Agent.Config.Resources,
			Command:         []string{"bash", "-c"},
			Args:            []string{"for script in $(find /etc/cont-init.d/ -type f -name '*.sh' | sort) ; do bash $script ; done"},
			Env:             envVars,
			VolumeMounts:    volumeMounts,
		},
	}
}

// getEnvVarsForAPMAgent converts APM Agent Config into container env vars
func getEnvVarsForAPMAgent(dda *datadoghqv1alpha1.DatadogAgent) ([]corev1.EnvVar, error) {
	envVars := []corev1.EnvVar{
		{
			Name:  datadoghqv1alpha1.DDAPMEnabled,
			Value: strconv.FormatBool(isAPMEnabled(dda)),
		},
	}
	commonEnvVars, err := getEnvVarsCommon(dda, true)
	if err != nil {
		return nil, err
	}
	envVars = append(envVars, commonEnvVars...)
	envVars = append(envVars, dda.Spec.Agent.Apm.Env...)
	return envVars, nil
}

// getEnvVarsForProcessAgent converts Process Agent Config into container env vars
func getEnvVarsForProcessAgent(dda *datadoghqv1alpha1.DatadogAgent) ([]corev1.EnvVar, error) {
	envVars := []corev1.EnvVar{
		{
			Name:  datadoghqv1alpha1.DDProcessAgentEnabled,
			Value: strconv.FormatBool(isProcessEnabled(dda)),
		},
		{
			Name:  datadoghqv1alpha1.DDSystemProbeAgentEnabled,
			Value: strconv.FormatBool(isSystemProbeEnabled(dda)),
		},
	}
	commonEnvVars, err := getEnvVarsCommon(dda, true)
	if err != nil {
		return nil, err
	}
	envVars = append(envVars, commonEnvVars...)
	envVars = append(envVars, dda.Spec.Agent.Process.Env...)
	return envVars, nil
}

// getEnvVarsForSystemProbe converts System Probe Config into container env vars
func getEnvVarsForSystemProbe(dda *datadoghqv1alpha1.DatadogAgent) ([]corev1.EnvVar, error) {
	envVars := []corev1.EnvVar{}
	commonEnvVars, err := getEnvVarsCommon(dda, false)
	if err != nil {
		return nil, err
	}
	envVars = append(envVars, commonEnvVars...)
	envVars = append(envVars, dda.Spec.Agent.SystemProbe.Env...)
	return envVars, nil
}

func getEnvVarsCommon(dda *datadoghqv1alpha1.DatadogAgent, needAPIKey bool) ([]corev1.EnvVar, error) {
	envVars := []corev1.EnvVar{
		{
			Name:  datadoghqv1alpha1.DDLogLevel,
			Value: getLogLevel(dda),
		},
		{
			Name:  datadoghqv1alpha1.DDSite,
			Value: dda.Spec.Site,
		},
		{
			Name: datadoghqv1alpha1.DDKubeletHost,
			ValueFrom: &corev1.EnvVarSource{
				FieldRef: &corev1.ObjectFieldSelector{
					FieldPath: FieldPathStatusHostIP,
				},
			},
		},
		{
			Name: datadoghqv1alpha1.DDHostname,
			ValueFrom: &corev1.EnvVarSource{
				FieldRef: &corev1.ObjectFieldSelector{
					FieldPath: FieldPathSpecNodeName,
				},
			},
		},
		{
			Name:  datadoghqv1alpha1.KubernetesEnvvarName,
			Value: "yes",
		},
	}

	if needAPIKey {
		envVars = append(envVars, corev1.EnvVar{
			Name:      datadoghqv1alpha1.DDAPIKey,
			ValueFrom: getAPIKeyFromSecret(dda),
		})
	}

	if len(dda.Spec.Agent.Config.Tags) > 0 {
		tags, err := json.Marshal(dda.Spec.Agent.Config.Tags)
		if err != nil {
			return nil, err
		}

		envVars = append(envVars, corev1.EnvVar{
			Name:  datadoghqv1alpha1.DDTags,
			Value: string(tags),
		})
	}

	if dda.Spec.Agent.Config.DDUrl != nil {
		envVars = append(envVars, corev1.EnvVar{
			Name:  datadoghqv1alpha1.DDddURL,
			Value: *dda.Spec.Agent.Config.DDUrl,
		})
	}

	if dda.Spec.Agent.Config.CriSocket != nil {
		if dda.Spec.Agent.Config.CriSocket.CriSocketPath != nil {
			envVars = append(envVars, corev1.EnvVar{
				Name:  datadoghqv1alpha1.DDCriSocketPath,
				Value: filepath.Join(datadoghqv1alpha1.HostCriSocketPathPrefix, *dda.Spec.Agent.Config.CriSocket.CriSocketPath),
			})
		} else if dda.Spec.Agent.Config.CriSocket.DockerSocketPath != nil {
			envVars = append(envVars, corev1.EnvVar{
				Name:  datadoghqv1alpha1.DockerHost,
				Value: "unix://" + filepath.Join(datadoghqv1alpha1.HostCriSocketPathPrefix, *dda.Spec.Agent.Config.CriSocket.DockerSocketPath),
			})
		}
	}

	envVars = append(envVars, dda.Spec.Agent.Env...)

	return envVars, nil
}

// getEnvVarsForAgent converts Agent Config into container env vars
func getEnvVarsForAgent(dda *datadoghqv1alpha1.DatadogAgent) ([]corev1.EnvVar, error) {
	spec := dda.Spec
	// Marshal tag fields
	podLabelsAsTags, err := json.Marshal(spec.Agent.Config.PodLabelsAsTags)
	if err != nil {
		return nil, err
	}
	podAnnotationsAsTags, err := json.Marshal(spec.Agent.Config.PodAnnotationsAsTags)
	if err != nil {
		return nil, err
	}

	envVars := []corev1.EnvVar{
		{
			Name:  datadoghqv1alpha1.DDClusterName,
			Value: spec.ClusterName,
		},
		{
			Name:  datadoghqv1alpha1.DDHealthPort,
			Value: strconv.Itoa(int(datadoghqv1alpha1.DefaultAgentHealthPort)),
		},
		{
			Name:  datadoghqv1alpha1.DDPodLabelsAsTags,
			Value: string(podLabelsAsTags),
		},
		{
			Name:  datadoghqv1alpha1.DDPodAnnotationsAsTags,
			Value: string(podAnnotationsAsTags),
		},
		{
			Name:  datadoghqv1alpha1.DDCollectKubeEvents,
			Value: strconv.FormatBool(*spec.Agent.Config.CollectEvents),
		},
		{
			Name:  datadoghqv1alpha1.DDLeaderElection,
			Value: strconv.FormatBool(*spec.Agent.Config.LeaderElection),
		},
		{
			Name:  datadoghqv1alpha1.DDLogsEnabled,
			Value: strconv.FormatBool(*spec.Agent.Log.Enabled),
		},
		{
			Name:  datadoghqv1alpha1.DDLogsConfigContainerCollectAll,
			Value: strconv.FormatBool(*spec.Agent.Log.LogsConfigContainerCollectAll),
		},
		{
			Name:  datadoghqv1alpha1.DDLogsContainerCollectUsingFiles,
			Value: strconv.FormatBool(*spec.Agent.Log.ContainerCollectUsingFiles),
		},
		{
			Name:  datadoghqv1alpha1.DDLogsConfigOpenFilesLimit,
			Value: strconv.FormatInt(int64(*spec.Agent.Log.OpenFilesLimit), 10),
		},
		{
			Name:  datadoghqv1alpha1.DDDogstatsdOriginDetection,
			Value: strconv.FormatBool(*spec.Agent.Config.Dogstatsd.DogstatsdOriginDetection),
		},
	}
	commonEnvVars, err := getEnvVarsCommon(dda, true)
	if err != nil {
		return nil, err
	}
	envVars = append(envVars, commonEnvVars...)

	if spec.ClusterAgent != nil {
		clusterEnv := []corev1.EnvVar{
			{
				Name:  datadoghqv1alpha1.DDClusterAgentEnabled,
				Value: strconv.FormatBool(true),
			},
			{
				Name:  datadoghqv1alpha1.DDClusterAgentKubeServiceName,
				Value: getClusterAgentServiceName(dda),
			},
			{
				Name:      datadoghqv1alpha1.DDClusterAgentAuthToken,
				ValueFrom: getClusterAgentAuthToken(dda),
			},
		}
		if datadoghqv1alpha1.BoolValue(spec.ClusterAgent.Config.ClusterChecksEnabled) {
			if spec.ClusterChecksRunner == nil {
				clusterEnv = append(clusterEnv, corev1.EnvVar{
					Name:  datadoghqv1alpha1.DDExtraConfigProviders,
					Value: datadoghqv1alpha1.ClusterAndEndpointsConfigPoviders,
				})
			} else {
				clusterEnv = append(clusterEnv, corev1.EnvVar{
					Name:  datadoghqv1alpha1.DDExtraConfigProviders,
					Value: datadoghqv1alpha1.EndpointsChecksConfigProvider,
				})
			}
		}
		envVars = append(envVars, clusterEnv...)
	}

	return append(envVars, spec.Agent.Config.Env...), nil
}

// getVolumesForAgent defines volumes for the Agent
func getVolumesForAgent(dda *datadoghqv1alpha1.DatadogAgent) []corev1.Volume {
	volumes := []corev1.Volume{
<<<<<<< HEAD
		{
			Name: datadoghqv1alpha1.InstallInfoVolumeName,
			VolumeSource: corev1.VolumeSource{
				ConfigMap: &corev1.ConfigMapVolumeSource{
					LocalObjectReference: corev1.LocalObjectReference{
						Name: getInstallInfoConfigMapName(dda),
					},
				},
			},
		},
		{
			Name:         datadoghqv1alpha1.ConfdVolumeName,
			VolumeSource: confdVolumeSource,
		},
		{
			Name:         datadoghqv1alpha1.ChecksdVolumeName,
			VolumeSource: checksdVolumeSource,
		},
		{
			Name: datadoghqv1alpha1.ConfigVolumeName,
			VolumeSource: corev1.VolumeSource{
				EmptyDir: &corev1.EmptyDirVolumeSource{},
			},
		},
=======
		getVolumeForConfd(dda),
		getVolumeForChecksd(dda),
		getVolumeForConfig(),
>>>>>>> eab49721
		{
			Name: datadoghqv1alpha1.ProcVolumeName,
			VolumeSource: corev1.VolumeSource{
				HostPath: &corev1.HostPathVolumeSource{
					Path: "/proc",
				},
			},
		},
		{
			Name: datadoghqv1alpha1.CgroupsVolumeName,
			VolumeSource: corev1.VolumeSource{
				HostPath: &corev1.HostPathVolumeSource{
					Path: "/sys/fs/cgroup",
				},
			},
		},
	}

	if dda.Spec.Agent.CustomConfig != nil {
		volume := getVolumeFromCustomConfigSpec(dda.Spec.Agent.CustomConfig, getAgentCustomConfigConfigMapName(dda), datadoghqv1alpha1.AgentCustomConfigVolumeName)
		volumes = append(volumes, volume)
	}

	if dda.Spec.Agent.Config.CriSocket != nil {
		path := ""
		if dda.Spec.Agent.Config.CriSocket.DockerSocketPath != nil {
			path = *dda.Spec.Agent.Config.CriSocket.DockerSocketPath
		} else if dda.Spec.Agent.Config.CriSocket.CriSocketPath != nil {
			path = *dda.Spec.Agent.Config.CriSocket.CriSocketPath
		}
		if path != "" {
			criVolume := corev1.Volume{
				Name: datadoghqv1alpha1.CriSocketVolumeName,
				VolumeSource: corev1.VolumeSource{
					HostPath: &corev1.HostPathVolumeSource{
						Path: filepath.Dir(path),
					},
				},
			}
			volumes = append(volumes, criVolume)
		}
	}
	if datadoghqv1alpha1.BoolValue(dda.Spec.Agent.Process.Enabled) {
		passwdVolume := corev1.Volume{
			Name: datadoghqv1alpha1.PasswdVolumeName,
			VolumeSource: corev1.VolumeSource{
				HostPath: &corev1.HostPathVolumeSource{
					Path: datadoghqv1alpha1.PasswdVolumePath,
				},
			},
		}
		volumes = append(volumes, passwdVolume)
	}
	if datadoghqv1alpha1.BoolValue(dda.Spec.Agent.SystemProbe.Enabled) {
		seccompConfigMapName := getSecCompConfigMapName(dda.Name)
		if dda.Spec.Agent.SystemProbe.SecCompCustomProfileConfigMap != "" {
			seccompConfigMapName = dda.Spec.Agent.SystemProbe.SecCompCustomProfileConfigMap
		}
		systemProbeVolumes := []corev1.Volume{
			{
				Name: datadoghqv1alpha1.SystemProbeAgentSecurityVolumeName,
				VolumeSource: corev1.VolumeSource{
					ConfigMap: &corev1.ConfigMapVolumeSource{
						LocalObjectReference: corev1.LocalObjectReference{
							Name: seccompConfigMapName,
						},
					},
				},
			},
			{
				Name: datadoghqv1alpha1.SystemProbeConfigVolumeName,
				VolumeSource: corev1.VolumeSource{
					ConfigMap: &corev1.ConfigMapVolumeSource{
						LocalObjectReference: corev1.LocalObjectReference{
							Name: getSystemProbeConfiConfigMapName(dda.Name),
						},
					},
				},
			},
			{
				Name: datadoghqv1alpha1.SystemProbeSecCompRootVolumeName,
				VolumeSource: corev1.VolumeSource{
					HostPath: &corev1.HostPathVolumeSource{
						Path: getSecCompRootPath(&dda.Spec.Agent.SystemProbe),
					},
				},
			},
			{
				Name: datadoghqv1alpha1.SystemProbeDebugfsVolumeName,
				VolumeSource: corev1.VolumeSource{
					HostPath: &corev1.HostPathVolumeSource{
						Path: datadoghqv1alpha1.SystemProbeDebugfsVolumePath,
					},
				},
			},
			{
				Name: datadoghqv1alpha1.SystemProbeSocketVolumeName,
				VolumeSource: corev1.VolumeSource{
					EmptyDir: &corev1.EmptyDirVolumeSource{},
				},
			},
		}

		volumes = append(volumes, systemProbeVolumes...)
	}

	if datadoghqv1alpha1.BoolValue(dda.Spec.Agent.Log.Enabled) {
		volumes = append(volumes, []corev1.Volume{
			{
				Name: datadoghqv1alpha1.PointerVolumeName,
				VolumeSource: corev1.VolumeSource{
					HostPath: &corev1.HostPathVolumeSource{
						Path: *dda.Spec.Agent.Log.TempStoragePath,
					},
				},
			},
			{
				Name: datadoghqv1alpha1.LogPodVolumeName,
				VolumeSource: corev1.VolumeSource{
					HostPath: &corev1.HostPathVolumeSource{
						Path: *dda.Spec.Agent.Log.PodLogsPath,
					},
				},
			},
			{
				Name: datadoghqv1alpha1.LogContainerVolumeName,
				VolumeSource: corev1.VolumeSource{
					HostPath: &corev1.HostPathVolumeSource{
						Path: *dda.Spec.Agent.Log.ContainerLogsPath,
					},
				},
			},
		}...)
	}

	volumes = append(volumes, dda.Spec.Agent.Config.Volumes...)
	return volumes
}

func getVolumeForConfd(dda *datadoghqv1alpha1.DatadogAgent) corev1.Volume {
	source := corev1.VolumeSource{
		EmptyDir: &corev1.EmptyDirVolumeSource{},
	}
	if dda.Spec.Agent.Config.Confd != nil {
		source = corev1.VolumeSource{
			ConfigMap: &corev1.ConfigMapVolumeSource{
				LocalObjectReference: corev1.LocalObjectReference{
					Name: dda.Spec.Agent.Config.Confd.ConfigMapName,
				},
			},
		}
	}

	return corev1.Volume{
		Name:         datadoghqv1alpha1.ConfdVolumeName,
		VolumeSource: source,
	}
}

func getVolumeForChecksd(dda *datadoghqv1alpha1.DatadogAgent) corev1.Volume {
	source := corev1.VolumeSource{
		EmptyDir: &corev1.EmptyDirVolumeSource{},
	}
	if dda.Spec.Agent.Config.Checksd != nil {
		source = corev1.VolumeSource{
			ConfigMap: &corev1.ConfigMapVolumeSource{
				LocalObjectReference: corev1.LocalObjectReference{
					Name: dda.Spec.Agent.Config.Checksd.ConfigMapName,
				},
			},
		}
	}

	return corev1.Volume{
		Name:         datadoghqv1alpha1.ChecksdVolumeName,
		VolumeSource: source,
	}
}

func getVolumeForConfig() corev1.Volume {
	return corev1.Volume{
		Name: datadoghqv1alpha1.ConfigVolumeName,
		VolumeSource: corev1.VolumeSource{
			EmptyDir: &corev1.EmptyDirVolumeSource{},
		},
	}
}

func getSecCompRootPath(spec *datadoghqv1alpha1.SystemProbeSpec) string {
	if spec.SecCompRootPath != "" {
		return spec.SecCompRootPath
	}
	return datadoghqv1alpha1.DefaultSystemProbeSecCompRootPath
}

func getAppArmorProfileName(spec *datadoghqv1alpha1.SystemProbeSpec) string {
	if spec.AppArmorProfileName != "" {
		return spec.AppArmorProfileName
	}
	return datadoghqv1alpha1.DefaultAppArmorProfileName
}

func getSeccompProfileName(spec *datadoghqv1alpha1.SystemProbeSpec) string {
	if spec.SecCompProfileName != "" {
		return spec.SecCompProfileName
	}
	return datadoghqv1alpha1.DefaultSeccompProfileName
}

func getVolumeFromCustomConfigSpec(cfcm *datadoghqv1alpha1.CustomConfigSpec, defaultConfigMapName, volumeName string) corev1.Volume {
	configMapName := defaultConfigMapName
	if cfcm.ConfigMap != nil {
		configMapName = cfcm.ConfigMap.Name
	}

	return corev1.Volume{
		Name: volumeName,
		VolumeSource: corev1.VolumeSource{
			ConfigMap: &corev1.ConfigMapVolumeSource{
				LocalObjectReference: corev1.LocalObjectReference{
					Name: configMapName,
				},
			},
		},
	}
}

func getVolumeMountFromCustomConfigSpec(cfcm *datadoghqv1alpha1.CustomConfigSpec, volumeName, volumePath, defaultSubPath string) corev1.VolumeMount {
	subPath := defaultSubPath
	if cfcm.ConfigMap != nil && cfcm.ConfigMap.FileKey != "" {
		subPath = cfcm.ConfigMap.FileKey
	}

	return corev1.VolumeMount{
		Name:      volumeName,
		MountPath: volumePath,
		SubPath:   subPath,
		ReadOnly:  true,
	}
}

// getVolumeMountsForAgent defines mounted volumes for the Agent
func getVolumeMountsForAgent(spec *datadoghqv1alpha1.DatadogAgentSpec) []corev1.VolumeMount {
	// Default mounted volumes
	volumeMounts := []corev1.VolumeMount{
<<<<<<< HEAD
		{
			Name:      datadoghqv1alpha1.InstallInfoVolumeName,
			SubPath:   datadoghqv1alpha1.InstallInfoVolumeSubPath,
			MountPath: datadoghqv1alpha1.InstallInfoVolumePath,
			ReadOnly:  datadoghqv1alpha1.InstallInfoVolumeReadOnly,
		},
		{
			Name:      datadoghqv1alpha1.ConfdVolumeName,
			MountPath: datadoghqv1alpha1.ConfdVolumePath,
			ReadOnly:  true,
		},
		{
			Name:      datadoghqv1alpha1.ChecksdVolumeName,
			MountPath: datadoghqv1alpha1.ChecksdVolumePath,
			ReadOnly:  true,
		},
		{
			Name:      datadoghqv1alpha1.ConfigVolumeName,
			MountPath: datadoghqv1alpha1.ConfigVolumePath,
		},
=======
		getVolumeMountForConfd(),
		getVolumeMountForChecksd(),
		getVolumeMountForConfig(),
>>>>>>> eab49721
		{
			Name:      datadoghqv1alpha1.ProcVolumeName,
			MountPath: datadoghqv1alpha1.ProcVolumePath,
			ReadOnly:  datadoghqv1alpha1.ProcVolumeReadOnly,
		},
		{
			Name:      datadoghqv1alpha1.CgroupsVolumeName,
			MountPath: datadoghqv1alpha1.CgroupsVolumePath,
			ReadOnly:  datadoghqv1alpha1.CgroupsVolumeReadOnly,
		},
	}

	// Custom config (datadog.yaml) volume
	if spec.Agent.CustomConfig != nil {
		volumeMount := getVolumeMountFromCustomConfigSpec(spec.Agent.CustomConfig, datadoghqv1alpha1.AgentCustomConfigVolumeName, datadoghqv1alpha1.AgentCustomConfigVolumePath, datadoghqv1alpha1.AgentCustomConfigVolumeSubPath)
		volumeMounts = append(volumeMounts, volumeMount)
	}

	// Cri socket volume
	if spec.Agent.Config.CriSocket != nil {
		path := ""
		if spec.Agent.Config.CriSocket.DockerSocketPath != nil {
			path = *spec.Agent.Config.CriSocket.DockerSocketPath
		} else if spec.Agent.Config.CriSocket.CriSocketPath != nil {
			path = *spec.Agent.Config.CriSocket.CriSocketPath
		}
		if path != "" {
			volumeMounts = append(volumeMounts, corev1.VolumeMount{
				Name:      datadoghqv1alpha1.CriSocketVolumeName,
				MountPath: filepath.Join(datadoghqv1alpha1.HostCriSocketPathPrefix, filepath.Dir(path)),
				ReadOnly:  true,
			})
		}
	}

	// Dogstatsd volume
	if *spec.Agent.Config.Dogstatsd.UseDogStatsDSocketVolume {
		volumeMounts = append(volumeMounts, corev1.VolumeMount{
			Name:      datadoghqv1alpha1.DogstatsdSockerVolumeName,
			MountPath: datadoghqv1alpha1.DogstatsdSockerVolumePath,
		})
	}

	// Log volumes
	if *spec.Agent.Log.Enabled {
		volumeMounts = append(volumeMounts, []corev1.VolumeMount{
			{
				Name:      datadoghqv1alpha1.PointerVolumeName,
				MountPath: datadoghqv1alpha1.PointerVolumePath,
			},
			{
				Name:      datadoghqv1alpha1.LogPodVolumeName,
				MountPath: datadoghqv1alpha1.LogPodVolumePath,
				ReadOnly:  datadoghqv1alpha1.LogPodVolumeReadOnly,
			},
			{
				Name:      datadoghqv1alpha1.LogContainerVolumeName,
				MountPath: *spec.Agent.Log.ContainerLogsPath,
				ReadOnly:  datadoghqv1alpha1.LogContainerVolumeReadOnly,
			},
		}...)
	}
	return append(volumeMounts, spec.Agent.Config.VolumeMounts...)
}

func getVolumeMountForConfig() corev1.VolumeMount {
	return corev1.VolumeMount{
		Name:      datadoghqv1alpha1.ConfigVolumeName,
		MountPath: datadoghqv1alpha1.ConfigVolumePath,
	}
}

func getVolumeMountForConfd() corev1.VolumeMount {
	return corev1.VolumeMount{
		Name:      datadoghqv1alpha1.ConfdVolumeName,
		MountPath: datadoghqv1alpha1.ConfdVolumePath,
		ReadOnly:  true,
	}
}
func getVolumeMountForChecksd() corev1.VolumeMount {
	return corev1.VolumeMount{
		Name:      datadoghqv1alpha1.ChecksdVolumeName,
		MountPath: datadoghqv1alpha1.ChecksdVolumePath,
		ReadOnly:  true,
	}
}

// getVolumeMountsForAgent defines mounted volumes for the Process Agent
func getVolumeMountsForProcessAgent(spec *datadoghqv1alpha1.DatadogAgentSpec) []corev1.VolumeMount {
	// Default mounted volumes
	volumeMounts := []corev1.VolumeMount{
		{
			Name:      datadoghqv1alpha1.CgroupsVolumeName,
			MountPath: datadoghqv1alpha1.CgroupsVolumePath,
			ReadOnly:  true,
		},
		{
			Name:      datadoghqv1alpha1.ConfigVolumeName,
			MountPath: datadoghqv1alpha1.ConfigVolumePath,
		},
		{
			Name:      datadoghqv1alpha1.PasswdVolumeName,
			MountPath: datadoghqv1alpha1.PasswdVolumePath,
			ReadOnly:  true,
		},
		{
			Name:      datadoghqv1alpha1.ProcVolumeName,
			MountPath: datadoghqv1alpha1.ProcVolumePath,
			ReadOnly:  true,
		},
	}

	// Cri socket volume
	if spec.Agent.Config.CriSocket != nil {
		path := ""
		if spec.Agent.Config.CriSocket.DockerSocketPath != nil {
			path = *spec.Agent.Config.CriSocket.DockerSocketPath
		} else if spec.Agent.Config.CriSocket.CriSocketPath != nil {
			path = *spec.Agent.Config.CriSocket.CriSocketPath
		}
		if path != "" {
			volumeMounts = append(volumeMounts, corev1.VolumeMount{
				Name:      datadoghqv1alpha1.CriSocketVolumeName,
				MountPath: filepath.Join(datadoghqv1alpha1.HostCriSocketPathPrefix, filepath.Dir(path)),
				ReadOnly:  true,
			})
		}
	}

	if datadoghqv1alpha1.BoolValue(spec.Agent.SystemProbe.Enabled) {
		volumeMounts = append(volumeMounts, corev1.VolumeMount{
			Name:      datadoghqv1alpha1.SystemProbeSocketVolumeName,
			MountPath: datadoghqv1alpha1.SystemProbeSocketVolumePath,
			ReadOnly:  true,
		})
	}

	return volumeMounts
}

// getVolumeMountsForSystemProbe defines mounted volumes for the SystemProbe
func getVolumeMountsForSystemProbe() []corev1.VolumeMount {
	// Default mounted volumes
	volumeMounts := []corev1.VolumeMount{
		{
			Name:      datadoghqv1alpha1.SystemProbeDebugfsVolumeName,
			MountPath: datadoghqv1alpha1.SystemProbeDebugfsVolumePath,
		},
		{
			Name:      datadoghqv1alpha1.SystemProbeConfigVolumeName,
			MountPath: datadoghqv1alpha1.SystemProbeConfigVolumePath,
			SubPath:   datadoghqv1alpha1.SystemProbeConfigVolumeSubPath,
		},
		{
			Name:      datadoghqv1alpha1.SystemProbeSocketVolumeName,
			MountPath: datadoghqv1alpha1.SystemProbeSocketVolumePath,
		},
		{
			Name:      datadoghqv1alpha1.ProcVolumeName,
			MountPath: datadoghqv1alpha1.ProcVolumePath,
			ReadOnly:  true,
		},
	}

	return volumeMounts
}

func getAgentVersion(dda *datadoghqv1alpha1.DatadogAgent) string {
	// TODO implement this method
	return ""
}

func getAgentServiceAccount(dda *datadoghqv1alpha1.DatadogAgent) string {
	saDefault := fmt.Sprintf("%s-agent", dda.Name)
	if dda.Spec.Agent == nil {
		return saDefault
	}
	if dda.Spec.Agent.Rbac.ServiceAccountName != nil {
		return *dda.Spec.Agent.Rbac.ServiceAccountName
	}
	return saDefault
}

// getAPIKeyFromSecret returns the Agent API key as an env var source
func getAPIKeyFromSecret(dda *datadoghqv1alpha1.DatadogAgent) *corev1.EnvVarSource {
	secretName, secretKeyName := utils.GetAPIKeySecret(dda)
	authTokenValue := &corev1.EnvVarSource{
		SecretKeyRef: &corev1.SecretKeySelector{
			LocalObjectReference: corev1.LocalObjectReference{
				Name: secretName,
			},
			Key: secretKeyName,
		},
	}
	return authTokenValue
}

// getClusterAgentAuthToken returns the Cluster Agent auth token as an env var source
func getClusterAgentAuthToken(dda *datadoghqv1alpha1.DatadogAgent) *corev1.EnvVarSource {
	authTokenValue := &corev1.EnvVarSource{
		SecretKeyRef: &corev1.SecretKeySelector{
			LocalObjectReference: corev1.LocalObjectReference{
				Name: getAuthTokenSecretName(dda),
			},
			Key: datadoghqv1alpha1.DefaultTokenKey,
		},
	}
	return authTokenValue
}

// getAppKeyFromSecret returns the Agent API key as an env var source
func getAppKeyFromSecret(dda *datadoghqv1alpha1.DatadogAgent) *corev1.EnvVarSource {
	secretName, secretKeyName := utils.GetAppKeySecret(dda)
	authTokenValue := &corev1.EnvVarSource{
		SecretKeyRef: &corev1.SecretKeySelector{
			LocalObjectReference: corev1.LocalObjectReference{
				Name: secretName,
			},
			Key: secretKeyName,
		},
	}
	return authTokenValue
}

func getClusterAgentServiceName(dda *datadoghqv1alpha1.DatadogAgent) string {
	return fmt.Sprintf("%s-%s", dda.Name, datadoghqv1alpha1.DefaultClusterAgentResourceSuffix)
}

func getClusterAgentServiceAccount(dda *datadoghqv1alpha1.DatadogAgent) string {
	saDefault := fmt.Sprintf("%s-%s", dda.Name, datadoghqv1alpha1.DefaultClusterAgentResourceSuffix)
	if dda.Spec.ClusterAgent == nil {
		return saDefault
	}
	if dda.Spec.ClusterAgent.Rbac.ServiceAccountName != nil {
		return *dda.Spec.ClusterAgent.Rbac.ServiceAccountName
	}
	return saDefault
}

func getClusterAgentVersion(dda *datadoghqv1alpha1.DatadogAgent) string {
	// TODO implement this method
	return ""
}

func getClusterAgentPDBName(dda *datadoghqv1alpha1.DatadogAgent) string {
	return fmt.Sprintf("%s-%s", dda.Name, datadoghqv1alpha1.DefaultClusterAgentResourceSuffix)
}

func getClusterChecksRunnerPDBName(dda *datadoghqv1alpha1.DatadogAgent) string {
	return fmt.Sprintf("%s-%s", dda.Name, datadoghqv1alpha1.DefaultClusterChecksRunnerResourceSuffix)
}

func getMetricsServerServiceName(dda *datadoghqv1alpha1.DatadogAgent) string {
	return fmt.Sprintf("%s-%s", dda.Name, datadoghqv1alpha1.DefaultMetricsServerResourceSuffix)
}

func getClusterAgentRbacResourcesName(dda *datadoghqv1alpha1.DatadogAgent) string {
	return fmt.Sprintf("%s-%s", dda.Name, datadoghqv1alpha1.DefaultClusterAgentResourceSuffix)
}

func getAgentRbacResourcesName(dda *datadoghqv1alpha1.DatadogAgent) string {
	return fmt.Sprintf("%s-%s", dda.Name, datadoghqv1alpha1.DefaultAgentResourceSuffix)
}

func getClusterChecksRunnerRbacResourcesName(dda *datadoghqv1alpha1.DatadogAgent) string {
	return fmt.Sprintf("%s-%s", dda.Name, datadoghqv1alpha1.DefaultClusterChecksRunnerResourceSuffix)
}

func getHPAClusterRoleBindingName(dda *datadoghqv1alpha1.DatadogAgent) string {
	return fmt.Sprintf(authDelegatorName, getClusterAgentRbacResourcesName(dda))
}

func getClusterChecksRunnerServiceAccount(dda *datadoghqv1alpha1.DatadogAgent) string {
	saDefault := fmt.Sprintf("%s-%s", dda.Name, datadoghqv1alpha1.DefaultClusterChecksRunnerResourceSuffix)
	if dda.Spec.ClusterChecksRunner == nil {
		return saDefault
	}
	if dda.Spec.ClusterChecksRunner.Rbac.ServiceAccountName != nil {
		return *dda.Spec.ClusterChecksRunner.Rbac.ServiceAccountName
	}
	return saDefault
}

func getDefaultLabels(dda *datadoghqv1alpha1.DatadogAgent, instanceName, version string) map[string]string {
	labels := make(map[string]string)
	labels[kubernetes.AppKubernetesNameLabelKey] = "datadog-agent-deployment"
	labels[kubernetes.AppKubernetesInstanceLabelKey] = instanceName
	labels[kubernetes.AppKubernetesPartOfLabelKey] = dda.Name
	labels[kubernetes.AppKubernetesVersionLabelKey] = version
	labels[kubernetes.AppKubernetesManageByLabelKey] = "datadog-operator"
	return labels
}

func getDefaultAnnotations(dda *datadoghqv1alpha1.DatadogAgent) map[string]string {
	// TODO implement this method
	_ = dda.Annotations
	return make(map[string]string)
}

var letterRunes = []rune("abcdefghijklmnopqrstuvwxyzABCDEFGHIJKLMNOPQRSTUVWXYZ")

func generateRandomString(n int) string {
	b := make([]rune, n)
	for i := range b {
		b[i] = letterRunes[rand.Intn(len(letterRunes))]
	}
	return string(b)
}

func shouldReturn(result reconcile.Result, err error) bool {
	if err != nil || result.Requeue || result.RequeueAfter > 0 {
		return true
	}
	return false
}

func isMetricsProviderEnabled(spec *datadoghqv1alpha1.DatadogAgentSpecClusterAgentSpec) bool {
	if spec == nil {
		return false
	}
	return spec.Config.ExternalMetrics != nil && spec.Config.ExternalMetrics.Enabled
}

func isAdmissionControllerEnabled(spec *datadoghqv1alpha1.DatadogAgentSpecClusterAgentSpec) bool {
	if spec == nil {
		return false
	}
	return spec.Config.AdmissionController != nil && spec.Config.AdmissionController.Enabled
}

func isCreateRBACEnabled(config datadoghqv1alpha1.RbacConfig) bool {
	return datadoghqv1alpha1.BoolValue(config.Create)
}

func getDefaultLivenessProbe() *corev1.Probe {
	livenessProbe := &corev1.Probe{
		InitialDelaySeconds: datadoghqv1alpha1.DefaultLivenessProveInitialDelaySeconds,
		PeriodSeconds:       datadoghqv1alpha1.DefaultLivenessProvePeriodSeconds,
		TimeoutSeconds:      datadoghqv1alpha1.DefaultLivenessProveTimeoutSeconds,
		SuccessThreshold:    datadoghqv1alpha1.DefaultLivenessProveSuccessThreshold,
		FailureThreshold:    datadoghqv1alpha1.DefaultLivenessProveFailureThreshold,
	}
	livenessProbe.HTTPGet = &corev1.HTTPGetAction{
		Path: datadoghqv1alpha1.DefaultLivenessProveHTTPPath,
		Port: intstr.IntOrString{
			IntVal: datadoghqv1alpha1.DefaultAgentHealthPort,
		},
	}
	return livenessProbe
}

func getDefaultAPMAgentLivenessProbe() *corev1.Probe {
	livenessProbe := &corev1.Probe{
		InitialDelaySeconds: datadoghqv1alpha1.DefaultLivenessProveInitialDelaySeconds,
		PeriodSeconds:       datadoghqv1alpha1.DefaultLivenessProvePeriodSeconds,
		TimeoutSeconds:      datadoghqv1alpha1.DefaultLivenessProveTimeoutSeconds,
	}
	livenessProbe.TCPSocket = &corev1.TCPSocketAction{
		Port: intstr.IntOrString{
			IntVal: datadoghqv1alpha1.DefaultAPMAgentTCPPort,
		},
	}
	return livenessProbe
}

func getPodAffinity(affinity *corev1.Affinity, labelValue string) *corev1.Affinity {
	if affinity != nil {
		return affinity
	}

	return &corev1.Affinity{
		PodAntiAffinity: &corev1.PodAntiAffinity{
			RequiredDuringSchedulingIgnoredDuringExecution: []corev1.PodAffinityTerm{
				{
					LabelSelector: &metav1.LabelSelector{
						MatchLabels: map[string]string{
							"app": labelValue,
						},
					},
					TopologyKey: "kubernetes.io/hostname",
				},
			},
		},
	}
}

func updateDaemonSetStatus(ds *appsv1.DaemonSet, dsStatus *datadoghqv1alpha1.DaemonSetStatus, updateTime *metav1.Time) *datadoghqv1alpha1.DaemonSetStatus {
	if dsStatus == nil {
		dsStatus = &datadoghqv1alpha1.DaemonSetStatus{}
	}
	if ds == nil {
		dsStatus.State = string(datadoghqv1alpha1.DatadogAgentStateFailed)
		dsStatus.Status = string(datadoghqv1alpha1.DatadogAgentStateFailed)
		return dsStatus
	}
	if updateTime != nil {
		dsStatus.LastUpdate = updateTime
	}

	dsStatus.CurrentHash = getHashAnnotation(ds.Annotations)
	dsStatus.Desired = ds.Status.DesiredNumberScheduled
	dsStatus.Current = ds.Status.CurrentNumberScheduled
	dsStatus.Ready = ds.Status.NumberReady
	dsStatus.Available = ds.Status.NumberAvailable
	dsStatus.UpToDate = ds.Status.UpdatedNumberScheduled

	var deploymentState datadoghqv1alpha1.DatadogAgentState
	switch {
	case dsStatus.UpToDate != dsStatus.Desired:
		deploymentState = datadoghqv1alpha1.DatadogAgentStateUpdating
	case dsStatus.Ready == 0:
		deploymentState = datadoghqv1alpha1.DatadogAgentStateProgressing
	default:
		deploymentState = datadoghqv1alpha1.DatadogAgentStateRunning
	}

	dsStatus.State = fmt.Sprintf("%v", deploymentState)
	dsStatus.Status = fmt.Sprintf("%v (%d/%d/%d)", deploymentState, dsStatus.Desired, dsStatus.Ready, dsStatus.UpToDate)
	dsStatus.DaemonsetName = ds.ObjectMeta.Name
	return dsStatus
}

func updateExtendedDaemonSetStatus(eds *edsdatadoghqv1alpha1.ExtendedDaemonSet, dsStatus *datadoghqv1alpha1.DaemonSetStatus, updateTime *metav1.Time) *datadoghqv1alpha1.DaemonSetStatus {
	if dsStatus == nil {
		dsStatus = &datadoghqv1alpha1.DaemonSetStatus{}
	}
	if updateTime != nil {
		dsStatus.LastUpdate = updateTime
	}
	dsStatus.CurrentHash = getHashAnnotation(eds.Annotations)
	dsStatus.Desired = eds.Status.Desired
	dsStatus.Current = eds.Status.Current
	dsStatus.Ready = eds.Status.Ready
	dsStatus.Available = eds.Status.Available
	dsStatus.UpToDate = eds.Status.UpToDate

	var deploymentState datadoghqv1alpha1.DatadogAgentState
	switch {
	case eds.Status.Canary != nil:
		deploymentState = datadoghqv1alpha1.DatadogAgentStateCanary
	case dsStatus.UpToDate != dsStatus.Desired:
		deploymentState = datadoghqv1alpha1.DatadogAgentStateUpdating
	case dsStatus.Ready == 0:
		deploymentState = datadoghqv1alpha1.DatadogAgentStateProgressing
	default:
		deploymentState = datadoghqv1alpha1.DatadogAgentStateRunning
	}

	dsStatus.State = fmt.Sprintf("%v", deploymentState)
	dsStatus.Status = fmt.Sprintf("%v (%d/%d/%d)", deploymentState, dsStatus.Desired, dsStatus.Ready, dsStatus.UpToDate)
	dsStatus.DaemonsetName = eds.ObjectMeta.Name
	return dsStatus
}

func updateDeploymentStatus(dep *appsv1.Deployment, depStatus *datadoghqv1alpha1.DeploymentStatus, updateTime *metav1.Time) *datadoghqv1alpha1.DeploymentStatus {
	if depStatus == nil {
		depStatus = &datadoghqv1alpha1.DeploymentStatus{}
	}
	if dep == nil {
		depStatus.State = string(datadoghqv1alpha1.DatadogAgentStateFailed)
		depStatus.Status = string(datadoghqv1alpha1.DatadogAgentStateFailed)
		return depStatus
	}

	depStatus.CurrentHash = getHashAnnotation(dep.Annotations)
	if updateTime != nil {
		depStatus.LastUpdate = updateTime
	}
	depStatus.Replicas = dep.Status.Replicas
	depStatus.UpdatedReplicas = dep.Status.UpdatedReplicas
	depStatus.AvailableReplicas = dep.Status.AvailableReplicas
	depStatus.UnavailableReplicas = dep.Status.UnavailableReplicas
	depStatus.ReadyReplicas = dep.Status.ReadyReplicas

	// Deciding on deployment status based on Deployment status
	var deploymentState datadoghqv1alpha1.DatadogAgentState
	for _, condition := range dep.Status.Conditions {
		if condition.Type == appsv1.DeploymentReplicaFailure && condition.Status == corev1.ConditionTrue {
			deploymentState = datadoghqv1alpha1.DatadogAgentStateFailed
		}
	}

	if deploymentState == "" {
		switch {
		case depStatus.UpdatedReplicas != depStatus.Replicas:
			deploymentState = datadoghqv1alpha1.DatadogAgentStateUpdating
		case depStatus.ReadyReplicas == 0:
			deploymentState = datadoghqv1alpha1.DatadogAgentStateProgressing
		default:
			deploymentState = datadoghqv1alpha1.DatadogAgentStateRunning
		}
	}

	depStatus.State = fmt.Sprintf("%v", deploymentState)
	depStatus.Status = fmt.Sprintf("%v (%d/%d/%d)", deploymentState, depStatus.Replicas, depStatus.ReadyReplicas, depStatus.UpdatedReplicas)
	depStatus.DeploymentName = dep.ObjectMeta.Name
	return depStatus
}

func ownedByDatadogOperator(owners []metav1.OwnerReference) bool {
	for _, owner := range owners {
		if owner.Kind == datadogOperatorName {
			return true
		}
	}
	return false
}

func getLogLevel(dda *datadoghqv1alpha1.DatadogAgent) string {
	logLevel := datadoghqv1alpha1.DefaultLogLevel
	if dda.Spec.Agent.Config.LogLevel != nil {
		logLevel = *dda.Spec.Agent.Config.LogLevel
	}
	return logLevel
}

// SetOwnerReference sets owner as a OwnerReference.
func SetOwnerReference(owner, object metav1.Object, scheme *runtime.Scheme) error {
	ro, ok := owner.(runtime.Object)
	if !ok {
		return fmt.Errorf("%T is not a runtime.Object, cannot call SetControllerReference", owner)
	}

	gvk, err := apiutil.GVKForObject(ro, scheme)
	if err != nil {
		return err
	}

	// Create a new ref
	ref := *newOwnerRef(owner, schema.GroupVersionKind{Group: gvk.Group, Version: gvk.Version, Kind: gvk.Kind})

	existingRefs := object.GetOwnerReferences()
	fi := -1
	for i, r := range existingRefs {
		if referSameObject(ref, r) {
			fi = i
		}
	}
	if fi == -1 {
		existingRefs = append(existingRefs, ref)
	} else {
		existingRefs[fi] = ref
	}

	// Update owner references
	object.SetOwnerReferences(existingRefs)
	return nil
}

// newOwnerRef creates an OwnerReference pointing to the given owner.
func newOwnerRef(owner metav1.Object, gvk schema.GroupVersionKind) *metav1.OwnerReference {
	blockOwnerDeletion := true
	isController := true
	return &metav1.OwnerReference{
		APIVersion:         gvk.GroupVersion().String(),
		Kind:               gvk.Kind,
		Name:               owner.GetName(),
		UID:                owner.GetUID(),
		BlockOwnerDeletion: &blockOwnerDeletion,
		Controller:         &isController,
	}
}

// Returns true if a and b point to the same object
func referSameObject(a, b metav1.OwnerReference) bool {
	aGV, err := schema.ParseGroupVersion(a.APIVersion)
	if err != nil {
		return false
	}

	bGV, err := schema.ParseGroupVersion(b.APIVersion)
	if err != nil {
		return false
	}

	return aGV == bGV && a.Kind == b.Kind && a.Name == b.Name
}

// namespacedName implements the datadog.MonitoredObject interface
// used to convert reconcile.Request into datadog.MonitoredObject
type namespacedName struct {
	reconcile.Request
}

func (nsn namespacedName) GetNamespace() string {
	return nsn.Namespace
}

func (nsn namespacedName) GetName() string {
	return nsn.Name
}

// getMonitoredObj returns a namespacedName from a reconcile.Request object
func getMonitoredObj(req reconcile.Request) namespacedName {
	return namespacedName{req}
}<|MERGE_RESOLUTION|>--- conflicted
+++ resolved
@@ -601,7 +601,6 @@
 // getVolumesForAgent defines volumes for the Agent
 func getVolumesForAgent(dda *datadoghqv1alpha1.DatadogAgent) []corev1.Volume {
 	volumes := []corev1.Volume{
-<<<<<<< HEAD
 		{
 			Name: datadoghqv1alpha1.InstallInfoVolumeName,
 			VolumeSource: corev1.VolumeSource{
@@ -612,25 +611,9 @@
 				},
 			},
 		},
-		{
-			Name:         datadoghqv1alpha1.ConfdVolumeName,
-			VolumeSource: confdVolumeSource,
-		},
-		{
-			Name:         datadoghqv1alpha1.ChecksdVolumeName,
-			VolumeSource: checksdVolumeSource,
-		},
-		{
-			Name: datadoghqv1alpha1.ConfigVolumeName,
-			VolumeSource: corev1.VolumeSource{
-				EmptyDir: &corev1.EmptyDirVolumeSource{},
-			},
-		},
-=======
 		getVolumeForConfd(dda),
 		getVolumeForChecksd(dda),
 		getVolumeForConfig(),
->>>>>>> eab49721
 		{
 			Name: datadoghqv1alpha1.ProcVolumeName,
 			VolumeSource: corev1.VolumeSource{
@@ -876,32 +859,15 @@
 func getVolumeMountsForAgent(spec *datadoghqv1alpha1.DatadogAgentSpec) []corev1.VolumeMount {
 	// Default mounted volumes
 	volumeMounts := []corev1.VolumeMount{
-<<<<<<< HEAD
 		{
 			Name:      datadoghqv1alpha1.InstallInfoVolumeName,
 			SubPath:   datadoghqv1alpha1.InstallInfoVolumeSubPath,
 			MountPath: datadoghqv1alpha1.InstallInfoVolumePath,
 			ReadOnly:  datadoghqv1alpha1.InstallInfoVolumeReadOnly,
 		},
-		{
-			Name:      datadoghqv1alpha1.ConfdVolumeName,
-			MountPath: datadoghqv1alpha1.ConfdVolumePath,
-			ReadOnly:  true,
-		},
-		{
-			Name:      datadoghqv1alpha1.ChecksdVolumeName,
-			MountPath: datadoghqv1alpha1.ChecksdVolumePath,
-			ReadOnly:  true,
-		},
-		{
-			Name:      datadoghqv1alpha1.ConfigVolumeName,
-			MountPath: datadoghqv1alpha1.ConfigVolumePath,
-		},
-=======
 		getVolumeMountForConfd(),
 		getVolumeMountForChecksd(),
 		getVolumeMountForConfig(),
->>>>>>> eab49721
 		{
 			Name:      datadoghqv1alpha1.ProcVolumeName,
 			MountPath: datadoghqv1alpha1.ProcVolumePath,
