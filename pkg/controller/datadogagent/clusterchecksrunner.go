// Unless explicitly stated otherwise all files in this repository are licensed
// under the Apache License Version 2.0.
// This product includes software developed at Datadog (https://www.datadoghq.com/).
// Copyright 2016-2019 Datadog, Inc.

package datadogagent

import (
	"context"
	"fmt"
	"strconv"
	"time"

	"github.com/go-logr/logr"
	appsv1 "k8s.io/api/apps/v1"
	corev1 "k8s.io/api/core/v1"
	"k8s.io/apimachinery/pkg/api/errors"
	metav1 "k8s.io/apimachinery/pkg/apis/meta/v1"
	"k8s.io/apimachinery/pkg/types"
	"sigs.k8s.io/controller-runtime/pkg/controller/controllerutil"
	"sigs.k8s.io/controller-runtime/pkg/reconcile"

	datadoghqv1alpha1 "github.com/DataDog/datadog-operator/pkg/apis/datadoghq/v1alpha1"
	"github.com/DataDog/datadog-operator/pkg/controller/utils/comparison"
	"github.com/DataDog/datadog-operator/pkg/controller/utils/datadog"
)

func (r *ReconcileDatadogAgent) reconcileClusterChecksRunner(logger logr.Logger, dda *datadoghqv1alpha1.DatadogAgent, newStatus *datadoghqv1alpha1.DatadogAgentStatus) (reconcile.Result, error) {
	result, err := r.manageClusterChecksRunnerDependencies(logger, dda)
	if shouldReturn(result, err) {
		return result, err
	}

	if !needClusterChecksRunner(dda) {
		return r.cleanupClusterChecksRunner(logger, dda, newStatus)
	}

	if newStatus.ClusterChecksRunner != nil &&
		newStatus.ClusterChecksRunner.DeploymentName != "" &&
		newStatus.ClusterChecksRunner.DeploymentName != getClusterChecksRunnerName(dda) {
		return result, fmt.Errorf("datadog cluster checks runner Deployment cannot be renamed once created")
	}

	nsName := types.NamespacedName{
		Name:      getClusterChecksRunnerName(dda),
		Namespace: dda.Namespace,
	}
	// ClusterChecksRunnerDeployment attached to this instance
	ClusterChecksRunnerDeployment := &appsv1.Deployment{}
	if needClusterChecksRunner(dda) {
		err := r.client.Get(context.TODO(), nsName, ClusterChecksRunnerDeployment)
		if err != nil {
			if errors.IsNotFound(err) {
				logger.Info("ClusterChecksRunner deployment not found", "name", nsName.Name, "namespace", nsName.Namespace)
				// Create and attach a ClusterChecksRunner Deployment
				var result reconcile.Result
				result, err = r.createNewClusterChecksRunnerDeployment(logger, dda, newStatus)
				return result, err
			}
			return reconcile.Result{}, err
		}

		result, err := r.updateClusterChecksRunnerDeployment(logger, dda, ClusterChecksRunnerDeployment, newStatus)
		return result, err
	}
	return reconcile.Result{}, nil
}

func needClusterChecksRunner(dda *datadoghqv1alpha1.DatadogAgent) bool {
	if dda.Spec.ClusterAgent != nil && dda.Spec.ClusterChecksRunner != nil && datadoghqv1alpha1.BoolValue(dda.Spec.ClusterAgent.Config.ClusterChecksEnabled) {
		return true
	}

	return false
}

func (r *ReconcileDatadogAgent) createNewClusterChecksRunnerDeployment(logger logr.Logger, dda *datadoghqv1alpha1.DatadogAgent, newStatus *datadoghqv1alpha1.DatadogAgentStatus) (reconcile.Result, error) {
	newDCAW, hash, err := newClusterChecksRunnerDeploymentFromInstance(dda, nil)
	if err != nil {
		return reconcile.Result{}, err
	}

	// Set ClusterChecksRunner Deployment instance as the owner and controller
	if err = controllerutil.SetControllerReference(dda, newDCAW, r.scheme); err != nil {
		return reconcile.Result{}, err
	}
	logger.Info("Creating a new Cluster Checks Runner Deployment", "deployment.Namespace", newDCAW.Namespace, "deployment.Name", newDCAW.Name, "agentdeployment.Status.ClusterChecksRunner.CurrentHash", hash)
	newStatus.ClusterChecksRunner = &datadoghqv1alpha1.DeploymentStatus{}
	err = r.client.Create(context.TODO(), newDCAW)
	now := metav1.NewTime(time.Now())
	if err != nil {
		updateStatusWithClusterChecksRunner(nil, newStatus, &now)
		return reconcile.Result{}, err
	}

	updateStatusWithClusterChecksRunner(newDCAW, newStatus, &now)
	event := buildEventInfo(newDCAW.Name, newDCAW.Namespace, deploymentKind, datadog.CreationEvent)
	r.recordEvent(dda, event)
	return reconcile.Result{}, nil
}

func updateStatusWithClusterChecksRunner(dcaw *appsv1.Deployment, newStatus *datadoghqv1alpha1.DatadogAgentStatus, updateTime *metav1.Time) {
	newStatus.ClusterChecksRunner = updateDeploymentStatus(dcaw, newStatus.ClusterChecksRunner, updateTime)
}

func (r *ReconcileDatadogAgent) updateClusterChecksRunnerDeployment(logger logr.Logger, dda *datadoghqv1alpha1.DatadogAgent, dep *appsv1.Deployment, newStatus *datadoghqv1alpha1.DatadogAgentStatus) (reconcile.Result, error) {
	newDCAW, hash, err := newClusterChecksRunnerDeploymentFromInstance(dda, dep.Spec.Selector)
	if err != nil {
		return reconcile.Result{}, err
	}

	var needUpdate bool
	if !comparison.IsSameSpecMD5Hash(hash, dep.GetAnnotations()) {
		needUpdate = true
	}

	updateStatusWithClusterChecksRunner(dep, newStatus, nil)

	if !needUpdate {
		return reconcile.Result{}, nil
	}

	logger.Info("update Cluster Checks Runner deployment", "name", dep.Name, "namespace", dep.Namespace)

	// Set DatadogAgent instance  instance as the owner and controller
	if err = controllerutil.SetControllerReference(dda, dep, r.scheme); err != nil {
		return reconcile.Result{}, err
	}
	logger.Info("Updating an existing Cluster Checks Runner Deployment", "deployment.Namespace", newDCAW.Namespace, "deployment.Name", newDCAW.Name, "currentHash", hash)

	// Copy possibly changed fields
	updateDca := dep.DeepCopy()
	updateDca.Spec = *newDCAW.Spec.DeepCopy()
	for k, v := range newDCAW.Annotations {
		updateDca.Annotations[k] = v
	}
	for k, v := range newDCAW.Labels {
		updateDca.Labels[k] = v
	}

	now := metav1.NewTime(time.Now())
	err = r.client.Update(context.TODO(), updateDca)
	if err != nil {
		return reconcile.Result{}, err
	}
	event := buildEventInfo(updateDca.Name, updateDca.Namespace, deploymentKind, datadog.UpdateEvent)
	r.recordEvent(dda, event)
	updateStatusWithClusterChecksRunner(updateDca, newStatus, &now)
	return reconcile.Result{}, nil
}

// newClusterChecksRunnerDeploymentFromInstance creates a Cluster Agent Deployment from a given DatadogAgent
func newClusterChecksRunnerDeploymentFromInstance(
	dda *datadoghqv1alpha1.DatadogAgent,
	selector *metav1.LabelSelector) (*appsv1.Deployment, string, error) {
	labels := map[string]string{
		datadoghqv1alpha1.AgentDeploymentNameLabelKey:      dda.Name,
		datadoghqv1alpha1.AgentDeploymentComponentLabelKey: datadoghqv1alpha1.DefaultClusterChecksRunnerResourceSuffix,
	}
	for key, val := range dda.Labels {
		labels[key] = val
	}
	for key, val := range getDefaultLabels(dda, datadoghqv1alpha1.DefaultClusterChecksRunnerResourceSuffix, getClusterChecksRunnerVersion(dda)) {
		labels[key] = val
	}

	if selector != nil {
		for key, val := range selector.MatchLabels {
			labels[key] = val
		}
	} else {
		selector = &metav1.LabelSelector{
			MatchLabels: map[string]string{
				datadoghqv1alpha1.AgentDeploymentNameLabelKey:      dda.Name,
				datadoghqv1alpha1.AgentDeploymentComponentLabelKey: datadoghqv1alpha1.DefaultClusterChecksRunnerResourceSuffix,
			},
		}
	}

	annotations := map[string]string{}
	for key, val := range dda.Annotations {
		annotations[key] = val
	}

	dca := &appsv1.Deployment{
		ObjectMeta: metav1.ObjectMeta{
			Name:        getClusterChecksRunnerName(dda),
			Namespace:   dda.Namespace,
			Labels:      labels,
			Annotations: annotations,
		},
		Spec: appsv1.DeploymentSpec{
			Template: newClusterChecksRunnerPodTemplate(dda, labels, annotations),
			Replicas: dda.Spec.ClusterChecksRunner.Replicas,
			Selector: selector,
		},
	}
	hash, err := comparison.SetMD5GenerationAnnotation(&dca.ObjectMeta, dda.Spec.ClusterChecksRunner)
	return dca, hash, err
}

func (r *ReconcileDatadogAgent) manageClusterChecksRunnerDependencies(logger logr.Logger, dda *datadoghqv1alpha1.DatadogAgent) (reconcile.Result, error) {
	result, err := r.manageClusterChecksRunnerPDB(logger, dda)
	if shouldReturn(result, err) {
		return result, err
	}
	result, err = r.manageConfigMap(logger, dda, getClusterChecksRunnerCustomConfigConfigMapName(dda), buildClusterChecksRunnerConfigurationConfigMap)
	if shouldReturn(result, err) {
		return result, err
	}
	result, err = r.manageClusterChecksRunnerRBACs(logger, dda)
	if shouldReturn(result, err) {
		return result, err
	}
	return reconcile.Result{}, nil
}

func (r *ReconcileDatadogAgent) cleanupClusterChecksRunner(logger logr.Logger, dda *datadoghqv1alpha1.DatadogAgent, newStatus *datadoghqv1alpha1.DatadogAgentStatus) (reconcile.Result, error) {
	nsName := types.NamespacedName{
		Name:      getClusterChecksRunnerName(dda),
		Namespace: dda.Namespace,
	}
	// ClusterChecksRunnerDeployment attached to this instance
	ClusterChecksRunnerDeployment := &appsv1.Deployment{}
	if err := r.client.Get(context.TODO(), nsName, ClusterChecksRunnerDeployment); err != nil {
		if errors.IsNotFound(err) {
			return reconcile.Result{}, nil
		}
		return reconcile.Result{}, err
	}
	logger.Info("Deleting Cluster Checks Runner Deployment", "deployment.Namespace", ClusterChecksRunnerDeployment.Namespace, "deployment.Name", ClusterChecksRunnerDeployment.Name)
	event := buildEventInfo(ClusterChecksRunnerDeployment.Name, ClusterChecksRunnerDeployment.Namespace, deploymentKind, datadog.DeletionEvent)
	r.recordEvent(dda, event)
	if err := r.client.Delete(context.TODO(), ClusterChecksRunnerDeployment); err != nil {
		return reconcile.Result{}, err
	}
	newStatus.ClusterChecksRunner = nil
	return reconcile.Result{Requeue: true}, nil
}

// newClusterChecksRunnerPodTemplate generates a PodTemplate from a DatadogClusterChecksRunnerDeployment spec
func newClusterChecksRunnerPodTemplate(dda *datadoghqv1alpha1.DatadogAgent, labels, annotations map[string]string) corev1.PodTemplateSpec {
	// copy Spec to configure the Cluster Checks Runner Pod Template
	clusterChecksRunnerSpec := dda.Spec.ClusterChecksRunner.DeepCopy()

	newPodTemplate := corev1.PodTemplateSpec{
		ObjectMeta: metav1.ObjectMeta{
			Labels:      labels,
			Annotations: annotations,
		},
		Spec: corev1.PodSpec{
			ServiceAccountName: getClusterChecksRunnerServiceAccount(dda),
			Containers: []corev1.Container{
				{
					Name:            "cluster-checks-runner",
					Image:           clusterChecksRunnerSpec.Image.Name,
					ImagePullPolicy: *clusterChecksRunnerSpec.Image.PullPolicy,
					Env:             getEnvVarsForClusterChecksRunner(dda),
					VolumeMounts:    getVolumeMountsForClusterChecksRunner(dda),
					LivenessProbe:   getDefaultLivenessProbe(),
				},
			},
			Volumes:           getVolumesForClusterChecksRunner(dda),
			Affinity:          getPodAffinity(clusterChecksRunnerSpec.Affinity, getClusterChecksRunnerName(dda)),
			Tolerations:       clusterChecksRunnerSpec.Tolerations,
			PriorityClassName: clusterChecksRunnerSpec.PriorityClassName,
		},
	}

	for key, val := range clusterChecksRunnerSpec.AdditionalLabels {
		newPodTemplate.Labels[key] = val
	}

	for key, val := range clusterChecksRunnerSpec.AdditionalAnnotations {
		newPodTemplate.Annotations[key] = val
	}

	if clusterChecksRunnerSpec.Config.Resources != nil {
		newPodTemplate.Spec.Containers[0].Resources = *clusterChecksRunnerSpec.Config.Resources
	}

	return newPodTemplate
}

func buildClusterChecksRunnerConfigurationConfigMap(dda *datadoghqv1alpha1.DatadogAgent) (*corev1.ConfigMap, error) {
	if dda.Spec.ClusterChecksRunner == nil {
		return nil, nil
	}
	return buildConfigurationConfigMap(dda, dda.Spec.ClusterChecksRunner.CustomConfig, getClusterChecksRunnerCustomConfigConfigMapName(dda), datadoghqv1alpha1.AgentCustomConfigVolumeSubPath)
}

// getEnvVarsForClusterChecksRunner converts Cluster Checks Runner Config into container env vars
func getEnvVarsForClusterChecksRunner(dda *datadoghqv1alpha1.DatadogAgent) []corev1.EnvVar {
	spec := &dda.Spec
	envVars := []corev1.EnvVar{
		{
			Name:  datadoghqv1alpha1.DDClusterName,
			Value: spec.ClusterName,
		},
		{
			Name:  datadoghqv1alpha1.DDSite,
			Value: spec.Site,
		},
		{
			Name:  datadoghqv1alpha1.DDddURL,
			Value: *spec.Agent.Config.DDUrl,
		},
		{
			Name:  datadoghqv1alpha1.DDClusterChecksEnabled,
			Value: "true",
<<<<<<< HEAD
=======
		},
		{
			Name:  datadoghqv1alpha1.DDClusterAgentEnabled,
			Value: "true",
>>>>>>> 835d2172
		},
		{
			Name:  datadoghqv1alpha1.DDClusterAgentKubeServiceName,
			Value: getClusterAgentServiceName(dda),
		},
		{
			Name:      datadoghqv1alpha1.DDClusterAgentAuthToken,
			ValueFrom: getClusterAgentAuthToken(dda),
		},
		{
			Name:  datadoghqv1alpha1.DDExtraConfigProviders,
			Value: datadoghqv1alpha1.ClusterChecksConfigProvider,
		},
		{
			Name:  datadoghqv1alpha1.DDHealthPort,
			Value: strconv.Itoa(int(datadoghqv1alpha1.DefaultAgentHealthPort)),
		},
		{
			Name:  datadoghqv1alpha1.DDAPMEnabled,
			Value: "false",
		},
		{
			Name:  datadoghqv1alpha1.DDProcessAgentEnabled,
			Value: "false",
		},
		{
			Name:  datadoghqv1alpha1.DDLogsEnabled,
			Value: "false",
		},
		{
			Name:  datadoghqv1alpha1.DDEnableMetadataCollection,
			Value: "false",
		},
		{
			Name:  datadoghqv1alpha1.DDClcRunnerEnabled,
			Value: "true",
		},
		{
			Name: datadoghqv1alpha1.DDClcRunnerHost,
			ValueFrom: &corev1.EnvVarSource{
				FieldRef: &corev1.ObjectFieldSelector{
					FieldPath: FieldPathStatusPodIP,
				},
			},
		},
	}

	if spec.ClusterChecksRunner.Config.LogLevel != nil {
		envVars = append(envVars, corev1.EnvVar{
			Name:  datadoghqv1alpha1.DDLogLevel,
			Value: *spec.ClusterChecksRunner.Config.LogLevel,
		})
	}

	if spec.Credentials.APIKeyExistingSecret != "" {
		envVars = append(envVars, corev1.EnvVar{
			Name:      datadoghqv1alpha1.DDAPIKey,
			ValueFrom: getAPIKeyFromSecret(dda),
		})
	} else {
		envVars = append(envVars, corev1.EnvVar{
			Name:  datadoghqv1alpha1.DDAPIKey,
			Value: spec.Credentials.APIKey,
		})
	}

	return append(envVars, spec.ClusterChecksRunner.Config.Env...)
}

func getClusterChecksRunnerVersion(dda *datadoghqv1alpha1.DatadogAgent) string {
	// TODO implement this method
	return ""
}

func getClusterChecksRunnerName(dda *datadoghqv1alpha1.DatadogAgent) string {
	if dda.Spec.ClusterChecksRunner != nil && dda.Spec.ClusterChecksRunner.DeploymentName != "" {
		return dda.Spec.ClusterChecksRunner.DeploymentName
	}
	return fmt.Sprintf("%s-%s", dda.Name, "cluster-checks-runner")
}

// getVolumesForClusterChecksRunner defines volumes for the Cluster Checks Runner
func getVolumesForClusterChecksRunner(dda *datadoghqv1alpha1.DatadogAgent) []corev1.Volume {
	volumes := []corev1.Volume{
		{
			Name: "s6-run",
			VolumeSource: corev1.VolumeSource{
				EmptyDir: &corev1.EmptyDirVolumeSource{},
			},
		},
		{
			Name: "remove-corechecks",
			VolumeSource: corev1.VolumeSource{
				EmptyDir: &corev1.EmptyDirVolumeSource{},
			},
		},
	}

	if dda.Spec.ClusterChecksRunner.CustomConfig != nil {
		volume := getVolumeFromCustomConfigSpec(dda.Spec.ClusterChecksRunner.CustomConfig, getClusterChecksRunnerCustomConfigConfigMapName(dda), datadoghqv1alpha1.AgentCustomConfigVolumeName)
		volumes = append(volumes, volume)
	}
	return append(volumes, dda.Spec.ClusterChecksRunner.Config.Volumes...)
}

// getVolumeMountsForClusterChecksRunner defines volume mounts for the Cluster Checks Runner
func getVolumeMountsForClusterChecksRunner(dda *datadoghqv1alpha1.DatadogAgent) []corev1.VolumeMount {
	volumeMounts := []corev1.VolumeMount{
		{
			Name:      "s6-run",
			MountPath: "/var/run/s6",
		},
		{
			Name:      "remove-corechecks",
			MountPath: fmt.Sprintf("%s/%s", datadoghqv1alpha1.ConfigVolumePath, "conf.d"),
		},
	}
	if dda.Spec.ClusterChecksRunner.CustomConfig != nil {
		volumeMount := getVolumeMountFromCustomConfigSpec(dda.Spec.ClusterChecksRunner.CustomConfig, datadoghqv1alpha1.AgentCustomConfigVolumeName, datadoghqv1alpha1.AgentCustomConfigVolumePath, datadoghqv1alpha1.AgentCustomConfigVolumeSubPath)
		volumeMounts = append(volumeMounts, volumeMount)
	}
	return append(volumeMounts, dda.Spec.ClusterChecksRunner.Config.VolumeMounts...)
}

func getClusterChecksRunnerCustomConfigConfigMapName(dda *datadoghqv1alpha1.DatadogAgent) string {
	return fmt.Sprintf("%s-runner-datadog-yaml", dda.Name)
}<|MERGE_RESOLUTION|>--- conflicted
+++ resolved
@@ -308,13 +308,10 @@
 		{
 			Name:  datadoghqv1alpha1.DDClusterChecksEnabled,
 			Value: "true",
-<<<<<<< HEAD
-=======
 		},
 		{
 			Name:  datadoghqv1alpha1.DDClusterAgentEnabled,
 			Value: "true",
->>>>>>> 835d2172
 		},
 		{
 			Name:  datadoghqv1alpha1.DDClusterAgentKubeServiceName,
