// Unless explicitly stated otherwise all files in this repository are licensed
// under the Apache License Version 2.0.
// This product includes software developed at Datadog (https://www.datadoghq.com/).
// Copyright 2016-present Datadog, Inc.

package utils

import (
	"fmt"

	"sigs.k8s.io/controller-runtime/pkg/reconcile"

	apicommon "github.com/DataDog/datadog-operator/apis/datadoghq/common"
	datadoghqv1alpha1 "github.com/DataDog/datadog-operator/apis/datadoghq/v1alpha1"
)

// GetDefaultCredentialsSecretName returns the default name for credentials secret
func GetDefaultCredentialsSecretName(dda *datadoghqv1alpha1.DatadogAgent) string {
	return dda.Name
}

// GetAPIKeySecret returns the API key secret name and the key inside the secret
// returns <is_set>, secretName, secretKey
func GetAPIKeySecret(credentials *datadoghqv1alpha1.DatadogCredentials, defaultName string) (bool, string, string) {
	if credentials.APISecret != nil {
		if credentials.APISecret.KeyName != "" {
			return true, credentials.APISecret.SecretName, credentials.APISecret.KeyName
		}

		return true, credentials.APISecret.SecretName, apicommon.DefaultAPIKeyKey
	}

	if credentials.APIKeyExistingSecret != "" {
		return true, credentials.APIKeyExistingSecret, apicommon.DefaultAPIKeyKey
	}

	if credentials.APIKey != "" {
		return true, defaultName, apicommon.DefaultAPIKeyKey
	}

	return false, defaultName, apicommon.DefaultAPIKeyKey
}

// GetAppKeySecret returns the APP key secret name and the key inside the secret
// returns <is_set>, secretName, secretKey
func GetAppKeySecret(credentials *datadoghqv1alpha1.DatadogCredentials, defaultName string) (bool, string, string) {
	if credentials.APPSecret != nil {
		if credentials.APPSecret.KeyName != "" {
			return true, credentials.APPSecret.SecretName, credentials.APPSecret.KeyName
		}

		return true, credentials.APPSecret.SecretName, apicommon.DefaultAPPKeyKey
	}

	if credentials.AppKeyExistingSecret != "" {
		return true, credentials.AppKeyExistingSecret, apicommon.DefaultAPPKeyKey
	}

	if credentials.AppKey != "" {
		return true, defaultName, apicommon.DefaultAPPKeyKey
	}

	return false, defaultName, apicommon.DefaultAPPKeyKey
}

// ShouldReturn returns if we should stop the reconcile loop based on result
func ShouldReturn(result reconcile.Result, err error) bool {
<<<<<<< HEAD
	if err != nil || result.Requeue || result.RequeueAfter > 0 {
		return true
	}
	return false
}

// GetDatadogLeaderElectionResourceName returns the name of the ConfigMap used by the cluster agent to elect a leader
func GetDatadogLeaderElectionResourceName(dda *datadoghqv1alpha1.DatadogAgent) string {
	return fmt.Sprintf("%s-leader-election", dda.Name)
}

// GetDatadogTokenResourceName returns the name of the ConfigMap used by the cluster agent to store token
func GetDatadogTokenResourceName(dda *datadoghqv1alpha1.DatadogAgent) string {
	return fmt.Sprintf("%stoken", dda.Name)
=======
	return err != nil || result.Requeue || result.RequeueAfter > 0
>>>>>>> e3c287cb
}<|MERGE_RESOLUTION|>--- conflicted
+++ resolved
@@ -65,11 +65,7 @@
 
 // ShouldReturn returns if we should stop the reconcile loop based on result
 func ShouldReturn(result reconcile.Result, err error) bool {
-<<<<<<< HEAD
-	if err != nil || result.Requeue || result.RequeueAfter > 0 {
-		return true
-	}
-	return false
+	return err != nil || result.Requeue || result.RequeueAfter > 0
 }
 
 // GetDatadogLeaderElectionResourceName returns the name of the ConfigMap used by the cluster agent to elect a leader
@@ -80,7 +76,4 @@
 // GetDatadogTokenResourceName returns the name of the ConfigMap used by the cluster agent to store token
 func GetDatadogTokenResourceName(dda *datadoghqv1alpha1.DatadogAgent) string {
 	return fmt.Sprintf("%stoken", dda.Name)
-=======
-	return err != nil || result.Requeue || result.RequeueAfter > 0
->>>>>>> e3c287cb
 }