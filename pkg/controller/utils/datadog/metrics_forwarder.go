--- conflicted
+++ resolved
@@ -694,11 +694,7 @@
 //	- Site from the operator config
 //	- If none of the above are set, use a default base URL
 func getbaseURL(dda *datadoghqv1alpha1.DatadogAgent) string {
-<<<<<<< HEAD
 	if dda.Spec.Agent.Config != nil && dda.Spec.Agent.Config.DDUrl != nil {
-=======
-	if apiutils.BoolValue(dda.Spec.Agent.Enabled) && dda.Spec.Agent.Config != nil && dda.Spec.Agent.Config.DDUrl != nil {
->>>>>>> 96481ffb
 		return *dda.Spec.Agent.Config.DDUrl
 	} else if ddURL := os.Getenv(config.DDURLEnvVar); ddURL != "" {
 		return ddURL
