// Unless explicitly stated otherwise all files in this repository are licensed
// under the Apache License Version 2.0.
// This product includes software developed at Datadog (https://www.datadoghq.com/).
// Copyright 2016-present Datadog, Inc.

package agentprofile

import (
	"fmt"
	"sort"

	v1 "k8s.io/api/core/v1"
	metav1 "k8s.io/apimachinery/pkg/apis/meta/v1"
	"k8s.io/apimachinery/pkg/labels"
	"k8s.io/apimachinery/pkg/selection"
	"k8s.io/apimachinery/pkg/types"

	apicommon "github.com/DataDog/datadog-operator/apis/datadoghq/common"
	"github.com/DataDog/datadog-operator/apis/datadoghq/common/v1"
	datadoghqv1alpha1 "github.com/DataDog/datadog-operator/apis/datadoghq/v1alpha1"
	"github.com/DataDog/datadog-operator/apis/datadoghq/v2alpha1"
	"github.com/go-logr/logr"
)

const (
	ProfileLabelKey     = "agent.datadoghq.com/profile"
	defaultProfileName  = "default"
	daemonSetNamePrefix = "datadog-agent-with-profile-"
)

// ProfilesToApply given a list of profiles, returns the ones that should be
// applied in the cluster.
// - If there are no profiles, it returns the default profile.
// - If there are no conflicting profiles, it returns all the profiles plus the default one.
// - If there are conflicting profiles, it returns a subset that does not
// conflict plus the default one. When there are conflicting profiles, the
// oldest one is the one that takes precedence. When two profiles share an
// identical creation timestamp, the profile whose name is alphabetically first
// is considered to have priority.
// This function also returns a map that maps each node name to the profile that
// should be applied to it.
<<<<<<< HEAD
func ProfilesToApply(profiles []datadoghqv1alpha1.DatadogAgentProfile, nodes map[string]map[string]string) ([]datadoghqv1alpha1.DatadogAgentProfile, map[string]types.NamespacedName, error) {
=======
func ProfilesToApply(profiles []datadoghqv1alpha1.DatadogAgentProfile, nodes []v1.Node, logger logr.Logger) ([]datadoghqv1alpha1.DatadogAgentProfile, map[string]types.NamespacedName, error) {
>>>>>>> 1256ac0e
	var profilesToApply []datadoghqv1alpha1.DatadogAgentProfile
	profileAppliedPerNode := make(map[string]types.NamespacedName, len(nodes))

	sortedProfiles := sortProfiles(profiles)

	for _, profile := range sortedProfiles {
		conflicts := false
		nodesThatMatchProfile := map[string]bool{}

<<<<<<< HEAD
		for nodeName, nodeLabels := range nodes {
			matchesNode, err := profileMatchesNode(&profile, nodeLabels)
=======
		if err := datadoghqv1alpha1.ValidateDatadogAgentProfileSpec(&profile.Spec); err != nil {
			logger.Error(err, "profile spec is invalid, skipping", "name", profile.Name, "namespace", profile.Namespace)
			continue
		}

		for _, node := range nodes {
			matchesNode, err := profileMatchesNode(&profile, &node)
>>>>>>> 1256ac0e
			if err != nil {
				return nil, nil, err
			}

			if matchesNode {
				if _, found := profileAppliedPerNode[nodeName]; found {
					// Conflict. This profile should not be applied.
					conflicts = true
					break
				} else {
					nodesThatMatchProfile[nodeName] = true
				}
			}
		}

		if conflicts {
			continue
		}

		for node := range nodesThatMatchProfile {
			profileAppliedPerNode[node] = types.NamespacedName{
				Namespace: profile.Namespace,
				Name:      profile.Name,
			}
		}

		profilesToApply = append(profilesToApply, profile)
	}

	profilesToApply = append(profilesToApply, defaultProfile())

	// Apply the default profile to all nodes that don't have a profile applied
	for nodeName := range nodes {
		if _, found := profileAppliedPerNode[nodeName]; !found {
			profileAppliedPerNode[nodeName] = types.NamespacedName{
				Name: defaultProfileName,
			}
		}
	}

	return profilesToApply, profileAppliedPerNode, nil
}

// ComponentOverrideFromProfile returns the component override that should be
// applied according to the given profile.
func ComponentOverrideFromProfile(profile *datadoghqv1alpha1.DatadogAgentProfile) v2alpha1.DatadogAgentComponentOverride {
	overrideDSName := DaemonSetName(types.NamespacedName{
		Namespace: profile.Namespace,
		Name:      profile.Name,
	})

	return v2alpha1.DatadogAgentComponentOverride{
		Name:       &overrideDSName,
		Affinity:   affinityOverride(profile),
		Containers: containersOverride(profile),
		Labels:     labelsOverride(profile),
	}
}

// IsDefaultProfile returns true if the given profile namespace and name
// correspond to the default profile.
func IsDefaultProfile(profileNamespace string, profileName string) bool {
	return profileNamespace == "" && profileName == defaultProfileName
}

// DaemonSetName returns the name that the DaemonSet should have according to
// the name of the profile associated with it.
func DaemonSetName(profileNamespacedName types.NamespacedName) string {
	if IsDefaultProfile(profileNamespacedName.Namespace, profileNamespacedName.Name) {
		return "" // Return empty so it does not override the default DaemonSet name
	}

	return daemonSetNamePrefix + profileNamespacedName.Namespace + "-" + profileNamespacedName.Name
}

// defaultProfile returns the default profile, we just need a name to identify
// it.
func defaultProfile() datadoghqv1alpha1.DatadogAgentProfile {
	return datadoghqv1alpha1.DatadogAgentProfile{
		ObjectMeta: metav1.ObjectMeta{
			Namespace: "",
			Name:      defaultProfileName,
		},
	}
}

func affinityOverride(profile *datadoghqv1alpha1.DatadogAgentProfile) *v1.Affinity {
	if IsDefaultProfile(profile.Namespace, profile.Name) {
		return affinityOverrideForDefaultProfile()
	}

	affinity := &v1.Affinity{
		PodAntiAffinity: podAntiAffinityOverride(),
	}

	if profile.Spec.ProfileAffinity == nil || len(profile.Spec.ProfileAffinity.ProfileNodeAffinity) == 0 {
		return affinity
	}

	affinity.NodeAffinity = &v1.NodeAffinity{
		RequiredDuringSchedulingIgnoredDuringExecution: &v1.NodeSelector{
			NodeSelectorTerms: []v1.NodeSelectorTerm{
				{
					MatchExpressions: profile.Spec.ProfileAffinity.ProfileNodeAffinity,
				},
			},
		},
	}

	return affinity
}

// affinityOverrideForDefaultProfile returns the affinity override that should
// be applied to the default profile. The default profile should be applied to
// all nodes that don't have the agent.datadoghq.com/profile label.
func affinityOverrideForDefaultProfile() *v1.Affinity {
	return &v1.Affinity{
		NodeAffinity: &v1.NodeAffinity{
			RequiredDuringSchedulingIgnoredDuringExecution: &v1.NodeSelector{
				NodeSelectorTerms: []v1.NodeSelectorTerm{
					{
						MatchExpressions: []v1.NodeSelectorRequirement{
							{
								Key:      ProfileLabelKey,
								Operator: v1.NodeSelectorOpDoesNotExist,
							},
						},
					},
				},
			},
		},
		PodAntiAffinity: podAntiAffinityOverride(),
	}
}

// podAntiAffinityOverride returns the pod anti-affinity used to avoid
// scheduling multiple agent pods of different profiles on the same node during
// rollouts.
func podAntiAffinityOverride() *v1.PodAntiAffinity {
	return &v1.PodAntiAffinity{
		RequiredDuringSchedulingIgnoredDuringExecution: []v1.PodAffinityTerm{
			{
				LabelSelector: &metav1.LabelSelector{
					MatchExpressions: []metav1.LabelSelectorRequirement{
						{
							Key:      apicommon.AgentDeploymentComponentLabelKey,
							Operator: metav1.LabelSelectorOpIn,
							Values:   []string{"agent"},
						},
					},
				},
				TopologyKey: v1.LabelHostname, // Applies to all nodes
			},
		},
	}
}

func containersOverride(profile *datadoghqv1alpha1.DatadogAgentProfile) map[common.AgentContainerName]*v2alpha1.DatadogAgentGenericContainer {
	if profile.Spec.Config == nil {
		return nil
	}

	nodeAgentOverride, ok := profile.Spec.Config.Override[datadoghqv1alpha1.NodeAgentComponentName]
	if !ok { // We only support overrides for the node agent, if there is no override for it, there's nothing to do
		return nil
	}

	if len(nodeAgentOverride.Containers) == 0 {
		return nil
	}

	containersInNodeAgent := []common.AgentContainerName{
		common.CoreAgentContainerName,
		common.TraceAgentContainerName,
		common.ProcessAgentContainerName,
		common.SecurityAgentContainerName,
		common.SystemProbeContainerName,
	}

	res := map[common.AgentContainerName]*v2alpha1.DatadogAgentGenericContainer{}

	for _, containerName := range containersInNodeAgent {
		if overrideForContainer, overrideIsDefined := nodeAgentOverride.Containers[containerName]; overrideIsDefined {
			res[containerName] = &v2alpha1.DatadogAgentGenericContainer{
				Resources: overrideForContainer.Resources,
			}
		}
	}

	return res
}

func labelsOverride(profile *datadoghqv1alpha1.DatadogAgentProfile) map[string]string {
	if IsDefaultProfile(profile.Namespace, profile.Name) {
		return nil
	}

	return map[string]string{
		// Can't use the namespaced name because it includes "/" which is not
		// accepted in labels.
		ProfileLabelKey: fmt.Sprintf("%s-%s", profile.Namespace, profile.Name),
	}
}

// sortProfiles sorts the profiles by creation timestamp. If two profiles have
// the same creation timestamp, it sorts them by name.
func sortProfiles(profiles []datadoghqv1alpha1.DatadogAgentProfile) []datadoghqv1alpha1.DatadogAgentProfile {
	sortedProfiles := make([]datadoghqv1alpha1.DatadogAgentProfile, len(profiles))
	copy(sortedProfiles, profiles)

	sort.Slice(sortedProfiles, func(i, j int) bool {
		if !sortedProfiles[i].CreationTimestamp.Equal(&sortedProfiles[j].CreationTimestamp) {
			return sortedProfiles[i].CreationTimestamp.Before(&sortedProfiles[j].CreationTimestamp)
		}

		return sortedProfiles[i].Name < sortedProfiles[j].Name
	})

	return sortedProfiles
}

func profileMatchesNode(profile *datadoghqv1alpha1.DatadogAgentProfile, nodeLabels map[string]string) (bool, error) {
	if profile.Spec.ProfileAffinity == nil {
		return true, nil
	}

	for _, requirement := range profile.Spec.ProfileAffinity.ProfileNodeAffinity {
		selector, err := labels.NewRequirement(
			requirement.Key,
			nodeSelectorOperatorToSelectionOperator(requirement.Operator),
			requirement.Values,
		)
		if err != nil {
			return false, err
		}

		if !selector.Matches(labels.Set(nodeLabels)) {
			return false, nil
		}
	}

	return true, nil
}

func nodeSelectorOperatorToSelectionOperator(op v1.NodeSelectorOperator) selection.Operator {
	switch op {
	case v1.NodeSelectorOpIn:
		return selection.In
	case v1.NodeSelectorOpNotIn:
		return selection.NotIn
	case v1.NodeSelectorOpExists:
		return selection.Exists
	case v1.NodeSelectorOpDoesNotExist:
		return selection.DoesNotExist
	case v1.NodeSelectorOpGt:
		return selection.GreaterThan
	case v1.NodeSelectorOpLt:
		return selection.LessThan
	default:
		return ""
	}
}<|MERGE_RESOLUTION|>--- conflicted
+++ resolved
@@ -39,11 +39,7 @@
 // is considered to have priority.
 // This function also returns a map that maps each node name to the profile that
 // should be applied to it.
-<<<<<<< HEAD
-func ProfilesToApply(profiles []datadoghqv1alpha1.DatadogAgentProfile, nodes map[string]map[string]string) ([]datadoghqv1alpha1.DatadogAgentProfile, map[string]types.NamespacedName, error) {
-=======
-func ProfilesToApply(profiles []datadoghqv1alpha1.DatadogAgentProfile, nodes []v1.Node, logger logr.Logger) ([]datadoghqv1alpha1.DatadogAgentProfile, map[string]types.NamespacedName, error) {
->>>>>>> 1256ac0e
+func ProfilesToApply(profiles []datadoghqv1alpha1.DatadogAgentProfile, nodes map[string]map[string]string, logger logr.Logger) ([]datadoghqv1alpha1.DatadogAgentProfile, map[string]types.NamespacedName, error) {
 	var profilesToApply []datadoghqv1alpha1.DatadogAgentProfile
 	profileAppliedPerNode := make(map[string]types.NamespacedName, len(nodes))
 
@@ -53,18 +49,13 @@
 		conflicts := false
 		nodesThatMatchProfile := map[string]bool{}
 
-<<<<<<< HEAD
-		for nodeName, nodeLabels := range nodes {
-			matchesNode, err := profileMatchesNode(&profile, nodeLabels)
-=======
 		if err := datadoghqv1alpha1.ValidateDatadogAgentProfileSpec(&profile.Spec); err != nil {
 			logger.Error(err, "profile spec is invalid, skipping", "name", profile.Name, "namespace", profile.Namespace)
 			continue
 		}
 
-		for _, node := range nodes {
-			matchesNode, err := profileMatchesNode(&profile, &node)
->>>>>>> 1256ac0e
+		for nodeName, nodeLabels := range nodes {
+			matchesNode, err := profileMatchesNode(&profile, nodeLabels)
 			if err != nil {
 				return nil, nil, err
 			}
