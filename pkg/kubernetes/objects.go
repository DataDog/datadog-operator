--- conflicted
+++ resolved
@@ -48,13 +48,8 @@
 		return &policyv1beta1.PodSecurityPolicy{}
 	case CiliumNetworkPoliciesKind:
 		return ciliumv1.EmptyCiliumUnstructuredPolicy()
-<<<<<<< HEAD
-	case SecurityContextConstraintsKind:
-		return &securityv1.SecurityContextConstraints{}
 	case NodeKind:
 		return &corev1.Node{}
-=======
->>>>>>> 6f5b5c50
 	}
 
 	return nil
