// Unless explicitly stated otherwise all files in this repository are licensed
// under the Apache License Version 2.0.
// This product includes software developed at Datadog (https://www.datadoghq.com/).
// Copyright 2016-present Datadog, Inc.

package kubernetes

const (
	// AppKubernetesNameLabelKey The name of the application
	AppKubernetesNameLabelKey = "app.kubernetes.io/name"
	// AppKubernetesInstanceLabelKey A unique name identifying the instance of an application
	AppKubernetesInstanceLabelKey = "app.kubernetes.io/instance"
	// AppKubernetesVersionLabelKey The current version of the application
	AppKubernetesVersionLabelKey = "app.kubernetes.io/version"
	// AppKubernetesComponentLabelKey The component within the architecture
	AppKubernetesComponentLabelKey = "app.kubernetes.io/component"
	// AppKubernetesPartOfLabelKey The name of a higher level application this one is part of
	AppKubernetesPartOfLabelKey = "app.kubernetes.io/part-of"
	// AppKubernetesManageByLabelKey The tool being used to manage the operation of an application
	AppKubernetesManageByLabelKey = "app.kubernetes.io/managed-by"
)

// ObjectKind type for kubernetes resource kind.
type ObjectKind string

const (
	// ConfigMapKind ConfigMaps resource kind
	ConfigMapKind ObjectKind = "configmaps"
	// ClusterRolesKind ClusterRoles resource kind
	ClusterRolesKind = "clusterroles"
	// ClusterRoleBindingKind ClusterRoleBindings resource kind
	ClusterRoleBindingKind = "clusterrolebindings"
	// RolesKind Roles resource kind
	RolesKind = "roles"
	// RoleBindingKind RoleBinding resource kind
	RoleBindingKind = "rolebindings"
	// MutatingWebhookConfigurationsKind MutatingWebhookConfigurations resource kind
	MutatingWebhookConfigurationsKind = "mutatingwebhookconfigurations"
	// APIServiceKind APIService resource kind
	APIServiceKind = "apiservices"
	// SecretsKind Secrets resource kind
	SecretsKind = "secrets"
	// ServicesKind Services resource kind
	ServicesKind = "services"
	// ServiceAccountsKind ServiceAccounts resource kind
	ServiceAccountsKind = "serviceaccounts"
	// PodDisruptionBudgetsKind PodDisruptionBudgets resource kind
	PodDisruptionBudgetsKind = "poddisruptionbudgets"
	// NetworkPoliciesKind NetworkPolicies resource kind
	NetworkPoliciesKind = "networkpolicies"
	// PodSecurityPoliciesKind PodSecurityPolicies resource kind
	PodSecurityPoliciesKind = "podsecuritypolicies"
	// CiliumNetworkPoliciesKind CiliumNetworkPolicies resource kind
	CiliumNetworkPoliciesKind = "ciliumnetworkpolicies"
<<<<<<< HEAD
	// SecurityContextConstraintsKind SecurityContextConstraints resource kind
	SecurityContextConstraintsKind = "securitycontextconstraints"
	NodeKind                       = "nodes"
=======
>>>>>>> 6f5b5c50
)

// GetResourcesKind return the list of all possible ObjectKind supported as DatadogAgent dependencies
func getResourcesKind(withCiliumResources, withPodSecurityPolicy bool) []ObjectKind {
	resources := []ObjectKind{
		ConfigMapKind,
		ClusterRolesKind,
		ClusterRoleBindingKind,
		RolesKind,
		RoleBindingKind,
		MutatingWebhookConfigurationsKind,
		APIServiceKind,
		SecretsKind,
		ServicesKind,
		ServiceAccountsKind,
		PodDisruptionBudgetsKind,
		NetworkPoliciesKind,
	}

	if withCiliumResources {
		resources = append(resources, CiliumNetworkPoliciesKind)
	}

	if withPodSecurityPolicy {
		resources = append(resources, PodSecurityPoliciesKind)
	}

	return resources
}<|MERGE_RESOLUTION|>--- conflicted
+++ resolved
@@ -52,12 +52,7 @@
 	PodSecurityPoliciesKind = "podsecuritypolicies"
 	// CiliumNetworkPoliciesKind CiliumNetworkPolicies resource kind
 	CiliumNetworkPoliciesKind = "ciliumnetworkpolicies"
-<<<<<<< HEAD
-	// SecurityContextConstraintsKind SecurityContextConstraints resource kind
-	SecurityContextConstraintsKind = "securitycontextconstraints"
-	NodeKind                       = "nodes"
-=======
->>>>>>> 6f5b5c50
+	NodeKind                  = "nodes"
 )
 
 // GetResourcesKind return the list of all possible ObjectKind supported as DatadogAgent dependencies
