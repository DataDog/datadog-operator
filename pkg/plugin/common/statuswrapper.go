// Unless explicitly stated otherwise all files in this repository are licensed
// under the Apache License Version 2.0.
// This product includes software developed at Datadog (https://www.datadoghq.com/).
// Copyright 2016-present Datadog, Inc.

package common

import (
	commonv1 "github.com/DataDog/datadog-operator/apis/datadoghq/common/v1"
	"github.com/DataDog/datadog-operator/apis/datadoghq/v1alpha1"
	"github.com/DataDog/datadog-operator/apis/datadoghq/v2alpha1"
	metav1 "k8s.io/apimachinery/pkg/apis/meta/v1"
)

type StatusWrapper interface {
	GetObjectMeta() metav1.Object
	GetAgentStatus() *commonv1.DaemonSetStatus
	GetClusterAgentStatus() *commonv1.DeploymentStatus
	GetClusterChecksRunnerStatus() *commonv1.DeploymentStatus
	GetStatusCondition() []metav1.Condition
}

func NewV1StatusWrapper(dda *v1alpha1.DatadogAgent) StatusWrapper {
	return &v1StatusWrapper{dda}
}

type v1StatusWrapper struct {
	dda *v1alpha1.DatadogAgent
}

func (sw v1StatusWrapper) GetObjectMeta() metav1.Object { return sw.dda.GetObjectMeta() }
func (sw v1StatusWrapper) GetStatusCondition() []metav1.Condition {
	var newConditionsList []metav1.Condition
	for _, condition := range sw.dda.Status.Conditions {
		newConditionsList = append(newConditionsList, AgentConditionToMetaV1(condition))
	}
	return newConditionsList
}

func (sw v1StatusWrapper) GetAgentStatus() *commonv1.DaemonSetStatus {
	if sw.dda != nil {
		return sw.dda.Status.Agent
	}
	return nil
}
func (sw v1StatusWrapper) GetClusterAgentStatus() *commonv1.DeploymentStatus {
	if sw.dda != nil {
		return sw.dda.Status.ClusterAgent
	}
	return nil
}
func (sw v1StatusWrapper) GetClusterChecksRunnerStatus() *commonv1.DeploymentStatus {
	if sw.dda != nil {
		return sw.dda.Status.ClusterChecksRunner
	}
	return nil
}

func NewV2StatusWrapper(dda *v2alpha1.DatadogAgent) StatusWrapper {
	return &v2StatusWrapper{dda}
}

type v2StatusWrapper struct {
	dda *v2alpha1.DatadogAgent
}

func (sw v2StatusWrapper) GetObjectMeta() metav1.Object { return sw.dda.GetObjectMeta() }
func (sw v2StatusWrapper) GetStatusCondition() []metav1.Condition {
	return sw.dda.Status.Conditions
}

func (sw v2StatusWrapper) GetAgentStatus() *commonv1.DaemonSetStatus {
	if sw.dda != nil {
<<<<<<< HEAD
		return sw.dda.Status.CombinedAgent
=======
		return sw.dda.Status.AgentSummary
>>>>>>> 9cb824fe
	}
	return nil
}
func (sw v2StatusWrapper) GetClusterAgentStatus() *commonv1.DeploymentStatus {
	if sw.dda != nil {
		return sw.dda.Status.ClusterAgent
	}
	return nil
}
func (sw v2StatusWrapper) GetClusterChecksRunnerStatus() *commonv1.DeploymentStatus {
	if sw.dda != nil {
		return sw.dda.Status.ClusterChecksRunner
	}
	return nil
}

func AgentConditionToMetaV1(condition v1alpha1.DatadogAgentCondition) metav1.Condition {
	return metav1.Condition{
		Type:               string(condition.Type),
		Status:             metav1.ConditionStatus(condition.Status),
		LastTransitionTime: condition.LastTransitionTime,
		Reason:             condition.Reason,
		Message:            condition.Message,
	}
}<|MERGE_RESOLUTION|>--- conflicted
+++ resolved
@@ -71,11 +71,7 @@
 
 func (sw v2StatusWrapper) GetAgentStatus() *commonv1.DaemonSetStatus {
 	if sw.dda != nil {
-<<<<<<< HEAD
-		return sw.dda.Status.CombinedAgent
-=======
 		return sw.dda.Status.AgentSummary
->>>>>>> 9cb824fe
 	}
 	return nil
 }
