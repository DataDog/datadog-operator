--- conflicted
+++ resolved
@@ -553,11 +553,7 @@
 	// https://docs.datadoghq.com/agent/cluster_agent/clusterchecks/
 	// https://docs.datadoghq.com/agent/cluster_agent/endpointschecks/
 	// Autodiscovery via Kube Service annotations is automatically enabled
-<<<<<<< HEAD
-	ClusterChecksEnabled *bool `json:"clusterChecks,omitempty"`
-=======
 	ClusterChecksEnabled *bool `json:"clusterChecksEnabled,omitempty"`
->>>>>>> 835d2172
 
 	// Set logging verbosity, valid log levels are:
 	// trace, debug, info, warn, error, critical, and off
