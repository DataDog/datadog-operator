--- conflicted
+++ resolved
@@ -39,27 +39,12 @@
 	var result reconcile.Result
 	now := metav1.NewTime(time.Now())
 
-<<<<<<< HEAD
 	// Get provider list for introspection
 	providerList := map[string]struct{}{kubernetes.LegacyProvider: {}}
 	if r.options.IntrospectionEnabled {
 		nodeList, err := r.getNodeList(ctx)
 		if err != nil {
 			return reconcile.Result{}, err
-=======
-	// Start by creating the Default Cluster-Agent deployment
-	deployment := componentdca.NewDefaultClusterAgentDeployment(dda.GetObjectMeta(), &dda.Spec)
-	podManagers := feature.NewPodTemplateManagers(&deployment.Spec.Template)
-
-	// Set Global setting on the default deployment
-	global.ApplyGlobalSettingsClusterAgent(logger, podManagers, dda.GetObjectMeta(), &dda.Spec, resourcesManager, requiredComponents)
-
-	// Apply features changes on the Deployment.Spec.Template
-	var featErrors []error
-	for _, feat := range features {
-		if errFeat := feat.ManageClusterAgent(podManagers); errFeat != nil {
-			featErrors = append(featErrors, errFeat)
->>>>>>> bd388e47
 		}
 		providerList = kubernetes.GetProviderListFromNodeList(nodeList, logger)
 		logger.Info("providerList for cluster agent", "providerList", providerList) //output is default-rhcos for label node.openshift.io/os_id=rhcos
@@ -70,11 +55,11 @@
 	for provider := range providerList {
 		logger.Info("DCA providerList", "provider", provider)
 		// Start by creating the Default Cluster-Agent deployment
-		deployment := componentdca.NewDefaultClusterAgentDeployment(dda)
+		deployment := componentdca.NewDefaultClusterAgentDeployment(dda.GetObjectMeta(), &dda.Spec)
 		podManagers := feature.NewPodTemplateManagers(&deployment.Spec.Template)
 
 		// Set Global setting on the default deployment
-		global.ApplyGlobalSettingsClusterAgent(logger, podManagers, dda, resourcesManager, requiredComponents)
+		global.ApplyGlobalSettingsClusterAgent(logger, podManagers, dda.GetObjectMeta(), &dda.Spec, resourcesManager, requiredComponents)
 
 		// Apply features changes on the Deployment.Spec.Template
 		var featErrors []error
