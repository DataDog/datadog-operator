// Unless explicitly stated otherwise all files in this repository are licensed
// under the Apache License Version 2.0.
// This product includes software developed at Datadog (https://www.datadoghq.com/).
// Copyright 2016-present Datadog, Inc.

package override

import (
	"fmt"
	"slices"
	"testing"

	"github.com/DataDog/datadog-operator/pkg/constants"
	"github.com/DataDog/datadog-operator/pkg/kubernetes"
	"github.com/DataDog/datadog-operator/pkg/kubernetes/rbac"
	"github.com/DataDog/datadog-operator/pkg/testutils"

	apicommon "github.com/DataDog/datadog-operator/api/datadoghq/common"
	"github.com/DataDog/datadog-operator/api/datadoghq/v2alpha1"
	apiutils "github.com/DataDog/datadog-operator/api/utils"
	"github.com/google/go-cmp/cmp"
	"github.com/stretchr/testify/assert"

	"github.com/DataDog/datadog-operator/internal/controller/datadogagent/common"
	"github.com/DataDog/datadog-operator/internal/controller/datadogagent/feature"
	"github.com/DataDog/datadog-operator/internal/controller/datadogagent/feature/fake"
	"github.com/DataDog/datadog-operator/internal/controller/datadogagent/store"
	corev1 "k8s.io/api/core/v1"
	rbacv1 "k8s.io/api/rbac/v1"
	"k8s.io/apimachinery/pkg/runtime"
	logf "sigs.k8s.io/controller-runtime/pkg/log"
)

const (
	hostCAPath           = "/host/ca/path/ca.crt"
	agentCAPath          = "/agent/ca/path/ca.crt"
	podResourcesSocket   = "/var/lib/kubelet/pod-resources/kubelet.sock"
	dockerSocketPath     = "/docker/socket/path/docker.sock"
	secretBackendCommand = "foo.sh"
	secretBackendArgs    = "bar baz"
	secretBackendTimeout = 60
	ddaName              = "datadog"
	ddaNamespace         = "system"
	secretNamespace      = "postgres"
)

var secretNames = []string{"db-username", "db-password"}

func TestNodeAgentComponenGlobalSettings(t *testing.T) {
	logger := logf.Log.WithName("TestRequiredComponents")

	testScheme := runtime.NewScheme()
	testScheme.AddKnownTypes(v2alpha1.GroupVersion, &v2alpha1.DatadogAgent{})
	storeOptions := &store.StoreOptions{
		Scheme: testScheme,
	}

	tests := []struct {
		name                           string
		dda                            *v2alpha1.DatadogAgent
		singleContainerStrategyEnabled bool
		wantVolumeMounts               []*corev1.VolumeMount
		wantVolumes                    []*corev1.Volume
		wantEnvVars                    []*corev1.EnvVar
		want                           func(t testing.TB, mgrInterface feature.PodTemplateManagers, expectedEnvVars []*corev1.EnvVar, expectedVolumes []*corev1.Volume, expectedVolumeMounts []*corev1.VolumeMount)
		wantDependency                 func(t testing.TB, resourcesManager feature.ResourceManagers)
	}{
		{
			name:                           "Kubelet volume configured",
			singleContainerStrategyEnabled: false,
			dda: testutils.NewDatadogAgentBuilder().
				WithGlobalKubeletConfig(hostCAPath, agentCAPath, true, podResourcesSocket).
				WithGlobalDockerSocketPath(dockerSocketPath).
				BuildWithDefaults(),
			wantEnvVars: getExpectedEnvVars([]*corev1.EnvVar{
				{
					Name:  v2alpha1.DDKubeletTLSVerify,
					Value: "true",
				},
				{
					Name:  v2alpha1.DDKubeletCAPath,
					Value: agentCAPath,
				},
				{
					Name:  v2alpha1.DDKubernetesPodResourcesSocket,
					Value: podResourcesSocket,
				},
				{
					Name:  v2alpha1.DockerHost,
					Value: "unix:///host" + dockerSocketPath,
				},
			}...),
			wantVolumeMounts: getExpectedVolumeMounts(defaultVolumes, kubeletCAVolumes, criSocketVolume),
			wantVolumes:      getExpectedVolumes(defaultVolumes, kubeletCAVolumes, criSocketVolume),
			want:             assertAll,
		},
		{
			name:                           "Kubelet volume configured",
			singleContainerStrategyEnabled: true,
			dda: testutils.NewDatadogAgentBuilder().
				WithGlobalKubeletConfig(hostCAPath, agentCAPath, true, podResourcesSocket).
				WithGlobalDockerSocketPath(dockerSocketPath).
				BuildWithDefaults(),
			wantEnvVars: getExpectedEnvVars([]*corev1.EnvVar{
				{
					Name:  v2alpha1.DDKubeletTLSVerify,
					Value: "true",
				},
				{
					Name:  v2alpha1.DDKubeletCAPath,
					Value: agentCAPath,
				},
				{
					Name:  v2alpha1.DDKubernetesPodResourcesSocket,
					Value: podResourcesSocket,
				},
				{
					Name:  v2alpha1.DockerHost,
					Value: "unix:///host" + dockerSocketPath,
				},
			}...),
			wantVolumeMounts: getExpectedVolumeMounts(defaultVolumes, kubeletCAVolumes, criSocketVolume),
			wantVolumes:      getExpectedVolumes(defaultVolumes, kubeletCAVolumes, criSocketVolume),
			want:             assertAllAgentSingleContainer,
		},
		{
			name:                           "Checks tag cardinality set to orchestrator",
			singleContainerStrategyEnabled: false,
			dda: testutils.NewDatadogAgentBuilder().
				WithChecksTagCardinality("orchestrator").
				BuildWithDefaults(),
			wantEnvVars: getExpectedEnvVars(&corev1.EnvVar{
				Name:  v2alpha1.DDChecksTagCardinality,
				Value: "orchestrator",
			}),
			wantVolumeMounts: getExpectedVolumeMounts(defaultVolumes),
			wantVolumes:      getExpectedVolumes(defaultVolumes),
			want:             assertAll,
		},
		{
			name:                           "Unified origin detection activated",
			singleContainerStrategyEnabled: false,
			dda: testutils.NewDatadogAgentBuilder().
				WithOriginDetectionUnified(true).
				BuildWithDefaults(),
			wantEnvVars: getExpectedEnvVars(&corev1.EnvVar{
				Name:  v2alpha1.DDOriginDetectionUnified,
				Value: "true",
			}),
			wantVolumeMounts: getExpectedVolumeMounts(defaultVolumes),
			wantVolumes:      getExpectedVolumes(defaultVolumes),
			want:             assertAll,
		},
		{
			name:                           "Global environment variable configured",
			singleContainerStrategyEnabled: false,
			dda: testutils.NewDatadogAgentBuilder().
				WithEnvVars([]corev1.EnvVar{
					{
						Name:  "envA",
						Value: "valueA",
					},
					{
						Name:  "envB",
						Value: "valueB",
					},
				}).
				BuildWithDefaults(),
			wantEnvVars: getExpectedEnvVars([]*corev1.EnvVar{
				{
					Name:  "envA",
					Value: "valueA",
				},
				{
					Name:  "envB",
					Value: "valueB",
				},
			}...),
			wantVolumeMounts: getExpectedVolumeMounts(defaultVolumes),
			wantVolumes:      getExpectedVolumes(defaultVolumes),
			want:             assertAll,
		},
		{
			name:                           "Secret backend - global permissions",
			singleContainerStrategyEnabled: false,
			dda: addNameNamespaceToDDA(
				ddaName,
				ddaNamespace,
				testutils.NewDatadogAgentBuilder().
					WithGlobalSecretBackendGlobalPerms(secretBackendCommand, secretBackendArgs, secretBackendTimeout).
					BuildWithDefaults(),
			),
			wantEnvVars: getExpectedEnvVars([]*corev1.EnvVar{
				{
					Name:  v2alpha1.DDSecretBackendCommand,
					Value: secretBackendCommand,
				},
				{
					Name:  v2alpha1.DDSecretBackendArguments,
					Value: secretBackendArgs,
				},
				{
					Name:  v2alpha1.DDSecretBackendTimeout,
					Value: "60",
				},
			}...),
			wantVolumeMounts: getExpectedVolumeMounts(defaultVolumes),
			wantVolumes:      getExpectedVolumes(defaultVolumes),
			want:             assertAll,
			wantDependency:   assertSecretBackendGlobalPerms,
		},
		{
			name:                           "Secret backend - specific secret permissions",
			singleContainerStrategyEnabled: false,
			dda: addNameNamespaceToDDA(
				ddaName,
				ddaNamespace,
				testutils.NewDatadogAgentBuilder().
					WithGlobalSecretBackendSpecificRoles(secretBackendCommand, secretBackendArgs, secretBackendTimeout, secretNamespace, secretNames).
					BuildWithDefaults(),
			),
			wantEnvVars: getExpectedEnvVars([]*corev1.EnvVar{
				{
					Name:  v2alpha1.DDSecretBackendCommand,
					Value: secretBackendCommand,
				},
				{
					Name:  v2alpha1.DDSecretBackendArguments,
					Value: secretBackendArgs,
				},
				{
					Name:  v2alpha1.DDSecretBackendTimeout,
					Value: "60",
				},
			}...),
			wantVolumeMounts: getExpectedVolumeMounts(defaultVolumes),
			wantVolumes:      getExpectedVolumes(defaultVolumes),
			want:             assertAll,
			wantDependency:   assertSecretBackendSpecificPerms,
		},
	}

	for _, tt := range tests {
		t.Run(tt.name, func(t *testing.T) {
			podTemplateManager := fake.NewPodTemplateManagers(t, corev1.PodTemplateSpec{})
			store := store.NewStore(tt.dda, storeOptions)
			resourcesManager := feature.NewResourceManagers(store)

			ApplyGlobalSettingsNodeAgent(logger, podTemplateManager, tt.dda, resourcesManager, tt.singleContainerStrategyEnabled)

			tt.want(t, podTemplateManager, tt.wantEnvVars, tt.wantVolumes, tt.wantVolumeMounts)
			// Assert dependencies if and only if a dependency is expected
			if tt.wantDependency != nil {
				tt.wantDependency(t, resourcesManager)
			}
		})
	}
}

func assertAll(t testing.TB, mgrInterface feature.PodTemplateManagers, expectedEnvVars []*corev1.EnvVar, expectedVolumes []*corev1.Volume, expectedVolumeMounts []*corev1.VolumeMount) {
	mgr := mgrInterface.(*fake.PodTemplateManagers)

	coreAgentVolumeMounts := mgr.VolumeMountMgr.VolumeMountsByC[apicommon.CoreAgentContainerName]
	traceAgentVolumeMounts := mgr.VolumeMountMgr.VolumeMountsByC[apicommon.TraceAgentContainerName]
	processAgentVolumeMounts := mgr.VolumeMountMgr.VolumeMountsByC[apicommon.ProcessAgentContainerName]

	assert.ElementsMatch(t, coreAgentVolumeMounts, expectedVolumeMounts, "core-agent volume mounts \ndiff = %s", cmp.Diff(coreAgentVolumeMounts, expectedVolumeMounts))
	assert.ElementsMatch(t, traceAgentVolumeMounts, expectedVolumeMounts, "trace-agent volume mounts \ndiff = %s", cmp.Diff(traceAgentVolumeMounts, expectedVolumeMounts))
	assert.ElementsMatch(t, processAgentVolumeMounts, expectedVolumeMounts, "process-agent volume mounts \ndiff = %s", cmp.Diff(processAgentVolumeMounts, expectedVolumeMounts))

	volumes := mgr.VolumeMgr.Volumes
	assert.ElementsMatch(t, volumes, expectedVolumes, "Volumes \ndiff = %s", cmp.Diff(volumes, []*corev1.Volume{}))

	agentEnvVars := mgr.EnvVarMgr.EnvVarsByC[apicommon.AllContainers]
	assert.ElementsMatch(t, agentEnvVars, expectedEnvVars, "Agent envvars \ndiff = %s", cmp.Diff(agentEnvVars, expectedEnvVars))
}

func assertAllAgentSingleContainer(t testing.TB, mgrInterface feature.PodTemplateManagers, expectedEnvVars []*corev1.EnvVar, expectedVolumes []*corev1.Volume, expectedVolumeMounts []*corev1.VolumeMount) {
	mgr := mgrInterface.(*fake.PodTemplateManagers)

	agentSingleContainerVolumeMounts := mgr.VolumeMountMgr.VolumeMountsByC[apicommon.UnprivilegedSingleAgentContainerName]

	assert.True(t, apiutils.IsEqualStruct(agentSingleContainerVolumeMounts, expectedVolumeMounts), "Volume mounts \ndiff = %s", cmp.Diff(agentSingleContainerVolumeMounts, expectedVolumeMounts))

	volumes := mgr.VolumeMgr.Volumes
	assert.True(t, apiutils.IsEqualStruct(volumes, expectedVolumes), "Volumes \ndiff = %s", cmp.Diff(volumes, []*corev1.Volume{}))

	agentEnvVars := mgr.EnvVarMgr.EnvVarsByC[apicommon.AllContainers]
	assert.True(t, apiutils.IsEqualStruct(agentEnvVars, expectedEnvVars), "Agent envvars \ndiff = %s", cmp.Diff(agentEnvVars, expectedEnvVars))
}

func getExpectedEnvVars(addedEnvVars ...*corev1.EnvVar) []*corev1.EnvVar {
	defaultEnvVars := []*corev1.EnvVar{
		{
			Name:  v2alpha1.DDSite,
			Value: "datadoghq.com",
		},
		{
			Name:  v2alpha1.DDLogLevel,
			Value: "info",
		},
	}

	containsPodResourcesEnvVar := slices.ContainsFunc(addedEnvVars, func(envVar *corev1.EnvVar) bool {
		return envVar.Name == v2alpha1.DDKubernetesPodResourcesSocket
	})

	if !containsPodResourcesEnvVar {
		defaultEnvVars = append(defaultEnvVars, &corev1.EnvVar{
			Name:  v2alpha1.DDKubernetesPodResourcesSocket,
			Value: podResourcesSocket,
		})
	}

	return append(defaultEnvVars, addedEnvVars...)
}

<<<<<<< HEAD
func getExpectedVolumes() []*corev1.Volume {
	return []*corev1.Volume{
		{
			Name: kubeletCAVolumeName,
=======
type volumeConfig string

const defaultVolumes volumeConfig = "default"
const kubeletCAVolumes volumeConfig = "kubeletCA"
const criSocketVolume volumeConfig = "criSocket"

func getExpectedVolumes(configs ...volumeConfig) []*corev1.Volume {
	volumes := []*corev1.Volume{}

	// Order is important for the comparisons in the assertion, so respect that
	if slices.Contains(configs, kubeletCAVolumes) {
		volumes = append(volumes, &corev1.Volume{
			Name: v2alpha1.KubeletCAVolumeName,
>>>>>>> 5986db59
			VolumeSource: corev1.VolumeSource{
				HostPath: &corev1.HostPathVolumeSource{
					Path: hostCAPath,
				},
			},
<<<<<<< HEAD
		},
		{
			Name: common.CriSocketVolumeName,
=======
		})
	}

	if slices.Contains(configs, defaultVolumes) {
		volumes = append(volumes, &corev1.Volume{
			Name: v2alpha1.KubeletPodResourcesVolumeName,
			VolumeSource: corev1.VolumeSource{
				HostPath: &corev1.HostPathVolumeSource{
					Path: podResourcesSocket,
				},
			},
		})
	}

	if slices.Contains(configs, criSocketVolume) {
		volumes = append(volumes, &corev1.Volume{
			Name: v2alpha1.CriSocketVolumeName,
>>>>>>> 5986db59
			VolumeSource: corev1.VolumeSource{
				HostPath: &corev1.HostPathVolumeSource{
					Path: dockerSocketPath,
				},
			},
		})
	}

	return volumes
}

func getDefaultVolumeMounts() []*corev1.VolumeMount {
	return []*corev1.VolumeMount{
		{
<<<<<<< HEAD
			Name:      kubeletCAVolumeName,
			MountPath: agentCAPath,
			ReadOnly:  true,
		},
		{
			Name:      common.CriSocketVolumeName,
=======
			Name:      v2alpha1.KubeletPodResourcesVolumeName,
			MountPath: podResourcesSocket,
			ReadOnly:  false,
		},
	}
}

func getExpectedVolumeMounts(configs ...volumeConfig) []*corev1.VolumeMount {
	mounts := []*corev1.VolumeMount{}

	if slices.Contains(configs, kubeletCAVolumes) {
		mounts = append(mounts, &corev1.VolumeMount{
			Name:      v2alpha1.KubeletCAVolumeName,
			MountPath: agentCAPath,
			ReadOnly:  true,
		})
	}

	if slices.Contains(configs, defaultVolumes) {
		mounts = append(mounts, &corev1.VolumeMount{
			Name:      v2alpha1.KubeletPodResourcesVolumeName,
			MountPath: podResourcesSocket,
			ReadOnly:  false,
		})
	}

	if slices.Contains(configs, criSocketVolume) {
		mounts = append(mounts, &corev1.VolumeMount{
			Name:      v2alpha1.CriSocketVolumeName,
>>>>>>> 5986db59
			MountPath: "/host" + dockerSocketPath,
			ReadOnly:  true,
		})
	}

	return mounts
}

func addNameNamespaceToDDA(name string, namespace string, dda *v2alpha1.DatadogAgent) *v2alpha1.DatadogAgent {
	dda.Name = name
	dda.Namespace = namespace
	return dda
}

func assertSecretBackendGlobalPerms(t testing.TB, resourcesManager feature.ResourceManagers) {
	store := resourcesManager.Store()
	// ClusterRole and ClusterRoleBinding use the same name
	expectedName := fmt.Sprintf("%s-%s-%s", ddaNamespace, ddaName, "secret-backend")
	expectedPolicyRules := []rbacv1.PolicyRule{
		{
			APIGroups: []string{rbac.CoreAPIGroup},
			Resources: []string{rbac.SecretsResource},
			Verbs:     []string{rbac.GetVerb},
		},
	}
	crObj, found := store.Get(kubernetes.ClusterRolesKind, "", expectedName)
	if !found {
		t.Error("Should have created ClusterRole")
	} else {
		cr := crObj.(*rbacv1.ClusterRole)
		assert.True(
			t,
			apiutils.IsEqualStruct(cr.Rules, expectedPolicyRules),
			"ClusterRole Policy Rules \ndiff = %s", cmp.Diff(cr.Rules, expectedPolicyRules),
		)
	}

	expectedRoleRef := rbacv1.RoleRef{
		APIGroup: rbacv1.GroupName,
		Kind:     rbac.ClusterRoleKind,
		Name:     expectedName,
	}

	expectedSubject := []rbacv1.Subject{
		{
			Kind:      "ServiceAccount",
			Name:      ddaName + "-" + constants.DefaultAgentResourceSuffix,
			Namespace: ddaNamespace,
		},
	}

	crbObj, found := store.Get(kubernetes.ClusterRoleBindingKind, "", expectedName)
	if !found {
		t.Error("Should have created ClusterRoleBinding")
	} else {
		crb := crbObj.(*rbacv1.ClusterRoleBinding)
		// Validate ClusterRoleBinding roleRef name
		assert.True(
			t,
			apiutils.IsEqualStruct(crb.RoleRef, expectedRoleRef),
			"ClusterRoleBinding Role Ref \ndiff = %s", cmp.Diff(crb.RoleRef, expectedRoleRef),
		)
		// Validate ClusterRoleBinding subject
		assert.True(
			t,
			apiutils.IsEqualStruct(crb.Subjects, expectedSubject),
			"ClusterRoleBinding Subject \ndiff = %s", cmp.Diff(crb.Subjects, expectedSubject),
		)
	}
}

func assertSecretBackendSpecificPerms(t testing.TB, resourcesManager feature.ResourceManagers) {
	store := resourcesManager.Store()

	// Role and RoleBinding use the same name
	expectedName := fmt.Sprintf("%s-%s-%s", secretNamespace, ddaName, "secret-backend")
	expectedPolicyRules := []rbacv1.PolicyRule{
		{
			APIGroups:     []string{rbac.CoreAPIGroup},
			Resources:     []string{rbac.SecretsResource},
			ResourceNames: secretNames,
			Verbs:         []string{rbac.GetVerb},
		},
	}
	rObj, found := store.Get(kubernetes.RolesKind, secretNamespace, expectedName)
	if !found {
		t.Error("Should have created Role")
	} else {
		r := rObj.(*rbacv1.Role)
		assert.True(
			t,
			apiutils.IsEqualStruct(r.Rules, expectedPolicyRules),
			"Role Policy Rules \ndiff = %s", cmp.Diff(r.Rules, expectedPolicyRules),
		)
	}

	expectedRoleRef := rbacv1.RoleRef{
		APIGroup: rbacv1.GroupName,
		Kind:     rbac.RoleKind,
		Name:     expectedName,
	}

	expectedSubject := []rbacv1.Subject{
		{
			Kind:      "ServiceAccount",
			Name:      ddaName + "-" + constants.DefaultAgentResourceSuffix,
			Namespace: ddaNamespace,
		},
	}

	rbObj, found := store.Get(kubernetes.RoleBindingKind, secretNamespace, expectedName)
	if !found {
		t.Error("Should have created RoleBinding")
	} else {
		rb := rbObj.(*rbacv1.RoleBinding)
		// Validate RoleBinding roleRef name
		assert.True(
			t,
			apiutils.IsEqualStruct(rb.RoleRef, expectedRoleRef),
			"RoleBinding Role Ref \ndiff = %s", cmp.Diff(rb.RoleRef, expectedRoleRef),
		)
		// Validate RoleBinding subject
		assert.True(
			t,
			apiutils.IsEqualStruct(rb.Subjects, expectedSubject),
			"RoleBinding Subject \ndiff = %s", cmp.Diff(rb.Subjects, expectedSubject),
		)
	}
}<|MERGE_RESOLUTION|>--- conflicted
+++ resolved
@@ -315,12 +315,6 @@
 	return append(defaultEnvVars, addedEnvVars...)
 }
 
-<<<<<<< HEAD
-func getExpectedVolumes() []*corev1.Volume {
-	return []*corev1.Volume{
-		{
-			Name: kubeletCAVolumeName,
-=======
 type volumeConfig string
 
 const defaultVolumes volumeConfig = "default"
@@ -333,24 +327,18 @@
 	// Order is important for the comparisons in the assertion, so respect that
 	if slices.Contains(configs, kubeletCAVolumes) {
 		volumes = append(volumes, &corev1.Volume{
-			Name: v2alpha1.KubeletCAVolumeName,
->>>>>>> 5986db59
+			Name: kubeletCAVolumeName,
 			VolumeSource: corev1.VolumeSource{
 				HostPath: &corev1.HostPathVolumeSource{
 					Path: hostCAPath,
 				},
 			},
-<<<<<<< HEAD
-		},
-		{
-			Name: common.CriSocketVolumeName,
-=======
 		})
 	}
 
 	if slices.Contains(configs, defaultVolumes) {
 		volumes = append(volumes, &corev1.Volume{
-			Name: v2alpha1.KubeletPodResourcesVolumeName,
+			Name: common.KubeletPodResourcesVolumeName,
 			VolumeSource: corev1.VolumeSource{
 				HostPath: &corev1.HostPathVolumeSource{
 					Path: podResourcesSocket,
@@ -361,8 +349,7 @@
 
 	if slices.Contains(configs, criSocketVolume) {
 		volumes = append(volumes, &corev1.Volume{
-			Name: v2alpha1.CriSocketVolumeName,
->>>>>>> 5986db59
+			Name: common.CriSocketVolumeName,
 			VolumeSource: corev1.VolumeSource{
 				HostPath: &corev1.HostPathVolumeSource{
 					Path: dockerSocketPath,
@@ -377,44 +364,35 @@
 func getDefaultVolumeMounts() []*corev1.VolumeMount {
 	return []*corev1.VolumeMount{
 		{
-<<<<<<< HEAD
+			Name:      common.KubeletPodResourcesVolumeName,
+			MountPath: podResourcesSocket,
+			ReadOnly:  false,
+		},
+	}
+}
+
+func getExpectedVolumeMounts(configs ...volumeConfig) []*corev1.VolumeMount {
+	mounts := []*corev1.VolumeMount{}
+
+	if slices.Contains(configs, kubeletCAVolumes) {
+		mounts = append(mounts, &corev1.VolumeMount{
 			Name:      kubeletCAVolumeName,
 			MountPath: agentCAPath,
 			ReadOnly:  true,
-		},
-		{
-			Name:      common.CriSocketVolumeName,
-=======
-			Name:      v2alpha1.KubeletPodResourcesVolumeName,
+		})
+	}
+
+	if slices.Contains(configs, defaultVolumes) {
+		mounts = append(mounts, &corev1.VolumeMount{
+			Name:      common.KubeletPodResourcesVolumeName,
 			MountPath: podResourcesSocket,
 			ReadOnly:  false,
-		},
-	}
-}
-
-func getExpectedVolumeMounts(configs ...volumeConfig) []*corev1.VolumeMount {
-	mounts := []*corev1.VolumeMount{}
-
-	if slices.Contains(configs, kubeletCAVolumes) {
-		mounts = append(mounts, &corev1.VolumeMount{
-			Name:      v2alpha1.KubeletCAVolumeName,
-			MountPath: agentCAPath,
-			ReadOnly:  true,
-		})
-	}
-
-	if slices.Contains(configs, defaultVolumes) {
-		mounts = append(mounts, &corev1.VolumeMount{
-			Name:      v2alpha1.KubeletPodResourcesVolumeName,
-			MountPath: podResourcesSocket,
-			ReadOnly:  false,
 		})
 	}
 
 	if slices.Contains(configs, criSocketVolume) {
 		mounts = append(mounts, &corev1.VolumeMount{
-			Name:      v2alpha1.CriSocketVolumeName,
->>>>>>> 5986db59
+			Name:      common.CriSocketVolumeName,
 			MountPath: "/host" + dockerSocketPath,
 			ReadOnly:  true,
 		})
