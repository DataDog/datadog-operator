--- conflicted
+++ resolved
@@ -131,58 +131,6 @@
 			want:             assertAll,
 		},
 		{
-<<<<<<< HEAD
-			name:                           "Secret backend - global permissions",
-			singleContainerStrategyEnabled: false,
-			dda: addNameNamespaceToDDA(
-				ddaName,
-				ddaNamespace,
-				v2alpha1test.NewDatadogAgentBuilder().
-					WithGlobalSecretBackendGlobalPerms(secretBackendCommand, secretBackendArgs, secretBackendTimeout).
-					BuildWithDefaults(),
-			),
-			wantEnvVars: getExpectedEnvVars([]*corev1.EnvVar{
-				{
-					Name:  apicommon.DDSecretBackendCommand,
-					Value: secretBackendCommand,
-				},
-				{
-					Name:  apicommon.DDSecretBackendArguments,
-					Value: secretBackendArgs,
-				},
-				{
-					Name:  apicommon.DDSecretBackendTimeout,
-					Value: "60",
-				},
-			}...),
-			wantVolumeMounts: emptyVolumeMounts,
-			wantVolumes:      emptyVolumes,
-			want:             assertAll,
-			wantDependency:   assertSecretBackendGlobalPerms,
-		},
-		{
-			name:                           "Secret backend - specific secret permissions",
-			singleContainerStrategyEnabled: false,
-			dda: addNameNamespaceToDDA(
-				ddaName,
-				ddaNamespace,
-				v2alpha1test.NewDatadogAgentBuilder().
-					WithGlobalSecretBackendSpecificRoles(secretBackendCommand, secretBackendArgs, secretBackendTimeout, secretNamespace, secretNames).
-					BuildWithDefaults(),
-			),
-			wantEnvVars: getExpectedEnvVars([]*corev1.EnvVar{
-				{
-					Name:  apicommon.DDSecretBackendCommand,
-					Value: secretBackendCommand,
-				},
-				{
-					Name:  apicommon.DDSecretBackendArguments,
-					Value: secretBackendArgs,
-				},
-				{
-					Name:  apicommon.DDSecretBackendTimeout,
-					Value: "60",
-=======
 			name:                           "Global environment variable configured",
 			singleContainerStrategyEnabled: false,
 			dda: v2alpha1test.NewDatadogAgentBuilder().
@@ -205,16 +153,69 @@
 				{
 					Name:  "envB",
 					Value: "valueB",
->>>>>>> 35d37999
 				},
 			}...),
 			wantVolumeMounts: emptyVolumeMounts,
 			wantVolumes:      emptyVolumes,
 			want:             assertAll,
-<<<<<<< HEAD
+		},
+		{
+			name:                           "Secret backend - global permissions",
+			singleContainerStrategyEnabled: false,
+			dda: addNameNamespaceToDDA(
+				ddaName,
+				ddaNamespace,
+				v2alpha1test.NewDatadogAgentBuilder().
+					WithGlobalSecretBackendGlobalPerms(secretBackendCommand, secretBackendArgs, secretBackendTimeout).
+					BuildWithDefaults(),
+			),
+			wantEnvVars: getExpectedEnvVars([]*corev1.EnvVar{
+				{
+					Name:  apicommon.DDSecretBackendCommand,
+					Value: secretBackendCommand,
+				},
+				{
+					Name:  apicommon.DDSecretBackendArguments,
+					Value: secretBackendArgs,
+				},
+				{
+					Name:  apicommon.DDSecretBackendTimeout,
+					Value: "60",
+				},
+			}...),
+			wantVolumeMounts: emptyVolumeMounts,
+			wantVolumes:      emptyVolumes,
+			want:             assertAll,
+			wantDependency:   assertSecretBackendGlobalPerms,
+		},
+		{
+			name:                           "Secret backend - specific secret permissions",
+			singleContainerStrategyEnabled: false,
+			dda: addNameNamespaceToDDA(
+				ddaName,
+				ddaNamespace,
+				v2alpha1test.NewDatadogAgentBuilder().
+					WithGlobalSecretBackendSpecificRoles(secretBackendCommand, secretBackendArgs, secretBackendTimeout, secretNamespace, secretNames).
+					BuildWithDefaults(),
+			),
+			wantEnvVars: getExpectedEnvVars([]*corev1.EnvVar{
+				{
+					Name:  apicommon.DDSecretBackendCommand,
+					Value: secretBackendCommand,
+				},
+				{
+					Name:  apicommon.DDSecretBackendArguments,
+					Value: secretBackendArgs,
+				},
+				{
+					Name:  apicommon.DDSecretBackendTimeout,
+					Value: "60",
+				},
+			}...),
+			wantVolumeMounts: emptyVolumeMounts,
+			wantVolumes:      emptyVolumes,
+			want:             assertAll,
 			wantDependency:   assertSecretBackendSpecificPerms,
-=======
->>>>>>> 35d37999
 		},
 	}
 
