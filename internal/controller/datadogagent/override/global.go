--- conflicted
+++ resolved
@@ -137,7 +137,13 @@
 		}
 	}
 
-<<<<<<< HEAD
+	// Env is a list of custom global variables that are set across all agents.
+	if config.Env != nil {
+		for _, envVar := range config.Env {
+			manager.EnvVar().AddEnvVar(&envVar)
+		}
+	}
+
 	// Configure checks tag cardinality if provided
 	if componentName == v2alpha1.NodeAgentComponentName {
 		if config.ChecksTagCardinality != nil {
@@ -147,12 +153,6 @@
 				Name:  apicommon.DDChecksTagCardinality,
 				Value: *config.ChecksTagCardinality,
 			})
-=======
-	// Env is a list of custom global variables that are set across all agents.
-	if config.Env != nil {
-		for _, envVar := range config.Env {
-			manager.EnvVar().AddEnvVar(&envVar)
->>>>>>> 35d37999
 		}
 	}
 
