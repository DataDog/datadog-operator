--- conflicted
+++ resolved
@@ -288,19 +288,11 @@
 			}
 			if config.Kubelet.PodResourcesSocketPath != "" {
 				manager.EnvVar().AddEnvVar(&corev1.EnvVar{
-<<<<<<< HEAD
-					Name:  v2alpha1.DDKubernetesPodResourcesSocket,
+					Name:  DDKubernetesPodResourcesSocket,
 					Value: path.Join(config.Kubelet.PodResourcesSocketPath, "kubelet.sock"),
 				})
 
-				podResourcesVol, podResourcesMount := volume.GetVolumes(v2alpha1.KubeletPodResourcesVolumeName, config.Kubelet.PodResourcesSocketPath, config.Kubelet.PodResourcesSocketPath, false)
-=======
-					Name:  DDKubernetesPodResourcesSocket,
-					Value: config.Kubelet.PodResourcesSocket,
-				})
-
-				podResourcesVol, podResourcesMount := volume.GetVolumes(common.KubeletPodResourcesVolumeName, config.Kubelet.PodResourcesSocket, config.Kubelet.PodResourcesSocket, false)
->>>>>>> 91095b86
+				podResourcesVol, podResourcesMount := volume.GetVolumes(common.KubeletPodResourcesVolumeName, config.Kubelet.PodResourcesSocketPath, config.Kubelet.PodResourcesSocketPath, false)
 				if singleContainerStrategyEnabled {
 					manager.VolumeMount().AddVolumeMountToContainers(
 						&podResourcesMount,
