package otelcollector

import (
	"strings"
	"testing"

	apicommon "github.com/DataDog/datadog-operator/api/datadoghq/common"
	"github.com/DataDog/datadog-operator/api/datadoghq/v2alpha1"
	apiutils "github.com/DataDog/datadog-operator/api/utils"
	"github.com/DataDog/datadog-operator/internal/controller/datadogagent/feature"
	"github.com/DataDog/datadog-operator/internal/controller/datadogagent/feature/fake"
	"github.com/DataDog/datadog-operator/internal/controller/datadogagent/feature/otelcollector/defaultconfig"
	"github.com/DataDog/datadog-operator/internal/controller/datadogagent/feature/test"
	"github.com/DataDog/datadog-operator/internal/controller/datadogagent/store"
	"github.com/DataDog/datadog-operator/pkg/kubernetes"
	"github.com/DataDog/datadog-operator/pkg/testutils"

	"github.com/google/go-cmp/cmp"
	"github.com/stretchr/testify/assert"
	corev1 "k8s.io/api/core/v1"
)

type expectedPorts struct {
	httpPort int32
	grpcPort int32
}

type expectedEnvVars struct {
	agent_ipc_port    expectedEnvVar
	agent_ipc_refresh expectedEnvVar
	enabled           expectedEnvVar
	extension_timeout expectedEnvVar
	extension_url     expectedEnvVar
}

type expectedEnvVar struct {
	present bool
	value   string
}

var (
	defaultExpectedPorts = expectedPorts{
		httpPort: 4318,
		grpcPort: 4317,
	}
	defaultLocalObjectReferenceName = "-otel-agent-config"
	defaultExpectedEnvVars          = expectedEnvVars{
		agent_ipc_port: expectedEnvVar{
			present: true,
			value:   "5009",
		},
		agent_ipc_refresh: expectedEnvVar{
			present: true,
			value:   "60",
		},
		enabled: expectedEnvVar{
			present: true,
			value:   "true",
		},
		extension_timeout: expectedEnvVar{},
		extension_url:     expectedEnvVar{},
	}

	onlyIpcEnvVars = expectedEnvVars{
		agent_ipc_port: expectedEnvVar{
			present: true,
			value:   "5009",
		},
		agent_ipc_refresh: expectedEnvVar{
			present: true,
			value:   "60",
		},
	}
)

var defaultAnnotations = map[string]string{"checksum/otel_agent-custom-config": "07f4530ba2b36a9279f070daa769454e"}

func Test_otelCollectorFeature_Configure(t *testing.T) {
	tests := test.FeatureTestSuite{
		// disabled
		{
			Name: "otel agent disabled without config",
			DDA: testutils.NewDatadogAgentBuilder().
				WithOTelCollectorEnabled(false).
				Build(),
			WantConfigure: false,
		},
		{
			Name: "otel agent disabled with config",
			DDA: testutils.NewDatadogAgentBuilder().
				WithOTelCollectorEnabled(false).
				WithOTelCollectorConfig().
				Build(),
			WantConfigure: false,
		},
		// enabled
		{
			Name: "otel agent enabled with config",
			DDA: testutils.NewDatadogAgentBuilder().
				WithOTelCollectorEnabled(true).
				WithOTelCollectorConfig().
				Build(),
			WantConfigure:        true,
			WantDependenciesFunc: testExpectedDepsCreatedCM,
			Agent:                testExpectedAgent(apicommon.OtelAgent, defaultExpectedPorts, defaultLocalObjectReferenceName, defaultExpectedEnvVars, defaultAnnotations),
		},
		{
			Name: "otel agent enabled with configMap",
			DDA: testutils.NewDatadogAgentBuilder().
				WithOTelCollectorEnabled(true).
				WithOTelCollectorConfigMap().
				Build(),
			WantConfigure:        true,
			WantDependenciesFunc: testExpectedDepsCreatedCM,
			Agent:                testExpectedAgent(apicommon.OtelAgent, defaultExpectedPorts, "user-provided-config-map", defaultExpectedEnvVars, map[string]string{}),
		},
		{
			Name: "otel agent enabled without config",
			DDA: testutils.NewDatadogAgentBuilder().
				WithOTelCollectorEnabled(true).
				Build(),
			WantConfigure:        true,
			WantDependenciesFunc: testExpectedDepsCreatedCM,
			Agent:                testExpectedAgent(apicommon.OtelAgent, defaultExpectedPorts, defaultLocalObjectReferenceName, defaultExpectedEnvVars, defaultAnnotations),
		},
		{
			Name: "otel agent enabled without config non default ports",
			DDA: testutils.NewDatadogAgentBuilder().
				WithOTelCollectorEnabled(true).
				WithOTelCollectorPorts(4444, 5555).
				Build(),
			WantConfigure:        true,
			WantDependenciesFunc: testExpectedDepsCreatedCM,
			Agent: testExpectedAgent(apicommon.OtelAgent, expectedPorts{
				grpcPort: 4444,
				httpPort: 5555,
			},
				defaultLocalObjectReferenceName,
				defaultExpectedEnvVars,
				map[string]string{"checksum/otel_agent-custom-config": "8aeb28718c1afdd92cd7d48d24950727"},
			),
		},
		// coreconfig
		{
			Name: "otel agent coreconfig enabled",
			DDA: testutils.NewDatadogAgentBuilder().
				WithOTelCollectorEnabled(true).
				WithOTelCollectorCoreConfigEnabled(true).
				Build(),
			WantConfigure:        true,
			WantDependenciesFunc: testExpectedDepsCreatedCM,
			Agent:                testExpectedAgent(apicommon.OtelAgent, defaultExpectedPorts, defaultLocalObjectReferenceName, defaultExpectedEnvVars, defaultAnnotations),
		},
		{
			Name: "otel agent coreconfig disabled",
			DDA: testutils.NewDatadogAgentBuilder().
				WithOTelCollectorEnabled(true).
				WithOTelCollectorCoreConfigEnabled(false).
				Build(),
			WantConfigure:        true,
			WantDependenciesFunc: testExpectedDepsCreatedCM,
<<<<<<< HEAD
			Agent:                testExpectedAgent(apicommon.OtelAgent, defaultExpectedPorts, defaultLocalObjectReferenceName, onlyIpcEnvVars),
=======
			Agent:                testExpectedAgent(apicommon.OtelAgent, defaultExpectedPorts, defaultLocalObjectReferenceName, expectedEnvVars{}, defaultAnnotations),
>>>>>>> be4dc2b3
		},
		{
			Name: "otel agent coreconfig extensionTimeout",
			DDA: testutils.NewDatadogAgentBuilder().
				WithOTelCollectorEnabled(true).
				WithOTelCollectorCoreConfigEnabled(false).
				WithOTelCollectorCoreConfigExtensionTimeout(13).
				Build(),
			WantConfigure:        true,
			WantDependenciesFunc: testExpectedDepsCreatedCM,
			Agent: testExpectedAgent(apicommon.OtelAgent, defaultExpectedPorts, defaultLocalObjectReferenceName, expectedEnvVars{
				agent_ipc_port: expectedEnvVar{
					present: true,
					value:   "5009",
				},
				agent_ipc_refresh: expectedEnvVar{
					present: true,
					value:   "60",
				},
				extension_timeout: expectedEnvVar{
					present: true,
					value:   "13",
				},
			},
				defaultAnnotations),
		},
		{
			Name: "otel agent coreconfig extensionURL",
			DDA: testutils.NewDatadogAgentBuilder().
				WithOTelCollectorEnabled(true).
				WithOTelCollectorCoreConfigEnabled(false).
				WithOTelCollectorCoreConfigExtensionURL("https://localhost:1234").
				Build(),
			WantConfigure:        true,
			WantDependenciesFunc: testExpectedDepsCreatedCM,
			Agent: testExpectedAgent(apicommon.OtelAgent, defaultExpectedPorts, defaultLocalObjectReferenceName, expectedEnvVars{
				agent_ipc_port: expectedEnvVar{
					present: true,
					value:   "5009",
				},
				agent_ipc_refresh: expectedEnvVar{
					present: true,
					value:   "60",
				},
				extension_url: expectedEnvVar{
					present: true,
					value:   "https://localhost:1234",
				},
			},
				defaultAnnotations),
		},
		{
			Name: "otel agent coreconfig all env vars",
			DDA: testutils.NewDatadogAgentBuilder().
				WithOTelCollectorEnabled(true).
				WithOTelCollectorCoreConfigEnabled(true).
				WithOTelCollectorCoreConfigExtensionTimeout(13).
				WithOTelCollectorCoreConfigExtensionURL("https://localhost:1234").
				Build(),
			WantConfigure:        true,
			WantDependenciesFunc: testExpectedDepsCreatedCM,
			Agent: testExpectedAgent(apicommon.OtelAgent, defaultExpectedPorts, defaultLocalObjectReferenceName, expectedEnvVars{
				agent_ipc_port: expectedEnvVar{
					present: true,
					value:   "5009",
				},
				agent_ipc_refresh: expectedEnvVar{
					present: true,
					value:   "60",
				},
				extension_url: expectedEnvVar{
					present: true,
					value:   "https://localhost:1234",
				},
				extension_timeout: expectedEnvVar{
					present: true,
					value:   "13",
				},
				enabled: expectedEnvVar{
					present: true,
					value:   "true",
				},
			},
				defaultAnnotations),
		},
	}
	tests.Run(t, buildOtelCollectorFeature)
}

func testExpectedAgent(agentContainerName apicommon.AgentContainerName, expectedPorts expectedPorts, localObjectReferenceName string, expectedEnvVars expectedEnvVars, expectedAnnotations map[string]string) *test.ComponentTest {
	return test.NewDefaultComponentTest().WithWantFunc(
		func(t testing.TB, mgrInterface feature.PodTemplateManagers) {
			mgr := mgrInterface.(*fake.PodTemplateManagers)
			// check volume mounts
			wantVolumeMounts := []corev1.VolumeMount{
				{
					Name:      otelAgentVolumeName,
					MountPath: v2alpha1.ConfigVolumePath + "/" + otelConfigFileName,
					SubPath:   otelConfigFileName,
					ReadOnly:  true,
				},
			}

			agentMounts := mgr.VolumeMountMgr.VolumeMountsByC[agentContainerName]
			assert.True(t, apiutils.IsEqualStruct(agentMounts, wantVolumeMounts), "%s volume mounts \ndiff = %s", agentContainerName, cmp.Diff(agentMounts, wantVolumeMounts))

			// check volumes "otel-agent-config"
			wantVolumes := []corev1.Volume{
				{
					Name: otelAgentVolumeName,
					VolumeSource: corev1.VolumeSource{
						ConfigMap: &corev1.ConfigMapVolumeSource{
							LocalObjectReference: corev1.LocalObjectReference{
								Name: localObjectReferenceName,
							},
						},
					},
				},
			}

			volumes := mgr.VolumeMgr.Volumes
			assert.True(t, apiutils.IsEqualStruct(volumes, wantVolumes), "Volumes \ndiff = %s", cmp.Diff(volumes, wantVolumes))

			// check ports
			wantPorts := []*corev1.ContainerPort{
				{
					Name:          "otel-http",
					ContainerPort: expectedPorts.httpPort,
					HostPort:      expectedPorts.httpPort,
					Protocol:      corev1.ProtocolTCP,
				},
				{
					Name:          "otel-grpc",
					ContainerPort: expectedPorts.grpcPort,
					HostPort:      expectedPorts.grpcPort,
					Protocol:      corev1.ProtocolTCP,
				},
			}

			ports := mgr.PortMgr.PortsByC[agentContainerName]
			assert.Equal(t, wantPorts, ports)

			// check env vars
			wantEnvVars := []*corev1.EnvVar{}

			if expectedEnvVars.agent_ipc_port.present {
				wantEnvVars = append(wantEnvVars, &corev1.EnvVar{
					Name:  v2alpha1.DDAgentIpcPort,
					Value: expectedEnvVars.agent_ipc_port.value,
				})
			}

			if expectedEnvVars.agent_ipc_refresh.present {
				wantEnvVars = append(wantEnvVars, &corev1.EnvVar{
					Name:  v2alpha1.DDAgentIpcConfigRefreshInterval,
					Value: expectedEnvVars.agent_ipc_refresh.value,
				})
			}

			if expectedEnvVars.enabled.present {
				wantEnvVars = append(wantEnvVars, &corev1.EnvVar{
					Name:  v2alpha1.DDOtelCollectorCoreConfigEnabled,
					Value: expectedEnvVars.enabled.value,
				})
			}

			if expectedEnvVars.extension_timeout.present {
				wantEnvVars = append(wantEnvVars, &corev1.EnvVar{
					Name:  v2alpha1.DDOtelCollectorCoreConfigExtensionTimeout,
					Value: expectedEnvVars.extension_timeout.value,
				})
			}

			if expectedEnvVars.extension_url.present {
				wantEnvVars = append(wantEnvVars, &corev1.EnvVar{
					Name:  v2alpha1.DDOtelCollectorCoreConfigExtensionURL,
					Value: expectedEnvVars.extension_url.value,
				})
			}

			if len(wantEnvVars) == 0 {
				wantEnvVars = nil
			}

			agentEnvVars := mgr.EnvVarMgr.EnvVarsByC[apicommon.CoreAgentContainerName]
			assert.True(t, apiutils.IsEqualStruct(agentEnvVars, wantEnvVars), "Agent envvars \ndiff = %s", cmp.Diff(agentEnvVars, wantEnvVars))

			// annotations
			agentAnnotations := mgr.AnnotationMgr.Annotations
			assert.Equal(t, expectedAnnotations, agentAnnotations)
		},
	)
}

func testExpectedDepsCreatedCM(t testing.TB, store store.StoreClient) {
	// hacky to need to hardcode test name but unaware of a better approach that doesn't require
	// modifying WantDependenciesFunc definition.
	if t.Name() == "Test_otelCollectorFeature_Configure/otel_agent_enabled_with_configMap" {
		// configMap is provided by user, no need to create it.
		_, found := store.Get(kubernetes.ConfigMapKind, "", "-otel-agent-config")
		assert.False(t, found)
		return
	}
	configMapObject, found := store.Get(kubernetes.ConfigMapKind, "", "-otel-agent-config")
	assert.True(t, found)

	configMap := configMapObject.(*corev1.ConfigMap)
	expectedCM := map[string]string{
		"otel-config.yaml": defaultconfig.DefaultOtelCollectorConfig}

	// validate that default ports were overriden by user provided ports in default config. hacky to need to
	// hardcode test name but unaware of a better approach that doesn't require modifying WantDependenciesFunc definition.
	if t.Name() == "Test_otelCollectorFeature_Configure/otel_agent_enabled_without_config_non_default_ports" {
		expectedCM["otel-config.yaml"] = strings.Replace(expectedCM["otel-config.yaml"], "4317", "4444", 1)
		expectedCM["otel-config.yaml"] = strings.Replace(expectedCM["otel-config.yaml"], "4318", "5555", 1)
		assert.True(
			t,
			apiutils.IsEqualStruct(configMap.Data, expectedCM),
			"ConfigMap \ndiff = %s", cmp.Diff(configMap.Data, expectedCM),
		)
		return
	}
	assert.True(
		t,
		apiutils.IsEqualStruct(configMap.Data, expectedCM),
		"ConfigMap \ndiff = %s", cmp.Diff(configMap.Data, expectedCM),
	)
}<|MERGE_RESOLUTION|>--- conflicted
+++ resolved
@@ -159,11 +159,7 @@
 				Build(),
 			WantConfigure:        true,
 			WantDependenciesFunc: testExpectedDepsCreatedCM,
-<<<<<<< HEAD
-			Agent:                testExpectedAgent(apicommon.OtelAgent, defaultExpectedPorts, defaultLocalObjectReferenceName, onlyIpcEnvVars),
-=======
-			Agent:                testExpectedAgent(apicommon.OtelAgent, defaultExpectedPorts, defaultLocalObjectReferenceName, expectedEnvVars{}, defaultAnnotations),
->>>>>>> be4dc2b3
+			Agent:                testExpectedAgent(apicommon.OtelAgent, defaultExpectedPorts, defaultLocalObjectReferenceName, onlyIpcEnvVars, defaultAnnotations),
 		},
 		{
 			Name: "otel agent coreconfig extensionTimeout",
