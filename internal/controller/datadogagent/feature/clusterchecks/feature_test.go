--- conflicted
+++ resolved
@@ -146,13 +146,8 @@
 	}
 
 	for _, datadogAgent := range datadogAgents {
-<<<<<<< HEAD
-		feature.Configure(datadogAgent)
+		feature.Configure(datadogAgent, &datadogAgent.Spec, nil)
 		feature.ManageClusterAgent(podTemplateManager, "")
-=======
-		feature.Configure(datadogAgent, &datadogAgent.Spec, nil)
-		feature.ManageClusterAgent(podTemplateManager)
->>>>>>> d99d1ca9
 		md5 := podTemplateManager.AnnotationMgr.Annotations[annotationKey]
 		md5Values[md5] = ""
 	}
