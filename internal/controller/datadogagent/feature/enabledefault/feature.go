// Unless explicitly stated otherwise all files in this repository are licensed
// under the Apache License Version 2.0.
// This product includes software developed at Datadog (https://www.datadoghq.com/).
// Copyright 2016-present Datadog, Inc.

package enabledefault

import (
	"encoding/json"
	"fmt"
	"os"

	apicommon "github.com/DataDog/datadog-operator/api/datadoghq/common"
	"github.com/DataDog/datadog-operator/api/datadoghq/v2alpha1"
	apiutils "github.com/DataDog/datadog-operator/api/utils"
	"github.com/DataDog/datadog-operator/internal/controller/datadogagent/common"
	componentagent "github.com/DataDog/datadog-operator/internal/controller/datadogagent/component/agent"
	componentdca "github.com/DataDog/datadog-operator/internal/controller/datadogagent/component/clusteragent"
	"github.com/DataDog/datadog-operator/internal/controller/datadogagent/feature"
	featureutils "github.com/DataDog/datadog-operator/internal/controller/datadogagent/feature/utils"
	"github.com/DataDog/datadog-operator/internal/controller/datadogagent/object"
	"github.com/DataDog/datadog-operator/pkg/constants"
	"github.com/DataDog/datadog-operator/pkg/controller/utils/comparison"
	"github.com/DataDog/datadog-operator/pkg/kubernetes"
	"github.com/DataDog/datadog-operator/pkg/secrets"
	"github.com/DataDog/datadog-operator/pkg/version"

	"github.com/go-logr/logr"
	corev1 "k8s.io/api/core/v1"
	metav1 "k8s.io/apimachinery/pkg/apis/meta/v1"
	"k8s.io/apimachinery/pkg/util/errors"
)

func init() {
	err := feature.Register(feature.DefaultIDType, buildDefaultFeature)
	if err != nil {
		panic(err)
	}
}

func buildDefaultFeature(options *feature.Options) feature.Feature {
	dF := &defaultFeature{
		credentialsInfo: credentialsInfo{
			secretCreation: secretInfo{
				data: make(map[string]string),
			},
		},
		dcaTokenInfo: dcaTokenInfo{
			secretCreation: secretInfo{
				data: make(map[string]string),
			},
		},
	}

	if options != nil {
		dF.logger = options.Logger
	}

	return dF
}

type defaultFeature struct {
	owner metav1.Object

	credentialsInfo         credentialsInfo
	dcaTokenInfo            dcaTokenInfo
	clusterAgent            clusterAgentConfig
	agent                   agentConfig
	clusterChecksRunner     clusterChecksRunnerConfig
	logger                  logr.Logger
	disableNonResourceRules bool
	adpEnabled              bool

	customConfigAnnotationKey   string
	customConfigAnnotationValue string

	kubernetesResourcesLabelsAsTags      map[string]map[string]string
	kubernetesResourcesAnnotationsAsTags map[string]map[string]string
}

type credentialsInfo struct {
	apiKey         keyInfo
	appKey         keyInfo
	secretCreation secretInfo
}

type dcaTokenInfo struct {
	token          keyInfo
	secretCreation secretInfo
}

type keyInfo struct {
	SecretName string
	SecretKey  string
}

type secretInfo struct {
	createSecret bool
	name         string
	data         map[string]string
}

type clusterAgentConfig struct {
	serviceAccountName        string
	serviceAccountAnnotations map[string]string

	resourceMetadataAsTagsClusterRoleName string
}

type agentConfig struct {
	serviceAccountName        string
	serviceAccountAnnotations map[string]string
}

type clusterChecksRunnerConfig struct {
	serviceAccountName        string
	serviceAccountAnnotations map[string]string
}

// ID returns the ID of the Feature
func (f *defaultFeature) ID() feature.IDType {
	return feature.DefaultIDType
}

func (f *defaultFeature) Configure(dda *v2alpha1.DatadogAgent) feature.RequiredComponents {
	trueValue := true
	f.owner = dda

	f.clusterAgent.serviceAccountName = constants.GetClusterAgentServiceAccount(dda)
	f.agent.serviceAccountName = constants.GetAgentServiceAccount(dda)
	f.clusterChecksRunner.serviceAccountName = constants.GetClusterChecksRunnerServiceAccount(dda)

	f.clusterAgent.serviceAccountAnnotations = constants.GetClusterAgentServiceAccountAnnotations(dda)
	f.agent.serviceAccountAnnotations = constants.GetAgentServiceAccountAnnotations(dda)
	f.clusterChecksRunner.serviceAccountAnnotations = constants.GetClusterChecksRunnerServiceAccountAnnotations(dda)

	if dda.ObjectMeta.Annotations != nil {
		f.adpEnabled = featureutils.HasAgentDataPlaneAnnotation(dda)
	}

	if dda.Spec.Global != nil {
		if dda.Spec.Global.DisableNonResourceRules != nil && *dda.Spec.Global.DisableNonResourceRules {
			f.disableNonResourceRules = true
		}
		if dda.Spec.Global.Credentials != nil {
			creds := dda.Spec.Global.Credentials

			if creds.APIKey != nil || creds.AppKey != nil {
				f.credentialsInfo.secretCreation.createSecret = true
				f.credentialsInfo.secretCreation.name = secrets.GetDefaultCredentialsSecretName(dda)
			}

			if creds.APIKey != nil {
				f.credentialsInfo.secretCreation.data[v2alpha1.DefaultAPIKeyKey] = *creds.APIKey
				f.credentialsInfo.apiKey.SecretName = f.credentialsInfo.secretCreation.name
				f.credentialsInfo.apiKey.SecretKey = v2alpha1.DefaultAPIKeyKey
			} else if creds.APISecret != nil {
				f.credentialsInfo.apiKey.SecretName = creds.APISecret.SecretName
				f.credentialsInfo.apiKey.SecretKey = creds.APISecret.KeyName
			}

			if creds.AppKey != nil {
				f.credentialsInfo.secretCreation.data[v2alpha1.DefaultAPPKeyKey] = *creds.AppKey
				f.credentialsInfo.appKey.SecretName = f.credentialsInfo.secretCreation.name
				f.credentialsInfo.appKey.SecretKey = v2alpha1.DefaultAPPKeyKey
			} else if creds.AppSecret != nil {
				f.credentialsInfo.appKey.SecretName = creds.AppSecret.SecretName
				f.credentialsInfo.appKey.SecretKey = creds.AppSecret.KeyName
			}
		}

		// DCA Token management
<<<<<<< HEAD
		f.dcaTokenInfo.token.SecretName = v2alpha1.GetDefaultDCATokenSecretName(dda)
		f.dcaTokenInfo.token.SecretKey = common.DefaultTokenKey
=======
		f.dcaTokenInfo.token.SecretName = secrets.GetDefaultDCATokenSecretName(dda)
		f.dcaTokenInfo.token.SecretKey = v2alpha1.DefaultTokenKey
>>>>>>> 6985c4cd
		if dda.Spec.Global.ClusterAgentToken != nil {
			// User specifies token
			f.dcaTokenInfo.secretCreation.createSecret = true
			f.dcaTokenInfo.secretCreation.name = f.dcaTokenInfo.token.SecretName
			f.dcaTokenInfo.secretCreation.data[common.DefaultTokenKey] = *dda.Spec.Global.ClusterAgentToken
		} else if dda.Spec.Global.ClusterAgentTokenSecret != nil {
			// User specifies token secret
			f.dcaTokenInfo.token.SecretName = dda.Spec.Global.ClusterAgentTokenSecret.SecretName
			f.dcaTokenInfo.token.SecretKey = dda.Spec.Global.ClusterAgentTokenSecret.KeyName
		} else if dda.Spec.Global.ClusterAgentToken == nil {
			// Token needs to be generated or read from status
			f.dcaTokenInfo.secretCreation.createSecret = true
			f.dcaTokenInfo.secretCreation.name = f.dcaTokenInfo.token.SecretName
			if dda.Status.ClusterAgent == nil || dda.Status.ClusterAgent.GeneratedToken == "" {
				f.dcaTokenInfo.secretCreation.data[common.DefaultTokenKey] = apiutils.GenerateRandomString(32)
			} else {
				f.dcaTokenInfo.secretCreation.data[common.DefaultTokenKey] = dda.Status.ClusterAgent.GeneratedToken
			}
		}

		f.kubernetesResourcesLabelsAsTags = dda.Spec.Global.KubernetesResourcesLabelsAsTags
		f.kubernetesResourcesAnnotationsAsTags = dda.Spec.Global.KubernetesResourcesAnnotationsAsTags
		f.clusterAgent.resourceMetadataAsTagsClusterRoleName = componentdca.GetResourceMetadataAsTagsClusterRoleName(dda)

		hash, err := comparison.GenerateMD5ForSpec(f.dcaTokenInfo.secretCreation.data)
		if err != nil {
			f.logger.Error(err, "couldn't generate hash for Cluster Agent token hash")
		} else {
			f.logger.V(2).Info("built Cluster Agent token hash", "hash", hash)
		}
		f.customConfigAnnotationValue = hash
		f.customConfigAnnotationKey = object.GetChecksumAnnotationKey(string(feature.DefaultIDType))
	}

	agentContainers := make([]apicommon.AgentContainerName, 0)

	// If Agent Data Plane is enabled, add the ADP container to the list of required containers for the Agent feature.
	if f.adpEnabled {
		agentContainers = append(agentContainers, apicommon.AgentDataPlaneContainerName)
	}

	return feature.RequiredComponents{
		ClusterAgent: feature.RequiredComponent{
			IsRequired: &trueValue,
		},
		Agent: feature.RequiredComponent{
			IsRequired: &trueValue,
			Containers: agentContainers,
		},
	}
}

// ManageDependencies allows a feature to manage its dependencies.
// Feature's dependencies should be added in the store.
func (f *defaultFeature) ManageDependencies(managers feature.ResourceManagers, components feature.RequiredComponents) error {
	var errs []error
	// manage credential secret
	if f.credentialsInfo.secretCreation.createSecret {
		for key, value := range f.credentialsInfo.secretCreation.data {
			if err := managers.SecretManager().AddSecret(f.owner.GetNamespace(), f.credentialsInfo.secretCreation.name, key, value); err != nil {
				errs = append(errs, err)
			}
		}
	}

	if components.ClusterAgent.IsEnabled() && f.dcaTokenInfo.secretCreation.createSecret {
		for key, value := range f.dcaTokenInfo.secretCreation.data {
			if err := managers.SecretManager().AddSecret(f.owner.GetNamespace(), f.dcaTokenInfo.secretCreation.name, key, value); err != nil {
				errs = append(errs, err)
			}
		}
		// Adding Annotation containing data hash to secret.
		if err := managers.SecretManager().AddAnnotations(f.logger, f.owner.GetNamespace(), f.dcaTokenInfo.secretCreation.name, map[string]string{f.customConfigAnnotationKey: f.customConfigAnnotationValue}); err != nil {
			errs = append(errs, err)
		}

	}

	// Create install-info configmap
	installInfoCM := buildInstallInfoConfigMap(f.owner)
	if err := managers.Store().AddOrUpdate(kubernetes.ConfigMapKind, installInfoCM); err != nil {
		return err
	}

	if components.Agent.IsEnabled() {
		if err := f.agentDependencies(managers, components.Agent); err != nil {
			errs = append(errs, err)
		}
	}

	if components.ClusterAgent.IsEnabled() {
		if err := f.clusterAgentDependencies(managers, components.ClusterAgent); err != nil {
			errs = append(errs, err)
		}
	}

	if components.ClusterChecksRunner.IsEnabled() {
		if err := f.clusterChecksRunnerDependencies(managers, components.ClusterChecksRunner); err != nil {
			errs = append(errs, err)
		}
	}

	return errors.NewAggregate(errs)
}

func (f *defaultFeature) agentDependencies(managers feature.ResourceManagers, requiredComponent feature.RequiredComponent) error {
	var errs []error
	// serviceAccount
	if f.agent.serviceAccountName != "" {
		if err := managers.RBACManager().AddServiceAccountByComponent(f.owner.GetNamespace(), f.agent.serviceAccountName, string(v2alpha1.NodeAgentComponentName)); err != nil {
			errs = append(errs, err)
		}
	}

	// serviceAccountAnnotations
	if f.agent.serviceAccountAnnotations != nil {
		if err := managers.RBACManager().AddServiceAccountAnnotationsByComponent(f.owner.GetNamespace(), f.agent.serviceAccountName, f.agent.serviceAccountAnnotations, string(v2alpha1.NodeAgentComponentName)); err != nil {
			errs = append(errs, err)
		}
	}

	// ClusterRole creation
	if err := managers.RBACManager().AddClusterPolicyRules(f.owner.GetNamespace(), componentagent.GetAgentRoleName(f.owner), f.agent.serviceAccountName, getDefaultAgentClusterRolePolicyRules(f.disableNonResourceRules)); err != nil {
		errs = append(errs, err)
	}

	// Create a configmap for the default seccomp profile in the System Probe.
	// This is mounted in the init-volume container in the agent default code.
	for _, containerName := range requiredComponent.Containers {
		if containerName == apicommon.SystemProbeContainerName {
			errs = append(errs, managers.ConfigMapManager().AddConfigMap(
				common.GetDefaultSeccompConfigMapName(f.owner),
				f.owner.GetNamespace(),
				DefaultSeccompConfigDataForSystemProbe(),
			))
		}
	}

	return errors.NewAggregate(errs)
}

func (f *defaultFeature) clusterAgentDependencies(managers feature.ResourceManagers, component feature.RequiredComponent) error {
	_ = component
	var errs []error
	if f.clusterAgent.serviceAccountName != "" {
		// Service Account creation
		if err := managers.RBACManager().AddServiceAccountByComponent(f.owner.GetNamespace(), f.clusterAgent.serviceAccountName, string(v2alpha1.ClusterAgentComponentName)); err != nil {
			errs = append(errs, err)
		}

		// Role Creation
		if err := managers.RBACManager().AddPolicyRulesByComponent(f.owner.GetNamespace(), componentdca.GetClusterAgentRbacResourcesName(f.owner), f.clusterAgent.serviceAccountName, getDefaultClusterAgentRolePolicyRules(f.owner), string(v2alpha1.ClusterAgentComponentName)); err != nil {
			errs = append(errs, err)
		}

		// ClusterRole creation
		if err := managers.RBACManager().AddClusterPolicyRulesByComponent(f.owner.GetNamespace(), componentdca.GetClusterAgentRbacResourcesName(f.owner), f.clusterAgent.serviceAccountName, getDefaultClusterAgentClusterRolePolicyRules(f.owner), string(v2alpha1.ClusterAgentComponentName)); err != nil {
			errs = append(errs, err)
		}
	}

	// serviceAccountAnnotations
	if f.agent.serviceAccountAnnotations != nil {
		if err := managers.RBACManager().AddServiceAccountAnnotationsByComponent(f.owner.GetNamespace(), f.clusterAgent.serviceAccountName, f.clusterAgent.serviceAccountAnnotations, string(v2alpha1.ClusterAgentComponentName)); err != nil {
			errs = append(errs, err)
		}
	}

	dcaService := componentdca.GetClusterAgentService(f.owner)
	if err := managers.Store().AddOrUpdate(kubernetes.ServicesKind, dcaService); err != nil {
		return err
	}

	if len(f.kubernetesResourcesLabelsAsTags) > 0 || len(f.kubernetesResourcesAnnotationsAsTags) > 0 {
		err := managers.RBACManager().AddClusterPolicyRules(
			f.owner.GetNamespace(),
			f.clusterAgent.resourceMetadataAsTagsClusterRoleName,
			f.clusterAgent.serviceAccountName,
			getKubernetesResourceMetadataAsTagsPolicyRules(f.kubernetesResourcesLabelsAsTags, f.kubernetesResourcesAnnotationsAsTags),
		)
		if err != nil {
			errs = append(errs, err)
		}
	}

	return errors.NewAggregate(errs)
}

func (f *defaultFeature) clusterChecksRunnerDependencies(managers feature.ResourceManagers, component feature.RequiredComponent) error {
	_ = component
	var errs []error
	if f.clusterChecksRunner.serviceAccountName != "" {
		// Service Account creation
		if err := managers.RBACManager().AddServiceAccountByComponent(f.owner.GetNamespace(), f.clusterChecksRunner.serviceAccountName, string(v2alpha1.ClusterChecksRunnerComponentName)); err != nil {
			errs = append(errs, err)
		}

		// ClusterRole creation
		if err := managers.RBACManager().AddClusterPolicyRulesByComponent(f.owner.GetNamespace(), getCCRRbacResourcesName(f.owner), f.clusterChecksRunner.serviceAccountName, getDefaultClusterChecksRunnerClusterRolePolicyRules(f.owner, f.disableNonResourceRules), string(v2alpha1.ClusterChecksRunnerComponentName)); err != nil {
			errs = append(errs, err)
		}
	}

	// serviceAccountAnnotations
	if f.agent.serviceAccountAnnotations != nil {
		if err := managers.RBACManager().AddServiceAccountAnnotationsByComponent(f.owner.GetNamespace(), f.clusterChecksRunner.serviceAccountName, f.clusterChecksRunner.serviceAccountAnnotations, string(v2alpha1.ClusterChecksRunnerComponentName)); err != nil {
			errs = append(errs, err)
		}
	}

	return errors.NewAggregate(errs)
}

// ManageClusterAgent allows a feature to configure the ClusterAgent's corev1.PodTemplateSpec
// It should do nothing if the feature doesn't need to configure it.
func (f *defaultFeature) ManageClusterAgent(managers feature.PodTemplateManagers) error {
	f.addDefaultCommonEnvs(managers)
	if f.customConfigAnnotationKey != "" && f.customConfigAnnotationValue != "" {
		managers.Annotation().AddAnnotation(f.customConfigAnnotationKey, f.customConfigAnnotationValue)
	}
	managers.EnvVar().AddEnvVar(&corev1.EnvVar{
		Name:  DDClusterAgentServiceAccountName,
		Value: f.clusterAgent.serviceAccountName,
	})
	managers.EnvVar().AddEnvVar(&corev1.EnvVar{
		Name:  DDAgentDaemonSet,
		Value: getDaemonSetNameFromDatadogAgent(f.owner.(*v2alpha1.DatadogAgent)),
	})
	managers.EnvVar().AddEnvVar(&corev1.EnvVar{
		Name:  DDClusterAgentDeployment,
		Value: getDeploymentNameFromDatadogAgent(f.owner.(*v2alpha1.DatadogAgent)),
	})
	managers.EnvVar().AddEnvVar(&corev1.EnvVar{
		Name:  DDDatadogAgentCustomResource,
		Value: f.owner.GetName(),
	})

	return nil
}

// ManageSingleContainerNodeAgent allows a feature to configure the Agent container for the Node Agent's corev1.PodTemplateSpec
// if SingleContainerStrategy is enabled and can be used with the configured feature set.
// It should do nothing if the feature doesn't need to configure it.
func (f *defaultFeature) ManageSingleContainerNodeAgent(managers feature.PodTemplateManagers, provider string) error {
	f.ManageNodeAgent(managers, provider)

	return nil
}

// ManageNodeAgent allows a feature to configure the Node Agent's corev1.PodTemplateSpec
// It should do nothing if the feature doesn't need to configure it.
func (f *defaultFeature) ManageNodeAgent(managers feature.PodTemplateManagers, provider string) error {
	f.addDefaultCommonEnvs(managers)
	if f.customConfigAnnotationKey != "" && f.customConfigAnnotationValue != "" {
		managers.Annotation().AddAnnotation(f.customConfigAnnotationKey, f.customConfigAnnotationValue)
	}

	return nil
}

// ManageClusterChecksRunner allows a feature to configure the ClusterChecksRunnerAgent's corev1.PodTemplateSpec
// It should do nothing if the feature doesn't need to configure it.
func (f *defaultFeature) ManageClusterChecksRunner(managers feature.PodTemplateManagers) error {
	f.addDefaultCommonEnvs(managers)
	if f.customConfigAnnotationKey != "" && f.customConfigAnnotationValue != "" {
		managers.Annotation().AddAnnotation(f.customConfigAnnotationKey, f.customConfigAnnotationValue)
	}

	return nil
}

func (f *defaultFeature) addDefaultCommonEnvs(managers feature.PodTemplateManagers) {
	if f.dcaTokenInfo.token.SecretName != "" {
		tokenEnvVar := common.BuildEnvVarFromSource(DDClusterAgentAuthToken, common.BuildEnvVarFromSecret(f.dcaTokenInfo.token.SecretName, f.dcaTokenInfo.token.SecretKey))
		managers.EnvVar().AddEnvVar(tokenEnvVar)
	}

	if f.credentialsInfo.apiKey.SecretName != "" {
		apiKeyEnvVar := common.BuildEnvVarFromSource(v2alpha1.DDAPIKey, common.BuildEnvVarFromSecret(f.credentialsInfo.apiKey.SecretName, f.credentialsInfo.apiKey.SecretKey))
		managers.EnvVar().AddEnvVar(apiKeyEnvVar)
	}

	if f.credentialsInfo.appKey.SecretName != "" {
		appKeyEnvVar := common.BuildEnvVarFromSource(v2alpha1.DDAppKey, common.BuildEnvVarFromSecret(f.credentialsInfo.appKey.SecretName, f.credentialsInfo.appKey.SecretKey))
		managers.EnvVar().AddEnvVar(appKeyEnvVar)
	}

	if len(f.kubernetesResourcesLabelsAsTags) > 0 {
		kubernetesResourceLabelsAsTags, err := json.Marshal(f.kubernetesResourcesLabelsAsTags)
		if err != nil {
			f.logger.Error(err, "Failed to unmarshal json input")
		} else {
			managers.EnvVar().AddEnvVar(&corev1.EnvVar{
				Name:  v2alpha1.DDKubernetesResourcesLabelsAsTags,
				Value: string(kubernetesResourceLabelsAsTags),
			})
		}
	}

	if len(f.kubernetesResourcesAnnotationsAsTags) > 0 {
		kubernetesResourceAnnotationsAsTags, err := json.Marshal(f.kubernetesResourcesAnnotationsAsTags)
		if err != nil {
			f.logger.Error(err, "Failed to unmarshal json input")
		} else {
			managers.EnvVar().AddEnvVar(&corev1.EnvVar{
				Name:  v2alpha1.DDKubernetesResourcesAnnotationsAsTags,
				Value: string(kubernetesResourceAnnotationsAsTags),
			})
		}
	}
}

func buildInstallInfoConfigMap(dda metav1.Object) *corev1.ConfigMap {
	configMap := &corev1.ConfigMap{
		ObjectMeta: metav1.ObjectMeta{
			Name:      common.GetInstallInfoConfigMapName(dda),
			Namespace: dda.GetNamespace(),
		},
		Data: map[string]string{
			"install_info": getInstallInfoValue(),
		},
	}

	return configMap
}

func getInstallInfoValue() string {
	toolVersion := "unknown"
	if envVar := os.Getenv(InstallInfoToolVersion); envVar != "" {
		toolVersion = envVar
	}

	return fmt.Sprintf(installInfoDataTmpl, toolVersion, version.Version)
}

const installInfoDataTmpl = `---
install_method:
  tool: datadog-operator
  tool_version: %s
  installer_version: %s
`<|MERGE_RESOLUTION|>--- conflicted
+++ resolved
@@ -170,13 +170,8 @@
 		}
 
 		// DCA Token management
-<<<<<<< HEAD
-		f.dcaTokenInfo.token.SecretName = v2alpha1.GetDefaultDCATokenSecretName(dda)
+		f.dcaTokenInfo.token.SecretName = secrets.GetDefaultDCATokenSecretName(dda)
 		f.dcaTokenInfo.token.SecretKey = common.DefaultTokenKey
-=======
-		f.dcaTokenInfo.token.SecretName = secrets.GetDefaultDCATokenSecretName(dda)
-		f.dcaTokenInfo.token.SecretKey = v2alpha1.DefaultTokenKey
->>>>>>> 6985c4cd
 		if dda.Spec.Global.ClusterAgentToken != nil {
 			// User specifies token
 			f.dcaTokenInfo.secretCreation.createSecret = true
