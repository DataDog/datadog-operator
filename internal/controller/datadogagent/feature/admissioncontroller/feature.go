--- conflicted
+++ resolved
@@ -147,15 +147,11 @@
 			f.cwsInstrumentationMode = apiutils.StringValue(ac.CWSInstrumentation.Mode)
 		}
 
-<<<<<<< HEAD
-		_, f.networkPolicy = constants.IsNetworkPolicyEnabled(dda)
-=======
 		if ac.KubernetesAdmissionEvents != nil && apiutils.BoolValue(ac.KubernetesAdmissionEvents.Enabled) {
 			f.kubernetesAdmissionEvents = &KubernetesAdmissionEventConfig{enabled: true}
 		}
 
-		_, f.networkPolicy = v2alpha1.IsNetworkPolicyEnabled(dda)
->>>>>>> 459d28e9
+		_, f.networkPolicy = constants.IsNetworkPolicyEnabled(dda)
 
 		sidecarConfig := dda.Spec.Features.AdmissionController.AgentSidecarInjection
 		if shouldEnablesidecarInjection(sidecarConfig) {
