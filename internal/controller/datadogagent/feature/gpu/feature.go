--- conflicted
+++ resolved
@@ -73,11 +73,7 @@
 
 // ManageDependencies allows a feature to manage its dependencies.
 // Feature's dependencies should be added in the store.
-<<<<<<< HEAD
 func (f *gpuFeature) ManageDependencies(managers feature.ResourceManagers, provider string) error {
-=======
-func (f *gpuFeature) ManageDependencies(_ feature.ResourceManagers) error {
->>>>>>> eea6f7d0
 	return nil
 }
 
