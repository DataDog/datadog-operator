--- conflicted
+++ resolved
@@ -133,13 +133,8 @@
 		// check env vars
 		wantEnvVars := []*corev1.EnvVar{
 			{
-<<<<<<< HEAD
 				Name:  common.DDSystemProbeSocket,
-				Value: v2alpha1.DefaultSystemProbeSocketPath,
-=======
-				Name:  v2alpha1.DDSystemProbeSocket,
 				Value: common.DefaultSystemProbeSocketPath,
->>>>>>> ba1f2e5f
 			},
 			{
 				Name:  DDEnableGPUMonitoringEnvVar,
