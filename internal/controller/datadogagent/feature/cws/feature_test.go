// Unless explicitly stated otherwise all files in this repository are licensed
// under the Apache License Version 2.0.
// This product includes software developed at Datadog (https://www.datadoghq.com/).
// Copyright 2016-present Datadog, Inc.

package cws

import (
	"fmt"
	"testing"

	"github.com/DataDog/datadog-operator/internal/controller/datadogagent/common"
	"github.com/DataDog/datadog-operator/internal/controller/datadogagent/component/agent"
	"github.com/DataDog/datadog-operator/pkg/constants"
	"github.com/DataDog/datadog-operator/pkg/controller/utils/comparison"
	corev1 "k8s.io/api/core/v1"

	apicommon "github.com/DataDog/datadog-operator/api/datadoghq/common"
	"github.com/DataDog/datadog-operator/api/datadoghq/v2alpha1"
	apiutils "github.com/DataDog/datadog-operator/api/utils"
	"github.com/DataDog/datadog-operator/internal/controller/datadogagent/feature"
	"github.com/DataDog/datadog-operator/internal/controller/datadogagent/feature/fake"
	"github.com/DataDog/datadog-operator/internal/controller/datadogagent/feature/test"

	"github.com/google/go-cmp/cmp"
	"github.com/stretchr/testify/assert"
)

func Test_cwsFeature_Configure(t *testing.T) {
	ddaCWSDisabled := v2alpha1.DatadogAgent{
		Spec: v2alpha1.DatadogAgentSpec{
			Features: &v2alpha1.DatadogFeatures{
				CWS: &v2alpha1.CWSFeatureConfig{
					Enabled: apiutils.NewBoolPointer(false),
				},
				RemoteConfiguration: &v2alpha1.RemoteConfigurationFeatureConfig{
					Enabled: apiutils.NewBoolPointer(false),
				},
			},
		},
	}
	ddaCWSLiteEnabled := ddaCWSDisabled.DeepCopy()
	{
		ddaCWSLiteEnabled.Spec.Features.CWS.Enabled = apiutils.NewBoolPointer(true)
		ddaCWSLiteEnabled.Spec.Features.CWS.CustomPolicies = &v2alpha1.CustomConfig{
			ConfigMap: &v2alpha1.ConfigMapConfig{
				Name: "custom_test",
				Items: []corev1.KeyToPath{
					{
						Key:  "key1",
						Path: "some/path",
					},
				},
			},
		}
		ddaCWSLiteEnabled.Spec.Features.CWS.SyscallMonitorEnabled = apiutils.NewBoolPointer(true)
	}
	ddaCWSFullEnabled := ddaCWSDisabled.DeepCopy()
	{
		ddaCWSFullEnabled.Spec.Features.CWS.Enabled = apiutils.NewBoolPointer(true)
		ddaCWSFullEnabled.Spec.Features.CWS.Network = &v2alpha1.CWSNetworkConfig{
			Enabled: apiutils.NewBoolPointer(true),
		}
		ddaCWSFullEnabled.Spec.Features.CWS.SecurityProfiles = &v2alpha1.CWSSecurityProfilesConfig{
			Enabled: apiutils.NewBoolPointer(true),
		}
		ddaCWSFullEnabled.Spec.Features.CWS.CustomPolicies = &v2alpha1.CustomConfig{
			ConfigMap: &v2alpha1.ConfigMapConfig{
				Name: "custom_test",
				Items: []corev1.KeyToPath{
					{
						Key:  "key1",
						Path: "some/path",
					},
				},
			},
		}
		ddaCWSFullEnabled.Spec.Features.CWS.SyscallMonitorEnabled = apiutils.NewBoolPointer(true)
		ddaCWSFullEnabled.Spec.Features.RemoteConfiguration.Enabled = apiutils.NewBoolPointer(true)
	}

	tests := test.FeatureTestSuite{
		{
			Name:          "v2alpha1 CWS not enabled",
			DDA:           ddaCWSDisabled.DeepCopy(),
			WantConfigure: false,
		},
		{
			Name:          "v2alpha1 CWS enabled",
			DDA:           ddaCWSLiteEnabled,
			WantConfigure: true,
			Agent:         cwsAgentNodeWantFunc(false),
		},
		{
			Name:          "v2alpha1 CWS enabled (with network, security profiles and remote configuration)",
			DDA:           ddaCWSFullEnabled,
			WantConfigure: true,
			Agent:         cwsAgentNodeWantFunc(true),
		},
	}

	tests.Run(t, buildCWSFeature)
}

func cwsAgentNodeWantFunc(withSubFeatures bool) *test.ComponentTest {
	return test.NewDefaultComponentTest().WithWantFunc(
		func(t testing.TB, mgrInterface feature.PodTemplateManagers) {
			mgr := mgrInterface.(*fake.PodTemplateManagers)

			// check security context capabilities
			sysProbeCapabilities := mgr.SecurityContextMgr.CapabilitiesByC[apicommon.SystemProbeContainerName]
			assert.True(t, apiutils.IsEqualStruct(sysProbeCapabilities, agent.DefaultCapabilitiesForSystemProbe()), "System Probe security context capabilities \ndiff = %s", cmp.Diff(sysProbeCapabilities, agent.DefaultCapabilitiesForSystemProbe()))

			securityWant := []*corev1.EnvVar{
				{
					Name:  DDRuntimeSecurityConfigEnabled,
					Value: "true",
				},
				{
					Name:  DDRuntimeSecurityConfigSocket,
					Value: "/var/run/sysprobe/runtime-security.sock",
				},
				{
					Name:  DDRuntimeSecurityConfigSyscallMonitorEnabled,
					Value: "true",
				},
				{
<<<<<<< HEAD
					Name:  common.DDHostRootEnvVar,
					Value: v2alpha1.HostRootMountPath,
=======
					Name:  v2alpha1.DDHostRootEnvVar,
					Value: common.HostRootMountPath,
>>>>>>> ba1f2e5f
				},
				{
					Name:  DDRuntimeSecurityConfigPoliciesDir,
					Value: securityAgentRuntimePoliciesDirVolumePath,
				},
			}
			sysProbeWant := []*corev1.EnvVar{
				{
					Name:  DDRuntimeSecurityConfigEnabled,
					Value: "true",
				},
				{
					Name:  DDRuntimeSecurityConfigSocket,
					Value: "/var/run/sysprobe/runtime-security.sock",
				},
				{
					Name:  DDRuntimeSecurityConfigSyscallMonitorEnabled,
					Value: "true",
				},
			}
			if withSubFeatures {
				sysProbeWant = append(
					sysProbeWant,
					&corev1.EnvVar{
						Name:  DDRuntimeSecurityConfigNetworkEnabled,
						Value: "true",
					},
					&corev1.EnvVar{
						Name:  DDRuntimeSecurityConfigActivityDumpEnabled,
						Value: "true",
					},
					&corev1.EnvVar{
						Name:  DDRuntimeSecurityConfigRemoteConfigurationEnabled,
						Value: "true",
					},
				)
			}
			sysProbeWant = append(
				sysProbeWant,
				&corev1.EnvVar{
					Name:  DDRuntimeSecurityConfigPoliciesDir,
					Value: securityAgentRuntimePoliciesDirVolumePath,
				},
			)

			securityAgentEnvVars := mgr.EnvVarMgr.EnvVarsByC[apicommon.SecurityAgentContainerName]
			assert.True(t, apiutils.IsEqualStruct(securityAgentEnvVars, securityWant), "Security agent envvars \ndiff = %s", cmp.Diff(securityAgentEnvVars, securityWant))
			sysProbeEnvVars := mgr.EnvVarMgr.EnvVarsByC[apicommon.SystemProbeContainerName]
			assert.True(t, apiutils.IsEqualStruct(sysProbeEnvVars, sysProbeWant), "System probe envvars \ndiff = %s", cmp.Diff(sysProbeEnvVars, sysProbeWant))

			// check volume mounts
			securityWantVolumeMount := []corev1.VolumeMount{
				{
					Name:      common.SystemProbeSocketVolumeName,
					MountPath: common.SystemProbeSocketVolumePath,
					ReadOnly:  true,
				},
				{
					Name:      common.HostRootVolumeName,
					MountPath: common.HostRootMountPath,
					ReadOnly:  true,
				},
				{
					Name:      securityAgentRuntimePoliciesDirVolumeName,
					MountPath: securityAgentRuntimePoliciesDirVolumePath,
					ReadOnly:  true,
				},
			}
			sysprobeWantVolumeMount := []corev1.VolumeMount{
				{
					Name:      common.DebugfsVolumeName,
					MountPath: common.DebugfsPath,
					ReadOnly:  false,
				},
				{
					Name:      tracefsVolumeName,
					MountPath: tracefsPath,
					ReadOnly:  false,
				},
				{
					Name:      securityfsVolumeName,
					MountPath: securityfsMountPath,
					ReadOnly:  true,
				},
				{
					Name:      common.SystemProbeSocketVolumeName,
					MountPath: common.SystemProbeSocketVolumePath,
					ReadOnly:  false,
				},
				{
					Name:      common.ProcdirVolumeName,
					MountPath: common.ProcdirMountPath,
					ReadOnly:  true,
				},
				{
					Name:      common.PasswdVolumeName,
					MountPath: common.PasswdMountPath,
					ReadOnly:  true,
				},
				{
					Name:      common.GroupVolumeName,
					MountPath: common.GroupMountPath,
					ReadOnly:  true,
				},
				{
					Name:      common.SystemProbeOSReleaseDirVolumeName,
					MountPath: common.SystemProbeOSReleaseDirMountPath,
					ReadOnly:  true,
				},
				{
					Name:      securityAgentRuntimePoliciesDirVolumeName,
					MountPath: securityAgentRuntimePoliciesDirVolumePath,
					ReadOnly:  true,
				},
			}

			securityAgentVolumeMounts := mgr.VolumeMountMgr.VolumeMountsByC[apicommon.SecurityAgentContainerName]
			assert.True(t, apiutils.IsEqualStruct(securityAgentVolumeMounts, securityWantVolumeMount), "Security Agent volume mounts \ndiff = %s", cmp.Diff(securityAgentVolumeMounts, securityWantVolumeMount))
			sysProbeVolumeMounts := mgr.VolumeMountMgr.VolumeMountsByC[apicommon.SystemProbeContainerName]
			assert.True(t, apiutils.IsEqualStruct(sysProbeVolumeMounts, sysprobeWantVolumeMount), "System probe volume mounts \ndiff = %s", cmp.Diff(sysProbeVolumeMounts, sysprobeWantVolumeMount))

			// check volumes
			wantVolumes := []corev1.Volume{
				{
					Name: common.DebugfsVolumeName,
					VolumeSource: corev1.VolumeSource{
						HostPath: &corev1.HostPathVolumeSource{
							Path: common.DebugfsPath,
						},
					},
				},
				{
					Name: tracefsVolumeName,
					VolumeSource: corev1.VolumeSource{
						HostPath: &corev1.HostPathVolumeSource{
							Path: tracefsPath,
						},
					},
				},
				{
					Name: securityfsVolumeName,
					VolumeSource: corev1.VolumeSource{
						HostPath: &corev1.HostPathVolumeSource{
							Path: securityfsVolumePath,
						},
					},
				},
				{
					Name: common.SystemProbeSocketVolumeName,
					VolumeSource: corev1.VolumeSource{
						EmptyDir: &corev1.EmptyDirVolumeSource{},
					},
				},
				{
					Name: common.ProcdirVolumeName,
					VolumeSource: corev1.VolumeSource{
						HostPath: &corev1.HostPathVolumeSource{
							Path: common.ProcdirHostPath,
						},
					},
				},
				{
					Name: common.PasswdVolumeName,
					VolumeSource: corev1.VolumeSource{
						HostPath: &corev1.HostPathVolumeSource{
							Path: common.PasswdHostPath,
						},
					},
				},
				{
					Name: common.GroupVolumeName,
					VolumeSource: corev1.VolumeSource{
						HostPath: &corev1.HostPathVolumeSource{
							Path: common.GroupHostPath,
						},
					},
				},
				{
					Name: common.SystemProbeOSReleaseDirVolumeName,
					VolumeSource: corev1.VolumeSource{
						HostPath: &corev1.HostPathVolumeSource{
							Path: common.SystemProbeOSReleaseDirVolumePath,
						},
					},
				},
				{
					Name: common.HostRootVolumeName,
					VolumeSource: corev1.VolumeSource{
						HostPath: &corev1.HostPathVolumeSource{
							Path: common.HostRootHostPath,
						},
					},
				},
				{
					Name: cwsConfigVolumeName,
					VolumeSource: corev1.VolumeSource{
						ConfigMap: &corev1.ConfigMapVolumeSource{
							LocalObjectReference: corev1.LocalObjectReference{
								Name: "custom_test",
							},
							Items: []corev1.KeyToPath{{Key: "key1", Path: "some/path"}},
						},
					},
				},
				{
					Name: securityAgentRuntimePoliciesDirVolumeName,
					VolumeSource: corev1.VolumeSource{
						EmptyDir: &corev1.EmptyDirVolumeSource{},
					},
				},
			}

			volumes := mgr.VolumeMgr.Volumes
			assert.True(t, apiutils.IsEqualStruct(volumes, wantVolumes), "Volumes \ndiff = %s", cmp.Diff(volumes, wantVolumes))

			// check annotations
			customConfig := &v2alpha1.CustomConfig{
				ConfigMap: &v2alpha1.ConfigMapConfig{
					Name: "custom_test",
					Items: []corev1.KeyToPath{
						{
							Key:  "key1",
							Path: "some/path",
						},
					},
				},
			}
			hash, err := comparison.GenerateMD5ForSpec(customConfig)
			assert.NoError(t, err)
			wantAnnotations := map[string]string{
				fmt.Sprintf(constants.MD5ChecksumAnnotationKey, feature.CWSIDType): hash,
				common.SystemProbeAppArmorAnnotationKey:                            common.SystemProbeAppArmorAnnotationValue,
			}
			annotations := mgr.AnnotationMgr.Annotations
			assert.True(t, apiutils.IsEqualStruct(annotations, wantAnnotations), "Annotations \ndiff = %s", cmp.Diff(annotations, wantAnnotations))

		},
	)
}<|MERGE_RESOLUTION|>--- conflicted
+++ resolved
@@ -125,13 +125,8 @@
 					Value: "true",
 				},
 				{
-<<<<<<< HEAD
 					Name:  common.DDHostRootEnvVar,
-					Value: v2alpha1.HostRootMountPath,
-=======
-					Name:  v2alpha1.DDHostRootEnvVar,
 					Value: common.HostRootMountPath,
->>>>>>> ba1f2e5f
 				},
 				{
 					Name:  DDRuntimeSecurityConfigPoliciesDir,
