--- conflicted
+++ resolved
@@ -162,13 +162,8 @@
 	)
 
 	sysProbeSocketEnvVar := &corev1.EnvVar{
-<<<<<<< HEAD
 		Name:  common.DDSystemProbeSocket,
-		Value: v2alpha1.DefaultSystemProbeSocketPath,
-=======
-		Name:  v2alpha1.DDSystemProbeSocket,
 		Value: common.DefaultSystemProbeSocketPath,
->>>>>>> ba1f2e5f
 	}
 	managers.EnvVar().AddEnvVarToContainers(containersForEnvVars, sysProbeSocketEnvVar)
 
