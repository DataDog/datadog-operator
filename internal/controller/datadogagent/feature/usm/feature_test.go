// Unless explicitly stated otherwise all files in this repository are licensed
// under the Apache License Version 2.0.
// This product includes software developed at Datadog (https://www.datadoghq.com/).
// Copyright 2016-present Datadog, Inc.

package usm

import (
	"testing"

	apicommon "github.com/DataDog/datadog-operator/api/datadoghq/common"
	"github.com/DataDog/datadog-operator/api/datadoghq/v2alpha1"
	apiutils "github.com/DataDog/datadog-operator/api/utils"
	"github.com/DataDog/datadog-operator/internal/controller/datadogagent/common"
	"github.com/DataDog/datadog-operator/internal/controller/datadogagent/component/agent"
	"github.com/DataDog/datadog-operator/internal/controller/datadogagent/feature"
	"github.com/DataDog/datadog-operator/internal/controller/datadogagent/feature/fake"
	"github.com/DataDog/datadog-operator/internal/controller/datadogagent/feature/test"
	"github.com/google/go-cmp/cmp"
	"github.com/stretchr/testify/assert"
	corev1 "k8s.io/api/core/v1"
)

func Test_usmFeature_Configure(t *testing.T) {

	ddaUSMDisabled := v2alpha1.DatadogAgent{
		Spec: v2alpha1.DatadogAgentSpec{
			Features: &v2alpha1.DatadogFeatures{
				USM: &v2alpha1.USMFeatureConfig{
					Enabled: apiutils.NewBoolPointer(false),
				},
			},
		},
	}
	ddaUSMEnabled := ddaUSMDisabled.DeepCopy()
	{
		ddaUSMEnabled.Spec.Features.USM.Enabled = apiutils.NewBoolPointer(true)
	}

	usmAgentNodeWantFunc := func(t testing.TB, mgrInterface feature.PodTemplateManagers) {
		mgr := mgrInterface.(*fake.PodTemplateManagers)

		// check annotations
		wantAnnotations := make(map[string]string)
		wantAnnotations[common.SystemProbeAppArmorAnnotationKey] = common.SystemProbeAppArmorAnnotationValue
		annotations := mgr.AnnotationMgr.Annotations
		assert.True(t, apiutils.IsEqualStruct(annotations, wantAnnotations), "Annotations \ndiff = %s", cmp.Diff(annotations, wantAnnotations))

		// check security context capabilities
		sysProbeCapabilities := mgr.SecurityContextMgr.CapabilitiesByC[apicommon.SystemProbeContainerName]
		assert.True(t, apiutils.IsEqualStruct(sysProbeCapabilities, agent.DefaultCapabilitiesForSystemProbe()), "System Probe security context capabilities \ndiff = %s", cmp.Diff(sysProbeCapabilities, agent.DefaultCapabilitiesForSystemProbe()))

		// check volume mounts
		wantVolumeMounts := []corev1.VolumeMount{
			{
				Name:      common.ProcdirVolumeName,
				MountPath: common.ProcdirMountPath,
				ReadOnly:  true,
			},
			{
				Name:      common.CgroupsVolumeName,
				MountPath: common.CgroupsMountPath,
				ReadOnly:  true,
			},
			{
				Name:      common.DebugfsVolumeName,
				MountPath: common.DebugfsPath,
				ReadOnly:  false,
			},
			{
				Name:      common.SystemProbeSocketVolumeName,
				MountPath: common.SystemProbeSocketVolumePath,
				ReadOnly:  false,
			},
		}

		sysProbeMounts := mgr.VolumeMountMgr.VolumeMountsByC[apicommon.SystemProbeContainerName]
		assert.True(t, apiutils.IsEqualStruct(sysProbeMounts, wantVolumeMounts), "System Probe volume mounts \ndiff = %s", cmp.Diff(sysProbeMounts, wantVolumeMounts))

		coreWantVolumeMounts := []corev1.VolumeMount{
			{
				Name:      common.SystemProbeSocketVolumeName,
				MountPath: common.SystemProbeSocketVolumePath,
				ReadOnly:  true,
			},
		}
		coreAgentMounts := mgr.VolumeMountMgr.VolumeMountsByC[apicommon.CoreAgentContainerName]
		assert.True(t, apiutils.IsEqualStruct(coreAgentMounts, coreWantVolumeMounts), "Core Agent volume mounts \ndiff = %s", cmp.Diff(coreAgentMounts, coreWantVolumeMounts))

		processWantVolumeMounts := []corev1.VolumeMount{
			{
				Name:      common.SystemProbeSocketVolumeName,
				MountPath: common.SystemProbeSocketVolumePath,
				ReadOnly:  true,
			},
		}
		processAgentMounts := mgr.VolumeMountMgr.VolumeMountsByC[apicommon.ProcessAgentContainerName]
		assert.True(t, apiutils.IsEqualStruct(processAgentMounts, processWantVolumeMounts), "Process Agent volume mounts \ndiff = %s", cmp.Diff(processAgentMounts, processWantVolumeMounts))

		// check volumes
		wantVolumes := []corev1.Volume{
			{
				Name: common.ProcdirVolumeName,
				VolumeSource: corev1.VolumeSource{
					HostPath: &corev1.HostPathVolumeSource{
						Path: common.ProcdirHostPath,
					},
				},
			},
			{
				Name: common.CgroupsVolumeName,
				VolumeSource: corev1.VolumeSource{
					HostPath: &corev1.HostPathVolumeSource{
						Path: common.CgroupsHostPath,
					},
				},
			},
			{
				Name: common.DebugfsVolumeName,
				VolumeSource: corev1.VolumeSource{
					HostPath: &corev1.HostPathVolumeSource{
						Path: common.DebugfsPath,
					},
				},
			},
			{
				Name: common.SystemProbeSocketVolumeName,
				VolumeSource: corev1.VolumeSource{
					EmptyDir: &corev1.EmptyDirVolumeSource{},
				},
			},
		}

		volumes := mgr.VolumeMgr.Volumes
		assert.True(t, apiutils.IsEqualStruct(volumes, wantVolumes), "Volumes \ndiff = %s", cmp.Diff(volumes, wantVolumes))

		// check env vars
		wantEnvVars := []*corev1.EnvVar{
			{
				Name:  DDSystemProbeServiceMonitoringEnabled,
				Value: "true",
			},
			{
				Name:  common.DDSystemProbeEnabled,
				Value: "true",
			},
			{
<<<<<<< HEAD
				Name:  common.DDSystemProbeSocket,
				Value: v2alpha1.DefaultSystemProbeSocketPath,
=======
				Name:  v2alpha1.DDSystemProbeSocket,
				Value: common.DefaultSystemProbeSocketPath,
>>>>>>> ba1f2e5f
			},
		}

		systemProbeEnvVars := mgr.EnvVarMgr.EnvVarsByC[apicommon.SystemProbeContainerName]
		assert.True(t, apiutils.IsEqualStruct(systemProbeEnvVars, wantEnvVars), "System Probe envvars \ndiff = %s", cmp.Diff(systemProbeEnvVars, wantEnvVars))
	}

	tests := test.FeatureTestSuite{
		{
			Name:          "USM not enabled",
			DDA:           ddaUSMDisabled.DeepCopy(),
			WantConfigure: false,
		},
		{
			Name:          "USM enabled",
			DDA:           ddaUSMEnabled,
			WantConfigure: true,
			Agent:         test.NewDefaultComponentTest().WithWantFunc(usmAgentNodeWantFunc),
		},
	}

	tests.Run(t, buildUSMFeature)
}<|MERGE_RESOLUTION|>--- conflicted
+++ resolved
@@ -145,13 +145,8 @@
 				Value: "true",
 			},
 			{
-<<<<<<< HEAD
 				Name:  common.DDSystemProbeSocket,
-				Value: v2alpha1.DefaultSystemProbeSocketPath,
-=======
-				Name:  v2alpha1.DDSystemProbeSocket,
 				Value: common.DefaultSystemProbeSocketPath,
->>>>>>> ba1f2e5f
 			},
 		}
 
