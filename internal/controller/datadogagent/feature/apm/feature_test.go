// Unless explicitly stated otherwise all files in this repository are licensed
// under the Apache License Version 2.0.
// This product includes software developed at Datadog (https://www.datadoghq.com/).
// Copyright 2016-present Datadog, Inc.

package apm

import (
	"strconv"
	"testing"

	apicommon "github.com/DataDog/datadog-operator/api/datadoghq/common"
	"github.com/DataDog/datadog-operator/api/datadoghq/v2alpha1"
	apiutils "github.com/DataDog/datadog-operator/api/utils"
	"github.com/DataDog/datadog-operator/internal/controller/datadogagent/common"
	"github.com/DataDog/datadog-operator/internal/controller/datadogagent/feature"
	"github.com/DataDog/datadog-operator/internal/controller/datadogagent/feature/fake"
	"github.com/DataDog/datadog-operator/internal/controller/datadogagent/feature/test"
	"github.com/DataDog/datadog-operator/internal/controller/datadogagent/store"
	"github.com/DataDog/datadog-operator/pkg/kubernetes"
	"github.com/DataDog/datadog-operator/pkg/testutils"

	"github.com/google/go-cmp/cmp"
	"github.com/stretchr/testify/assert"
	corev1 "k8s.io/api/core/v1"
	v1 "k8s.io/apimachinery/pkg/apis/meta/v1"
)

const (
	apmSocketHostPath  = common.DogstatsdAPMSocketHostPath + "/" + common.APMSocketName
	apmSocketLocalPath = apmSocketVolumeLocalPath + "/" + common.APMSocketName
)

func TestShouldEnableAPM(t *testing.T) {
	tests := []struct {
		name    string
		dda     *v2alpha1.DatadogAgent
		enabled bool
	}{
		{
			// Note that this should not happen since APM is defaulted.
			// This test is just to unitest the function.
			name: "APM nil, SSI nil, all disabled",
			dda: &v2alpha1.DatadogAgent{
				Spec: v2alpha1.DatadogAgentSpec{
					Features: &v2alpha1.DatadogFeatures{
						APM: &v2alpha1.APMFeatureConfig{},
					},
				},
			},
			enabled: false,
		},
		{
			name: "APM false, SSI true, APM and SSI disabled",
			dda: &v2alpha1.DatadogAgent{
				Spec: v2alpha1.DatadogAgentSpec{
					Features: &v2alpha1.DatadogFeatures{
						APM: &v2alpha1.APMFeatureConfig{
							Enabled: apiutils.NewBoolPointer(false),
							SingleStepInstrumentation: &v2alpha1.SingleStepInstrumentation{
								Enabled: apiutils.NewBoolPointer(true),
							},
						},
					},
				},
			},
			enabled: false,
		},
	}
	for _, tt := range tests {
		t.Run(tt.name, func(t *testing.T) {
			isEnabled := shouldEnableAPM(tt.dda.Spec.Features.APM)
			assert.Equal(t, tt.enabled, isEnabled)
		})
	}
}

func TestAPMFeature(t *testing.T) {
	tests := test.FeatureTestSuite{
		{
			Name: "apm not enabled",
			DDA: testutils.NewDatadogAgentBuilder().
				WithAPMEnabled(false).
				Build(),
			WantConfigure: false,
		},
		{
			Name: "apm not enabled with single container strategy",
			DDA: testutils.NewDatadogAgentBuilder().
				WithAPMEnabled(false).
				WithSingleContainerStrategy(true).
				Build(),
			WantConfigure: false,
		},
		{
			Name: "apm enabled, use uds",
			DDA: testutils.NewDatadogAgentBuilder().
				WithAPMEnabled(true).
				WithAPMHostPortEnabled(false, apiutils.NewInt32Pointer(8126)).
				WithAPMUDSEnabled(true, apmSocketHostPath).
				Build(),
			WantConfigure: true,
			Agent:         testAgentUDSOnly(apicommon.TraceAgentContainerName),
		},
		{
			Name: "apm enabled, use uds with single container strategy",
			DDA: testutils.NewDatadogAgentBuilder().
				WithAPMEnabled(true).
				WithAPMHostPortEnabled(false, apiutils.NewInt32Pointer(8126)).
				WithAPMUDSEnabled(true, apmSocketHostPath).
				WithSingleContainerStrategy(true).
				Build(),
			WantConfigure: true,
			Agent:         testAgentUDSOnly(apicommon.UnprivilegedSingleAgentContainerName),
		},
		{
			Name: "apm enabled, use uds and host port",
			DDA: testutils.NewDatadogAgentBuilder().
				WithAPMEnabled(true).
				WithAPMHostPortEnabled(true, apiutils.NewInt32Pointer(8126)).
				WithAPMUDSEnabled(true, apmSocketHostPath).
				BuildWithDefaults(),
			WantConfigure: true,
			Agent:         testAgentHostPortUDS(apicommon.TraceAgentContainerName, 8126, false),
		},
		{
			Name: "apm enabled, use uds and host port with single container strategy",
			DDA: testutils.NewDatadogAgentBuilder().
				WithAPMEnabled(true).
				WithAPMHostPortEnabled(true, apiutils.NewInt32Pointer(8126)).
				WithAPMUDSEnabled(true, apmSocketHostPath).
				WithSingleContainerStrategy(true).
				BuildWithDefaults(),
			WantConfigure: true,
			Agent:         testAgentHostPortUDS(apicommon.UnprivilegedSingleAgentContainerName, 8126, false),
		},
		{
			Name: "apm enabled, use uds and custom host port",
			DDA: testutils.NewDatadogAgentBuilder().
				WithAPMEnabled(true).
				WithAPMHostPortEnabled(true, apiutils.NewInt32Pointer(1234)).
				WithAPMUDSEnabled(true, apmSocketHostPath).
				BuildWithDefaults(),
			WantConfigure: true,
			Agent:         testAgentHostPortUDS(apicommon.TraceAgentContainerName, 1234, false),
		},
		{
			Name: "apm enabled, use uds and custom host port with single container strategy",
			DDA: testutils.NewDatadogAgentBuilder().
				WithAPMEnabled(true).
				WithAPMHostPortEnabled(true, apiutils.NewInt32Pointer(1234)).
				WithAPMUDSEnabled(true, apmSocketHostPath).
				WithSingleContainerStrategy(true).
				BuildWithDefaults(),
			WantConfigure: true,
			Agent:         testAgentHostPortUDS(apicommon.UnprivilegedSingleAgentContainerName, 1234, false),
		},
		{
			Name: "apm enabled, use uds and host port enabled but no custom host port",
			DDA: testutils.NewDatadogAgentBuilder().
				WithAPMEnabled(true).
				WithAPMHostPortEnabled(true, nil).
				WithAPMUDSEnabled(true, apmSocketHostPath).
				BuildWithDefaults(),
			WantConfigure: true,
			Agent:         testAgentHostPortUDS(apicommon.TraceAgentContainerName, 8126, false),
		},
		{
			Name: "apm enabled, use uds and host port enabled but no custom host port with single container strategy",
			DDA: testutils.NewDatadogAgentBuilder().
				WithAPMEnabled(true).
				WithAPMHostPortEnabled(true, nil).
				WithAPMUDSEnabled(true, apmSocketHostPath).
				WithSingleContainerStrategy(true).
				BuildWithDefaults(),
			WantConfigure: true,
			Agent:         testAgentHostPortUDS(apicommon.UnprivilegedSingleAgentContainerName, 8126, false),
		},
		{
			Name: "apm enabled, host port enabled host network",
			DDA: testutils.NewDatadogAgentBuilder().
				WithAPMEnabled(true).
				WithAPMHostPortEnabled(true, nil).
				WithComponentOverride(v2alpha1.NodeAgentComponentName, v2alpha1.DatadogAgentComponentOverride{
					HostNetwork: apiutils.NewBoolPointer(true),
				}).
				BuildWithDefaults(),
			WantConfigure: true,
			Agent:         testAgentHostPortUDS(apicommon.TraceAgentContainerName, 8126, true),
		},
		{
			Name: "apm enabled, host port enabled host network with single container strategy",
			DDA: testutils.NewDatadogAgentBuilder().
				WithAPMEnabled(true).
				WithAPMHostPortEnabled(true, nil).
				WithComponentOverride(v2alpha1.NodeAgentComponentName, v2alpha1.DatadogAgentComponentOverride{
					HostNetwork: apiutils.NewBoolPointer(true),
				}).
				WithSingleContainerStrategy(true).
				BuildWithDefaults(),
			WantConfigure: true,
			Agent:         testAgentHostPortUDS(apicommon.UnprivilegedSingleAgentContainerName, 8126, true),
		},
		{
			Name: "apm enabled, custom host port host network",
			DDA: testutils.NewDatadogAgentBuilder().
				WithAPMEnabled(true).
				WithAPMHostPortEnabled(true, apiutils.NewInt32Pointer(1234)).
				WithComponentOverride(v2alpha1.NodeAgentComponentName, v2alpha1.DatadogAgentComponentOverride{
					HostNetwork: apiutils.NewBoolPointer(true),
				}).
				BuildWithDefaults(),
			WantConfigure: true,
			Agent:         testAgentHostPortUDS(apicommon.TraceAgentContainerName, 1234, true),
		},
		{
			Name: "apm enabled, custom host port host network with single container strategy",
			DDA: testutils.NewDatadogAgentBuilder().
				WithAPMEnabled(true).
				WithAPMHostPortEnabled(true, apiutils.NewInt32Pointer(1234)).
				WithComponentOverride(v2alpha1.NodeAgentComponentName, v2alpha1.DatadogAgentComponentOverride{
					HostNetwork: apiutils.NewBoolPointer(true),
				}).
				WithSingleContainerStrategy(true).
				BuildWithDefaults(),
			WantConfigure: true,
			Agent:         testAgentHostPortUDS(apicommon.UnprivilegedSingleAgentContainerName, 1234, true),
		},
		{
			Name: "basic apm single step instrumentation",
			DDA: testutils.NewDatadogAgentBuilder().
				WithAPMEnabled(true).
				WithAPMHostPortEnabled(true, apiutils.NewInt32Pointer(8126)).
				WithAPMUDSEnabled(true, apmSocketHostPath).
				WithAdmissionControllerEnabled(true).
				WithAPMSingleStepInstrumentationEnabled(true, nil, nil, nil, false, "", nil).
				WithSingleContainerStrategy(false).
				Build(),
			WantConfigure: true,
			ClusterAgent:  testAPMInstrumentation(),
		},
		{
			Name: "error apm single step instrumentation without language detection",
			DDA: testutils.NewDatadogAgentBuilder().
				WithAPMEnabled(true).
				WithAPMHostPortEnabled(true, apiutils.NewInt32Pointer(8126)).
				WithAPMUDSEnabled(true, apmSocketHostPath).
				WithAdmissionControllerEnabled(true).
				WithAPMSingleStepInstrumentationEnabled(true,
					nil,
					[]string{"foo", "bar"},
					map[string]string{
						"java": "1.2.4",
					},
					false,
					"",
					[]v2alpha1.SSITarget{
						{
							Name: "sometarget",
							PodSelector: &v2alpha1.PodSelector{
								MatchLabels: map[string]string{
									"key": "value",
								},
								MatchExpressions: []v2alpha1.SelectorMatchExpression{
									{
										Key:      "somekey",
										Operator: v1.LabelSelectorOpIn,
										Values:   []string{"value1", "value2"},
									},
								},
							},
							NamespaceSelector: &v2alpha1.NamespaceSelector{
								MatchNames: []string{"name1", "name2"},
								MatchLabels: map[string]string{
									"key1": "val1",
									"key2": "val2",
								},
								MatchExpressions: []v2alpha1.SelectorMatchExpression{
									{
										Key:      "somekey1",
										Operator: v1.LabelSelectorOpIn,
										Values:   []string{"value1", "value2"},
									},
								},
							},
							TracerVersions: map[string]string{
								"dotnet": "2",
								"java":   "1",
							},
							TracerConfigs: []v2alpha1.TracerConfig{
								{
									Name:  "DD_PROFILING_ENABLED",
									Value: "true",
								},
								{
									Name:  "DD_DATA_JOBS_ENABLED",
									Value: "true",
								},
							},
						},
					}).
				WithSingleContainerStrategy(false).
				Build(),
			WantConfigure: true,
			ClusterAgent:  testAPMInstrumentationFull(),
			WantDependenciesFunc: func(t testing.TB, store store.StoreClient) {
				_, found := store.Get(kubernetes.ClusterRoleBindingKind, "", "-apm-cluster-agent")
				if found {
					t.Error("Should not have created proper RBAC for language detection because language detection is not enabled.")
				}
			},
		},
		{
			Name: "step instrumentation precedence",
			DDA: testutils.NewDatadogAgentBuilder().
				WithAPMEnabled(false).
				WithAPMHostPortEnabled(true, apiutils.NewInt32Pointer(8126)).
				WithAPMUDSEnabled(true, apmSocketHostPath).
				WithAPMSingleStepInstrumentationEnabled(true, nil, nil, nil, false, "", nil).
				WithAdmissionControllerEnabled(true).
				Build(),
			WantConfigure: false,
		},
		{
			Name: "step instrumentation w/o AC",
			DDA: testutils.NewDatadogAgentBuilder().
				WithAPMEnabled(true).
				WithAPMHostPortEnabled(true, apiutils.NewInt32Pointer(8126)).
				WithAPMUDSEnabled(true, apmSocketHostPath).
				WithAPMSingleStepInstrumentationEnabled(true, nil, nil, nil, false, "", nil).
				WithAdmissionControllerEnabled(false).
				WithSingleContainerStrategy(false).
				Build(),
			WantConfigure: true,
			Agent:         testTraceAgentEnabled(apicommon.TraceAgentContainerName),
			ClusterAgent:  testAPMInstrumentationDisabledWithAC(),
		},
		{
			Name: "single step instrumentation namespace specific",
			DDA: testutils.NewDatadogAgentBuilder().
				WithAPMEnabled(true).
				WithAPMHostPortEnabled(true, apiutils.NewInt32Pointer(8126)).
				WithAPMUDSEnabled(true, apmSocketHostPath).
				WithAPMSingleStepInstrumentationEnabled(false, []string{"foo", "bar"}, nil, map[string]string{"java": "1.2.4"}, false, "", nil).
				WithAdmissionControllerEnabled(true).
				Build(),
			WantConfigure: true,
			ClusterAgent:  testAPMInstrumentationNamespaces(),
		},
		{
			Name: "single step instrumentation with language detection enabled, process check runs in process agent",
			DDA: testutils.NewDatadogAgentBuilder().
				WithAPMEnabled(true).
				WithAPMHostPortEnabled(true, apiutils.NewInt32Pointer(8126)).
				WithAPMUDSEnabled(true, apmSocketHostPath).
				WithAPMSingleStepInstrumentationEnabled(true, nil, nil, nil, true, "", nil).
				WithAdmissionControllerEnabled(true).
				Build(),
			WantConfigure: true,
			ClusterAgent:  testAPMInstrumentationWithLanguageDetectionEnabledForClusterAgent(),
			Agent:         testAPMInstrumentationWithLanguageDetectionForNodeAgent(true, false),
			WantDependenciesFunc: func(t testing.TB, store store.StoreClient) {
				_, found := store.Get(kubernetes.ClusterRoleBindingKind, "", "-apm-cluster-agent")
				if !found {
					t.Error("Should have created proper RBAC for language detection")
				}
			},
		},
		{
			Name: "single step instrumentation without language detection enabled",
			DDA: testutils.NewDatadogAgentBuilder().
				WithAPMEnabled(true).
				WithAPMHostPortEnabled(true, apiutils.NewInt32Pointer(8126)).
				WithAPMUDSEnabled(true, apmSocketHostPath).
				WithAPMSingleStepInstrumentationEnabled(true, nil, nil, nil, false, "", nil).
				WithAdmissionControllerEnabled(true).
				Build(),
			WantConfigure: true,
			ClusterAgent:  testAPMInstrumentation(),
			Agent:         testAPMInstrumentationWithLanguageDetectionForNodeAgent(false, false),
			WantDependenciesFunc: func(t testing.TB, store store.StoreClient) {
				_, found := store.Get(kubernetes.ClusterRoleBindingKind, "", "-apm-cluster-agent")
				if found {
					t.Error("Should not have created RBAC for language detection")
				}
			},
		},
		{
			Name: "single step instrumentation with language detection enabled, process check runs in core agent",
			DDA: testutils.NewDatadogAgentBuilder().
				WithAPMEnabled(true).
				WithAPMHostPortEnabled(true, apiutils.NewInt32Pointer(8126)).
				WithAPMUDSEnabled(true, apmSocketHostPath).
				WithAPMSingleStepInstrumentationEnabled(true, nil, nil, nil, true, "", nil).
				WithAdmissionControllerEnabled(true).
				WithComponentOverride(
					v2alpha1.NodeAgentComponentName,
					v2alpha1.DatadogAgentComponentOverride{
						Image: &v2alpha1.AgentImageConfig{Tag: "7.60.0"},
					},
				).
				WithProcessChecksInCoreAgent(true).
				Build(),
			WantConfigure: true,
			ClusterAgent:  testAPMInstrumentationWithLanguageDetectionEnabledForClusterAgent(),
			Agent:         testAPMInstrumentationWithLanguageDetectionForNodeAgent(true, true),
			WantDependenciesFunc: func(t testing.TB, store store.StoreClient) {
				_, found := store.Get(kubernetes.ClusterRoleBindingKind, "", "-apm-cluster-agent")
				if !found {
					t.Error("Should have created proper RBAC for language detection")
				}
			},
		},
		{
			Name: "single step instrumentation with custom injector image",
			DDA: testutils.NewDatadogAgentBuilder().
				WithAPMEnabled(true).
				WithAPMHostPortEnabled(true, apiutils.NewInt32Pointer(8126)).
				WithAPMUDSEnabled(true, apmSocketHostPath).
				WithAPMSingleStepInstrumentationEnabled(true, nil, nil, nil, false, "0.27.0", nil).
				WithAdmissionControllerEnabled(true).
				Build(),
			WantConfigure: true,
			ClusterAgent:  testAPMInstrumentationWithCustomInjectorImage(),
		},
	}

	tests.Run(t, buildAPMFeature)
}

func testTraceAgentEnabled(containerName apicommon.AgentContainerName) *test.ComponentTest {
	return test.NewDefaultComponentTest().WithWantFunc(
		func(t testing.TB, mgrInterface feature.PodTemplateManagers) {
			mgr := mgrInterface.(*fake.PodTemplateManagers)
			agentEnvs := mgr.EnvVarMgr.EnvVarsByC[containerName]
			expectedAgentEnvs := []*corev1.EnvVar{
				{
					Name:  common.DDAPMEnabled,
					Value: "true",
				},
				{
					Name:  DDAPMNonLocalTraffic,
					Value: "true",
				},
				{
					Name:  DDAPMReceiverPort,
					Value: "8126",
				},
				{
					Name:  DDAPMReceiverSocket,
					Value: apmSocketLocalPath,
				},
			}
			assert.True(
				t,
				apiutils.IsEqualStruct(agentEnvs, expectedAgentEnvs),
				"Trace Agent Env \ndiff = %s", cmp.Diff(agentEnvs, expectedAgentEnvs),
			)
		},
	)
}

func testAgentHostPortOnly() *test.ComponentTest {
	return test.NewDefaultComponentTest().WithWantFunc(
		func(t testing.TB, mgrInterface feature.PodTemplateManagers) {
			mgr := mgrInterface.(*fake.PodTemplateManagers)

			agentEnvs := mgr.EnvVarMgr.EnvVarsByC[apicommon.TraceAgentContainerName]
			expectedAgentEnvs := []*corev1.EnvVar{
				{
					Name:  common.DDAPMEnabled,
					Value: "true",
				},
				{
					Name:  DDAPMNonLocalTraffic,
					Value: "true",
				},
				{
					Name:  DDAPMReceiverPort,
					Value: "8126",
				},
			}
			assert.True(
				t,
				apiutils.IsEqualStruct(agentEnvs, expectedAgentEnvs),
				"Trace Agent ENVs \ndiff = %s", cmp.Diff(agentEnvs, expectedAgentEnvs),
			)

			agentPorts := mgr.PortMgr.PortsByC[apicommon.TraceAgentContainerName]
			expectedPorts := []*corev1.ContainerPort{
				{
					Name:          "traceport",
					ContainerPort: 8126,
					HostPort:      8126,
					Protocol:      corev1.ProtocolTCP,
				},
			}
			assert.True(
				t,
				apiutils.IsEqualStruct(agentPorts, expectedPorts),
				"Trace Agent Ports \ndiff = %s", cmp.Diff(agentPorts, expectedPorts),
			)
		},
	)
}

func testAgentUDSOnly(agentContainerName apicommon.AgentContainerName) *test.ComponentTest {
	return test.NewDefaultComponentTest().WithWantFunc(
		func(t testing.TB, mgrInterface feature.PodTemplateManagers) {
			mgr := mgrInterface.(*fake.PodTemplateManagers)

			agentEnvs := mgr.EnvVarMgr.EnvVarsByC[agentContainerName]
			expectedAgentEnvs := []*corev1.EnvVar{
				{
					Name:  common.DDAPMEnabled,
					Value: "true",
				},
				{
					Name:  DDAPMReceiverSocket,
					Value: apmSocketLocalPath,
				},
			}
			assert.True(
				t,
				apiutils.IsEqualStruct(agentEnvs, expectedAgentEnvs),
				"Trace Agent ENVs \ndiff = %s", cmp.Diff(agentEnvs, expectedAgentEnvs),
			)

			agentVolumeMounts := mgr.VolumeMountMgr.VolumeMountsByC[agentContainerName]
			expectedVolumeMounts := []*corev1.VolumeMount{
				{
					Name:      apmSocketVolumeName,
					MountPath: apmSocketVolumeLocalPath,
					ReadOnly:  false,
				},
			}
			assert.True(
				t,
				apiutils.IsEqualStruct(agentVolumeMounts, expectedVolumeMounts),
				"Trace Agent VolumeMounts \ndiff = %s", cmp.Diff(agentVolumeMounts, expectedVolumeMounts),
			)

			agentVolumes := mgr.VolumeMgr.Volumes
			volType := corev1.HostPathDirectoryOrCreate
			expectedVolumes := []*corev1.Volume{
				{
					Name: apmSocketVolumeName,
					VolumeSource: corev1.VolumeSource{
						HostPath: &corev1.HostPathVolumeSource{
							Path: common.DogstatsdAPMSocketHostPath,
							Type: &volType,
						},
					},
				},
			}
			assert.True(
				t,
				apiutils.IsEqualStruct(agentVolumes, expectedVolumes),
				"Trace Agent Volumes \ndiff = %s", cmp.Diff(agentVolumes, expectedVolumes),
			)

			agentPorts := mgr.PortMgr.PortsByC[agentContainerName]
			expectedPorts := []*corev1.ContainerPort{
				{
					Name:          "traceport",
					ContainerPort: 8126,
					Protocol:      corev1.ProtocolTCP,
				},
			}
			assert.True(
				t,
				apiutils.IsEqualStruct(agentPorts, expectedPorts),
				"Trace Agent Ports \ndiff = %s", cmp.Diff(agentPorts, expectedPorts),
			)
		},
	)
}

func testAPMInstrumentationFull() *test.ComponentTest {
	return test.NewDefaultComponentTest().WithWantFunc(
		func(t testing.TB, mgrInterface feature.PodTemplateManagers) {
			mgr := mgrInterface.(*fake.PodTemplateManagers)

			agentEnvs := mgr.EnvVarMgr.EnvVarsByC[apicommon.ClusterAgentContainerName]
			expectedAgentEnvs := []*corev1.EnvVar{
				{
					Name:  DDAPMInstrumentationEnabled,
					Value: "true",
				},
				{
					Name:  DDAPMInstrumentationDisabledNamespaces,
					Value: "[\"foo\",\"bar\"]",
				},
				{
					Name:  DDAPMInstrumentationLibVersions,
					Value: "{\"java\":\"1.2.4\"}",
				},
				{
					Name:  DDAPMInstrumentationTargets,
					Value: `[{"name":"sometarget","podSelector":{"matchLabels":{"key":"value"},"matchExpressions":[{"key":"somekey","operator":"In","values":["value1","value2"]}]},"namespaceSelector":{"matchNames":["name1","name2"],"matchLabels":{"key1":"val1","key2":"val2"},"matchExpressions":[{"key":"somekey1","operator":"In","values":["value1","value2"]}]},"ddTraceVersions":{"dotnet":"2","java":"1"},"ddTraceConfigs":[{"name":"DD_PROFILING_ENABLED","value":"true"},{"name":"DD_DATA_JOBS_ENABLED","value":"true"}]}]`,
				},
			}
			assert.True(
				t,
				apiutils.IsEqualStruct(agentEnvs, expectedAgentEnvs),
				"Cluster Agent ENVs \ndiff = %s", cmp.Diff(agentEnvs, expectedAgentEnvs),
			)
		},
	)
}

func testAPMInstrumentationDisabledWithAC() *test.ComponentTest {
	// Work around to test that the Cluster Agent will not be configured with SSI if the AC is not enabled.
	return test.NewDefaultComponentTest().WithWantFunc(
		func(t testing.TB, mgrInterface feature.PodTemplateManagers) {
			mgr := mgrInterface.(*fake.PodTemplateManagers)

			agentEnvs := mgr.EnvVarMgr.EnvVarsByC[apicommon.ClusterAgentContainerName]

			assert.True(
				t,
				apiutils.IsEqualStruct(agentEnvs, nil),
				"Cluster Agent ENVs \ndiff = %s", cmp.Diff(agentEnvs, nil),
			)
		},
	)
}

func testAPMInstrumentationNamespaces() *test.ComponentTest {
	return test.NewDefaultComponentTest().WithWantFunc(
		func(t testing.TB, mgrInterface feature.PodTemplateManagers) {
			mgr := mgrInterface.(*fake.PodTemplateManagers)

			agentEnvs := mgr.EnvVarMgr.EnvVarsByC[apicommon.ClusterAgentContainerName]
			expectedAgentEnvs := []*corev1.EnvVar{
				{
					Name:  DDAPMInstrumentationEnabled,
					Value: "false",
				},
				{
					Name:  DDAPMInstrumentationEnabledNamespaces,
					Value: "[\"foo\",\"bar\"]",
				},
				{
					Name:  DDAPMInstrumentationLibVersions,
					Value: "{\"java\":\"1.2.4\"}",
				},
			}
			assert.True(
				t,
				apiutils.IsEqualStruct(agentEnvs, expectedAgentEnvs),
				"Cluster Agent ENVs \ndiff = %s", cmp.Diff(agentEnvs, expectedAgentEnvs),
			)
		},
	)
}

func testAPMInstrumentation() *test.ComponentTest {
	return test.NewDefaultComponentTest().WithWantFunc(
		func(t testing.TB, mgrInterface feature.PodTemplateManagers) {
			mgr := mgrInterface.(*fake.PodTemplateManagers)

			agentEnvs := mgr.EnvVarMgr.EnvVarsByC[apicommon.ClusterAgentContainerName]
			expectedAgentEnvs := []*corev1.EnvVar{
				{
					Name:  DDAPMInstrumentationEnabled,
					Value: "true",
				},
			}
			assert.True(
				t,
				apiutils.IsEqualStruct(agentEnvs, expectedAgentEnvs),
				"Cluster Agent ENVs \ndiff = %s", cmp.Diff(agentEnvs, expectedAgentEnvs),
			)
		},
	)
}

func testAPMInstrumentationWithLanguageDetectionEnabledForClusterAgent() *test.ComponentTest {
	return test.NewDefaultComponentTest().WithWantFunc(
		func(t testing.TB, mgrInterface feature.PodTemplateManagers) {
			mgr := mgrInterface.(*fake.PodTemplateManagers)

			// Test Cluster Agent Env Vars
			clusterAgentEnvs := mgr.EnvVarMgr.EnvVarsByC[apicommon.ClusterAgentContainerName]
			expectedClusterAgentEnvs := []*corev1.EnvVar{
				{
					Name:  DDAPMInstrumentationEnabled,
					Value: "true",
				},
				{
					Name:  DDLanguageDetectionEnabled,
					Value: "true",
				},
			}
			assert.True(
				t,
				apiutils.IsEqualStruct(clusterAgentEnvs, expectedClusterAgentEnvs),
				"Cluster Agent ENVs \ndiff = %s", cmp.Diff(clusterAgentEnvs, expectedClusterAgentEnvs),
			)
		},
	)
}

func testAPMInstrumentationWithCustomInjectorImage() *test.ComponentTest {
	return test.NewDefaultComponentTest().WithWantFunc(
		func(t testing.TB, mgrInterface feature.PodTemplateManagers) {
			mgr := mgrInterface.(*fake.PodTemplateManagers)

			agentEnvs := mgr.EnvVarMgr.EnvVarsByC[apicommon.ClusterAgentContainerName]
			expectedAgentEnvs := []*corev1.EnvVar{
				{
					Name:  DDAPMInstrumentationEnabled,
					Value: "true",
				},
				{
					Name:  DDAPMInstrumentationInjectorImageTag,
					Value: "0.27.0",
				},
			}
			assert.True(
				t,
				apiutils.IsEqualStruct(agentEnvs, expectedAgentEnvs),
				"Cluster Agent ENVs \ndiff = %s", cmp.Diff(agentEnvs, expectedAgentEnvs),
			)
		},
	)
}

func testAPMInstrumentationWithLanguageDetectionForNodeAgent(languageDetectionEnabled bool, processChecksInCoreAgent bool) *test.ComponentTest {
	return test.NewDefaultComponentTest().WithWantFunc(
		func(t testing.TB, mgrInterface feature.PodTemplateManagers) {
			mgr := mgrInterface.(*fake.PodTemplateManagers)

			coreAgentEnvVars := mgr.EnvVarMgr.EnvVarsByC[apicommon.CoreAgentContainerName]
			processAgentEnvVars := mgr.EnvVarMgr.EnvVarsByC[apicommon.ProcessAgentContainerName]

			var expectedEnvVars []*corev1.EnvVar
			if languageDetectionEnabled {
				expectedEnvVars = []*corev1.EnvVar{
					{
						Name:  DDLanguageDetectionEnabled,
						Value: "true",
					},
					{
<<<<<<< HEAD
						Name:  v2alpha1.DDProcessConfigRunInCoreAgent,
						Value: apiutils.BoolToString(&processChecksInCoreAgent),
=======
						Name:  common.DDProcessConfigRunInCoreAgent,
						Value: utils.BoolToString(&processChecksInCoreAgent),
>>>>>>> 14fc1bb2
					},
				}
			}

			// Assert Env Vars Added to Core Agent Container
			assert.True(
				t,
				apiutils.IsEqualStruct(coreAgentEnvVars, expectedEnvVars),
				"Core Agent Container ENVs \ndiff = %s", cmp.Diff(coreAgentEnvVars, expectedEnvVars),
			)

			// Assert Env Vars Added to Process Agent Container
			assert.True(
				t,
				apiutils.IsEqualStruct(processAgentEnvVars, expectedEnvVars),
				"Process Agent Container ENVs \ndiff = %s", cmp.Diff(processAgentEnvVars, expectedEnvVars),
			)
		},
	)
}

func testAgentHostPortUDS(agentContainerName apicommon.AgentContainerName, hostPort int32, hostNetwork bool) *test.ComponentTest {
	return test.NewDefaultComponentTest().WithWantFunc(
		func(t testing.TB, mgrInterface feature.PodTemplateManagers) {
			mgr := mgrInterface.(*fake.PodTemplateManagers)

			receiverPortValue := int32(8126)
			if hostNetwork {
				receiverPortValue = hostPort
			}

			agentEnvs := mgr.EnvVarMgr.EnvVarsByC[agentContainerName]
			expectedAgentEnvs := []*corev1.EnvVar{
				{
					Name:  common.DDAPMEnabled,
					Value: "true",
				},
				{
					Name:  DDAPMNonLocalTraffic,
					Value: "true",
				},
				{
					Name:  DDAPMReceiverPort,
					Value: strconv.Itoa(int(receiverPortValue)),
				},
				{
					Name:  DDAPMReceiverSocket,
					Value: apmSocketLocalPath,
				},
			}
			assert.True(
				t,
				apiutils.IsEqualStruct(agentEnvs, expectedAgentEnvs),
				"Trace Agent ENVs \ndiff = %s", cmp.Diff(agentEnvs, expectedAgentEnvs),
			)

			agentVolumeMounts := mgr.VolumeMountMgr.VolumeMountsByC[agentContainerName]
			expectedVolumeMounts := []*corev1.VolumeMount{
				{
					Name:      apmSocketVolumeName,
					MountPath: apmSocketVolumeLocalPath,
					ReadOnly:  false,
				},
			}
			assert.True(
				t,
				apiutils.IsEqualStruct(agentVolumeMounts, expectedVolumeMounts),
				"Trace Agent VolumeMounts \ndiff = %s", cmp.Diff(agentVolumeMounts, expectedVolumeMounts),
			)

			agentVolumes := mgr.VolumeMgr.Volumes
			volType := corev1.HostPathDirectoryOrCreate
			expectedVolumes := []*corev1.Volume{
				{
					Name: apmSocketVolumeName,
					VolumeSource: corev1.VolumeSource{
						HostPath: &corev1.HostPathVolumeSource{
							Path: common.DogstatsdAPMSocketHostPath,
							Type: &volType,
						},
					},
				},
			}
			assert.True(
				t,
				apiutils.IsEqualStruct(agentVolumes, expectedVolumes),
				"Trace Agent Volumes \ndiff = %s", cmp.Diff(agentVolumes, expectedVolumes),
			)

			agentPorts := mgr.PortMgr.PortsByC[agentContainerName]
			expectedPorts := []*corev1.ContainerPort{
				{
					Name:          "traceport",
					ContainerPort: 8126,
					HostPort:      hostPort,
					Protocol:      corev1.ProtocolTCP,
				},
			}
			if hostNetwork {
				expectedPorts[0].ContainerPort = hostPort
			}
			assert.True(
				t,
				apiutils.IsEqualStruct(agentPorts, expectedPorts),
				"Trace Agent Ports \ndiff = %s", cmp.Diff(agentPorts, expectedPorts),
			)
		},
	)
}<|MERGE_RESOLUTION|>--- conflicted
+++ resolved
@@ -743,13 +743,8 @@
 						Value: "true",
 					},
 					{
-<<<<<<< HEAD
-						Name:  v2alpha1.DDProcessConfigRunInCoreAgent,
+						Name:  common.DDProcessConfigRunInCoreAgent,
 						Value: apiutils.BoolToString(&processChecksInCoreAgent),
-=======
-						Name:  common.DDProcessConfigRunInCoreAgent,
-						Value: utils.BoolToString(&processChecksInCoreAgent),
->>>>>>> 14fc1bb2
 					},
 				}
 			}
