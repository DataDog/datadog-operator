// Unless explicitly stated otherwise all files in this repository are licensed
// under the Apache License Version 2.0.
// This product includes software developed at Datadog (https://www.datadoghq.com/).
// Copyright 2016-present Datadog, Inc.

package datadogagent

import (
	"fmt"
<<<<<<< HEAD
	"math/rand"
	"os"
	"path/filepath"
	goruntime "runtime"
=======
>>>>>>> e16a5a7f
	"strings"

	"github.com/go-logr/logr"
	"github.com/gobwas/glob"
	apiextensionsv1 "k8s.io/apiextensions-apiserver/pkg/apis/apiextensions/v1"
	metav1 "k8s.io/apimachinery/pkg/apis/meta/v1"
	"k8s.io/apimachinery/pkg/runtime"
	"k8s.io/apimachinery/pkg/runtime/schema"
	"k8s.io/apimachinery/pkg/runtime/serializer"
	"sigs.k8s.io/controller-runtime/pkg/client/apiutil"

	apiutils "github.com/DataDog/datadog-operator/api/utils"
)

func mergeAnnotationsLabels(logger logr.Logger, previousVal map[string]string, newVal map[string]string, filter string) map[string]string {
	var globFilter glob.Glob
	var err error
	if filter != "" {
		globFilter, err = glob.Compile(filter)
		if err != nil {
			logger.Error(err, "Unable to parse glob filter for metadata/annotations - discarding everything", "filter", filter)
		}
	}

	mergedMap := make(map[string]string, len(newVal))
	for k, v := range newVal {
		mergedMap[k] = v
	}

	// Copy from previous if not in new match and matches globfilter
	for k, v := range previousVal {
		if _, found := newVal[k]; !found {
			if (globFilter != nil && globFilter.Match(k)) || strings.Contains(k, "datadoghq.com") {
				mergedMap[k] = v
			}
		}
	}

	return mergedMap
}

// CheckOwnerReference return true if owner is the owner of the object
func CheckOwnerReference(owner, object metav1.Object) bool {
	return metav1.IsControlledBy(object, owner)
}

// SetOwnerReference sets owner as a OwnerReference.
func SetOwnerReference(owner, object metav1.Object, scheme *runtime.Scheme) error {
	ro, ok := owner.(runtime.Object)
	if !ok {
		return fmt.Errorf("%T is not a runtime.Object, cannot call SetControllerReference", owner)
	}

	gvk, err := apiutil.GVKForObject(ro, scheme)
	if err != nil {
		return err
	}

	// Create a new ref
	ref := *newOwnerRef(owner, schema.GroupVersionKind{Group: gvk.Group, Version: gvk.Version, Kind: gvk.Kind})

	existingRefs := object.GetOwnerReferences()
	fi := -1
	for i, r := range existingRefs {
		if referSameObject(ref, r) {
			fi = i
		}
	}
	if fi == -1 {
		existingRefs = append(existingRefs, ref)
	} else {
		existingRefs[fi] = ref
	}

	// Update owner references
	object.SetOwnerReferences(existingRefs)
	return nil
}

// newOwnerRef creates an OwnerReference pointing to the given owner.
func newOwnerRef(owner metav1.Object, gvk schema.GroupVersionKind) *metav1.OwnerReference {
	blockOwnerDeletion := true
	isController := true
	return &metav1.OwnerReference{
		APIVersion:         gvk.GroupVersion().String(),
		Kind:               gvk.Kind,
		Name:               owner.GetName(),
		UID:                owner.GetUID(),
		BlockOwnerDeletion: &blockOwnerDeletion,
		Controller:         &isController,
	}
}

// Returns true if a and b point to the same object
func referSameObject(a, b metav1.OwnerReference) bool {
	aGV, err := schema.ParseGroupVersion(a.APIVersion)
	if err != nil {
		return false
	}

	bGV, err := schema.ParseGroupVersion(b.APIVersion)
	if err != nil {
		return false
	}

	return aGV == bGV && a.Kind == b.Kind && a.Name == b.Name
}

// getReplicas returns the desired replicas of a
// deployment based on the current and new replica values.
func getReplicas(currentReplicas, newReplicas *int32) *int32 {
	if newReplicas == nil {
		if currentReplicas != nil {
			// Do not overwrite the current value
			// It's most likely managed by an autoscaler
			return apiutils.NewInt32Pointer(*currentReplicas)
		}

		// Both new and current are nil
		return nil
	}

	return apiutils.NewInt32Pointer(*newReplicas)
}

// getDDAICRDFromConfig is only used in tests
//
//lint:ignore U1000
func getDDAICRDFromConfig(sch *runtime.Scheme) (*apiextensionsv1.CustomResourceDefinition, error) {
	_, filename, _, ok := goruntime.Caller(0)
	if !ok {
		return nil, fmt.Errorf("unable to get caller")
	}
	path := filepath.Join(filepath.Dir(filename), "..", "..", "..", "config", "crd", "bases", "v1", "datadoghq.com_datadogagentinternals.yaml")

	body, err := os.ReadFile(path)
	if err != nil {
		return nil, err
	}

	codecs := serializer.NewCodecFactory(sch)
	decoder := codecs.UniversalDeserializer()
	obj, _, err := decoder.Decode(body, nil, &apiextensionsv1.CustomResourceDefinition{})
	if err != nil {
		return nil, err
	}

	if crd, ok := obj.(*apiextensionsv1.CustomResourceDefinition); ok {
		return crd, nil
	}

	return nil, fmt.Errorf("decoded object is not a CustomResourceDefinition")
}<|MERGE_RESOLUTION|>--- conflicted
+++ resolved
@@ -7,13 +7,9 @@
 
 import (
 	"fmt"
-<<<<<<< HEAD
-	"math/rand"
 	"os"
 	"path/filepath"
 	goruntime "runtime"
-=======
->>>>>>> e16a5a7f
 	"strings"
 
 	"github.com/go-logr/logr"
