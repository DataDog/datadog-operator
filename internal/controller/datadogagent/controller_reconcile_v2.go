// Unless explicitly stated otherwise all files in this repository are licensed
// under the Apache License Version 2.0.
// This product includes software developed at Datadog (https://www.datadoghq.com/).
// Copyright 2016-present Datadog, Inc.

package datadogagent

import (
	"context"
	"time"

	"github.com/go-logr/logr"
	corev1 "k8s.io/api/core/v1"
	apierrors "k8s.io/apimachinery/pkg/api/errors"
	metav1 "k8s.io/apimachinery/pkg/apis/meta/v1"
	"k8s.io/apimachinery/pkg/types"
	"sigs.k8s.io/controller-runtime/pkg/reconcile"

	datadoghqv1alpha1 "github.com/DataDog/datadog-operator/api/datadoghq/v1alpha1"
	datadoghqv2alpha1 "github.com/DataDog/datadog-operator/api/datadoghq/v2alpha1"
	"github.com/DataDog/datadog-operator/internal/controller/datadogagent/common"
	"github.com/DataDog/datadog-operator/internal/controller/datadogagent/defaults"
	"github.com/DataDog/datadog-operator/internal/controller/datadogagent/feature"
	"github.com/DataDog/datadog-operator/pkg/agentprofile"
	"github.com/DataDog/datadog-operator/pkg/condition"
	"github.com/DataDog/datadog-operator/pkg/controller/utils"
	pkgutils "github.com/DataDog/datadog-operator/pkg/controller/utils/datadog"
	"github.com/DataDog/datadog-operator/pkg/kubernetes"
)

func (r *Reconciler) internalReconcileV2(ctx context.Context, instance *datadoghqv2alpha1.DatadogAgent) (reconcile.Result, error) {
	reqLogger := r.log.WithValues("datadogagent", pkgutils.GetNamespacedName(instance))
	reqLogger.Info("Reconciling DatadogAgent")
	var result reconcile.Result

	// 1. Validate the resource.
	if err := datadoghqv2alpha1.ValidateDatadogAgent(instance); err != nil {
		return result, err
	}

	// Check for deprecated configurations and log warnings
	if instance.Spec.Global != nil && instance.Spec.Global.RunProcessChecksInCoreAgent != nil {
		reqLogger.Error(nil, "DEPRECATION WARNING: The 'runProcessChecksInCoreAgent' configuration is deprecated in 1.19, and will be removed in v1.21. See github.com/DataDog/datadog-operator/blob/main/docs/deprecated_configs.md for details.")
	}

	// 2. Handle finalizer logic.
	if result, err := r.handleFinalizer(reqLogger, instance, r.finalizeDadV2); utils.ShouldReturn(result, err) {
		return result, err
	}

	// 3. Set default values for GlobalConfig and Features
	instanceCopy := instance.DeepCopy()
	defaults.DefaultDatadogAgentSpec(&instanceCopy.Spec)

	// 4. Delegate to the main reconcile function.
	if r.options.DatadogAgentInternalEnabled {
		return r.reconcileInstanceV3(ctx, reqLogger, instanceCopy)
	}
	return r.reconcileInstanceV2(ctx, reqLogger, instanceCopy)
}

func (r *Reconciler) reconcileInstanceV3(ctx context.Context, logger logr.Logger, instance *datadoghqv2alpha1.DatadogAgent) (reconcile.Result, error) {
	// Set up field manager for crd apply
	if r.fieldManager == nil {
		f, err := newFieldManager(r.client, r.scheme, getDDAIGVK())
		if err != nil {
			return reconcile.Result{}, err
		}
		r.fieldManager = f
	}

	var result reconcile.Result
	now := metav1.NewTime(time.Now())
	ddais := []*datadoghqv1alpha1.DatadogAgentInternal{}
	ddaStatusCopy := instance.Status.DeepCopy()
	newDDAStatus := generateNewStatusFromDDA(ddaStatusCopy)

	// Manage dependencies
	if err := r.manageDDADependenciesWithDDAI(ctx, logger, instance, newDDAStatus); err != nil {
		return r.updateStatusIfNeededV2(logger, instance, ddaStatusCopy, result, err, now)
	}

	// Generate default DDAI object from DDA
	ddai, err := r.generateDDAIFromDDA(instance)
	if err != nil {
		return r.updateStatusIfNeededV2(logger, instance, ddaStatusCopy, result, err, now)
	}
	ddais = append(ddais, ddai)

	// Profiles
	// TODO: introspection
	sendProfileEnabledMetric(r.options.DatadogAgentProfileEnabled)
	if r.options.DatadogAgentProfileEnabled {
		profileDDAIs, e := r.applyProfilesToDDAISpec(ctx, logger, ddai, now)
		if e != nil {
			return r.updateStatusIfNeededV2(logger, instance, ddaStatusCopy, result, e, now)
		}
		ddais = profileDDAIs
	}

	// Create or update the DDAI object in k8s
	for _, ddai := range ddais {
		if e := r.createOrUpdateDDAI(ddai); e != nil {
			return r.updateStatusIfNeededV2(logger, instance, ddaStatusCopy, result, e, now)
		}

		// Add DDAI status to DDA status
		if e := r.addDDAIStatusToDDAStatus(newDDAStatus, ddai.ObjectMeta); e != nil {
			return r.updateStatusIfNeededV2(logger, instance, ddaStatusCopy, result, e, now)
		}

		// Add DDA remote config status to DDAI status
		if res, e := r.addRemoteConfigStatusToDDAIStatus(ctx, newDDAStatus, ddai.ObjectMeta); utils.ShouldReturn(res, e) {
			return r.updateStatusIfNeededV2(logger, instance, ddaStatusCopy, result, e, now)
		}
	}

	// Clean up unused DDAI objects
	if e := r.cleanUpUnusedDDAIs(ctx, ddais); e != nil {
		return r.updateStatusIfNeededV2(logger, instance, ddaStatusCopy, result, e, now)
	}

	// Prevent the reconcile loop from stopping by requeueing the DDAI object after a period of time
	result.RequeueAfter = defaultRequeuePeriod
	return r.updateStatusIfNeededV2(logger, instance, newDDAStatus, result, err, now)
}

func (r *Reconciler) reconcileInstanceV2(ctx context.Context, logger logr.Logger, instance *datadoghqv2alpha1.DatadogAgent) (reconcile.Result, error) {
	var result reconcile.Result
	newStatus := instance.Status.DeepCopy()
	now := metav1.Now()

	configuredFeatures, enabledFeatures, requiredComponents := feature.BuildFeatures(instance, &instance.Spec, instance.Status.RemoteConfigConfiguration, reconcilerOptionsToFeatureOptions(&r.options, r.log))
	// update list of enabled features for metrics forwarder
	r.updateMetricsForwardersFeatures(instance, enabledFeatures)

	// 1. Manage dependencies.
	depsStore, resourceManagers := r.setupDependencies(instance, logger)

	providerList := map[string]struct{}{kubernetes.LegacyProvider: {}}
	k8sProvider := kubernetes.LegacyProvider
	if r.options.IntrospectionEnabled {
		nodeList, err := r.getNodeList(ctx)
		if err != nil {
			return reconcile.Result{}, err
		}
		providerList = kubernetes.GetProviderListFromNodeList(nodeList, logger)

		k8sProvider = kubernetes.DefaultProvider
		if len(providerList) == 1 {
			for provider := range providerList {
				k8sProvider = provider
				break
			}
		} else if len(providerList) == 2 {
			if _, ok := providerList[kubernetes.DefaultProvider]; ok {
				for provider := range providerList {
					if provider != kubernetes.DefaultProvider {
						k8sProvider = provider
						logger.Info("Multiple providers detected, using selected provider for cluster agent and dependencies", "provider", k8sProvider)
						break
					}
				}
			} else {
				logger.Error(nil, "Multiple specialized providers detected, falling back to default provider for cluster agent and dependencies", "selected_provider", k8sProvider)
			}
		} else {
			logger.Error(nil, "Multiple specialized providers detected, falling back to default provider for cluster agent and dependencies", "selected_provider", k8sProvider)
		}
	}

	var err error
	if err = r.manageGlobalDependencies(logger, instance, resourceManagers, requiredComponents); err != nil {
		return r.updateStatusIfNeededV2(logger, instance, newStatus, reconcile.Result{}, err, now)
	}
	if err = r.manageFeatureDependencies(logger, enabledFeatures, resourceManagers, k8sProvider); err != nil {
		return r.updateStatusIfNeededV2(logger, instance, newStatus, reconcile.Result{}, err, now)
	}
	if err = r.overrideDependencies(logger, resourceManagers, instance); err != nil {
		return r.updateStatusIfNeededV2(logger, instance, newStatus, reconcile.Result{}, err, now)
	}

	// 2. Reconcile each component.
	// 2.a. Cluster Agent

	result, err = r.reconcileV2ClusterAgent(ctx, logger, requiredComponents, append(configuredFeatures, enabledFeatures...), instance, resourceManagers, newStatus, k8sProvider)
	if utils.ShouldReturn(result, err) {
		return r.updateStatusIfNeededV2(logger, instance, newStatus, result, err, now)
	}
	// Update the status to make it the ClusterAgentReconcileConditionType successful
	condition.UpdateDatadogAgentStatusConditions(newStatus, now, common.ClusterAgentReconcileConditionType, metav1.ConditionTrue, "reconcile_succeed", "reconcile succeed", false)

	// 2.b. Node Agent and profiles
	// TODO: ignore profiles and introspection for DDAI

	if result, err = r.reconcileAgentProfiles(ctx, logger, instance, requiredComponents, append(configuredFeatures, enabledFeatures...), resourceManagers, newStatus, now); utils.ShouldReturn(result, err) {
		return r.updateStatusIfNeededV2(logger, instance, newStatus, result, err, now)
	}

	// 2.c. Cluster Checks Runner
	result, err = r.reconcileV2ClusterChecksRunner(logger, requiredComponents, append(configuredFeatures, enabledFeatures...), instance, resourceManagers, newStatus)
	if utils.ShouldReturn(result, err) {
		return r.updateStatusIfNeededV2(logger, instance, newStatus, result, err, now)
	}
	// Update the status to set ClusterChecksRunnerReconcileConditionType to successful
	condition.UpdateDatadogAgentStatusConditions(newStatus, now, common.ClusterChecksRunnerReconcileConditionType, metav1.ConditionTrue, "reconcile_succeed", "reconcile succeed", false)

	// TODO: this feels like it should be moved somewhere else
	userSpecifiedClusterAgentToken := instance.Spec.Global.ClusterAgentToken != nil || instance.Spec.Global.ClusterAgentTokenSecret != nil
	if !userSpecifiedClusterAgentToken {
		ensureAutoGeneratedTokenInStatus(instance, newStatus, resourceManagers, logger)
	}

	// 3. Cleanup extraneous resources.
	if err = r.cleanupExtraneousResources(ctx, logger, instance, newStatus, resourceManagers); err != nil {
		logger.Error(err, "Error cleaning up extraneous resources")
		return r.updateStatusIfNeededV2(logger, instance, newStatus, result, err, now)
	}

	// 4. Apply and cleanup dependencies.
	if err = r.applyAndCleanupDependencies(ctx, logger, depsStore); err != nil {
		return r.updateStatusIfNeededV2(logger, instance, newStatus, result, err, now)
	}

	// Always requeue
	if !result.Requeue && result.RequeueAfter == 0 {
		result.RequeueAfter = defaultRequeuePeriod
	}
	return r.updateStatusIfNeededV2(logger, instance, newStatus, result, err, now)
}

func (r *Reconciler) updateStatusIfNeededV2(logger logr.Logger, agentdeployment *datadoghqv2alpha1.DatadogAgent, newStatus *datadoghqv2alpha1.DatadogAgentStatus, result reconcile.Result, currentError error, now metav1.Time) (reconcile.Result, error) {
	if currentError == nil {
		condition.UpdateDatadogAgentStatusConditions(newStatus, now, common.DatadogAgentReconcileErrorConditionType, metav1.ConditionFalse, "DatadogAgent_reconcile_ok", "DatadogAgent reconcile ok", false)
	} else {
		condition.UpdateDatadogAgentStatusConditions(newStatus, now, common.DatadogAgentReconcileErrorConditionType, metav1.ConditionTrue, "DatadogAgent_reconcile_error", "DatadogAgent reconcile error", false)
	}

	r.setMetricsForwarderStatusV2(logger, agentdeployment, newStatus)

	if !IsEqualStatus(&agentdeployment.Status, newStatus) {
		updateAgentDeployment := agentdeployment.DeepCopy()
		updateAgentDeployment.Status = *newStatus
		if err := r.client.Status().Update(context.TODO(), updateAgentDeployment); err != nil {
			if apierrors.IsConflict(err) {
				logger.V(1).Info("unable to update DatadogAgent status due to update conflict")
				return reconcile.Result{RequeueAfter: time.Second}, nil
			}
			logger.Error(err, "unable to update DatadogAgent status")
			return reconcile.Result{}, err
		}
	}

	return result, currentError
}

func (r *Reconciler) updateDAPStatus(ctx context.Context, logger logr.Logger, profile *datadoghqv1alpha1.DatadogAgentProfile, oldStatus *datadoghqv1alpha1.DatadogAgentProfileStatus) (reconcile.Result, error) {
	// update dap status for non-default profiles only
	if !agentprofile.IsDefaultProfile(profile.Namespace, profile.Name) {
		if !agentprofile.IsEqualStatus(oldStatus, &profile.Status) {
			// Update a deep copy to avoid mutating the in-memory object used later
			toUpdate := profile.DeepCopy()
			if err := r.client.Status().Update(ctx, toUpdate); err != nil {
				if apierrors.IsConflict(err) {
					logger.V(1).Info("unable to update DatadogAgentProfile status due to update conflict")
					return reconcile.Result{RequeueAfter: time.Second}, nil
				}
				if apierrors.IsNotFound(err) {
					// Profile deleted between list and update; no action needed
					return reconcile.Result{}, nil
				}
				logger.Error(err, "unable to update DatadogAgentProfile status")
				return reconcile.Result{}, err
			}
		}
	}
	return reconcile.Result{}, nil
}

// setMetricsForwarderStatus sets the metrics forwarder status condition if enabled
func (r *Reconciler) setMetricsForwarderStatusV2(logger logr.Logger, agentdeployment *datadoghqv2alpha1.DatadogAgent, newStatus *datadoghqv2alpha1.DatadogAgentStatus) {
	if r.options.OperatorMetricsEnabled {
		if forwarderCondition := r.forwarders.MetricsForwarderStatusForObj(agentdeployment); forwarderCondition != nil {
			condition.UpdateDatadogAgentStatusConditions(
				newStatus,
				forwarderCondition.LastUpdateTime,
				forwarderCondition.ConditionType,
				condition.GetMetav1ConditionStatus(forwarderCondition.Status),
				forwarderCondition.Reason,
				forwarderCondition.Message,
				true,
			)
		} else {
			logger.V(1).Info("metrics conditions status could not be set")
		}
	}
}

func (r *Reconciler) updateMetricsForwardersFeatures(dda *datadoghqv2alpha1.DatadogAgent, features []feature.Feature) {
	if r.forwarders != nil {
		featureIDs := make([]string, len(features))
		for i, f := range features {
			featureIDs[i] = string(f.ID())
		}

		r.forwarders.SetEnabledFeatures(dda, featureIDs)
	}
}

// profilesToApply gets a list of profiles and returns the ones that should be
// applied in the cluster.
// - If there are no profiles, it returns the default profile.
// - If there are no conflicting profiles, it returns all the profiles plus the default one.
// - If there are conflicting profiles, it returns a subset that does not
// conflict plus the default one. When there are conflicting profiles, the
// oldest one is the one that takes precedence. When two profiles share an
// identical creation timestamp, the profile whose name is alphabetically first
// is considered to have priority.
// This function also returns a map that maps each node name to the profile that
// should be applied to it.
func (r *Reconciler) profilesToApply(ctx context.Context, logger logr.Logger, nodeList []corev1.Node, now metav1.Time, ddaSpec *datadoghqv2alpha1.DatadogAgentSpec) ([]datadoghqv1alpha1.DatadogAgentProfile, map[string]types.NamespacedName, error) {
	profilesList := datadoghqv1alpha1.DatadogAgentProfileList{}
	err := r.client.List(ctx, &profilesList)
	if err != nil {
		return nil, nil, err
	}

	var profileListToApply []datadoghqv1alpha1.DatadogAgentProfile
	profileAppliedByNode := make(map[string]types.NamespacedName, len(nodeList))

	sortedProfiles := agentprofile.SortProfiles(profilesList.Items)
	for _, profile := range sortedProfiles {
		maxUnavailable := agentprofile.GetMaxUnavailable(logger, ddaSpec, &profile, len(nodeList), &r.options.ExtendedDaemonsetOptions)
<<<<<<< HEAD
		profileAppliedByNode, err = agentprofile.ApplyProfile(logger, &profile, nodeList, profileAppliedByNode, now, maxUnavailable, r.options.DatadogAgentInternalEnabled)
		r.updateDAPStatus(logger, &profile)
=======
		oldStatus := profile.Status
		profileAppliedByNode, err = agentprofile.ApplyProfile(logger, &profile, nodeList, profileAppliedByNode, now, maxUnavailable)
		if result, e := r.updateDAPStatus(ctx, logger, &profile, &oldStatus); utils.ShouldReturn(result, e) {
			return nil, nil, e
		}
>>>>>>> 932085b6
		if err != nil {
			// profile is invalid or conflicts
			logger.Error(err, "profile cannot be applied", "datadogagentprofile", profile.Name, "datadogagentprofile_namespace", profile.Namespace)
			continue
		}
		profileListToApply = append(profileListToApply, profile)
	}

	// add default profile
	profileListToApply = agentprofile.ApplyDefaultProfile(profileListToApply, profileAppliedByNode, nodeList)

	return profileListToApply, profileAppliedByNode, nil
}

func (r *Reconciler) getNodeList(ctx context.Context) ([]corev1.Node, error) {
	nodeList := corev1.NodeList{}
	err := r.client.List(ctx, &nodeList)
	if err != nil {
		return nodeList.Items, err
	}

	return nodeList.Items, nil
}<|MERGE_RESOLUTION|>--- conflicted
+++ resolved
@@ -331,16 +331,11 @@
 	sortedProfiles := agentprofile.SortProfiles(profilesList.Items)
 	for _, profile := range sortedProfiles {
 		maxUnavailable := agentprofile.GetMaxUnavailable(logger, ddaSpec, &profile, len(nodeList), &r.options.ExtendedDaemonsetOptions)
-<<<<<<< HEAD
+		oldStatus := profile.Status
 		profileAppliedByNode, err = agentprofile.ApplyProfile(logger, &profile, nodeList, profileAppliedByNode, now, maxUnavailable, r.options.DatadogAgentInternalEnabled)
-		r.updateDAPStatus(logger, &profile)
-=======
-		oldStatus := profile.Status
-		profileAppliedByNode, err = agentprofile.ApplyProfile(logger, &profile, nodeList, profileAppliedByNode, now, maxUnavailable)
 		if result, e := r.updateDAPStatus(ctx, logger, &profile, &oldStatus); utils.ShouldReturn(result, e) {
 			return nil, nil, e
 		}
->>>>>>> 932085b6
 		if err != nil {
 			// profile is invalid or conflicts
 			logger.Error(err, "profile cannot be applied", "datadogagentprofile", profile.Name, "datadogagentprofile_namespace", profile.Namespace)
