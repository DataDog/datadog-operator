// Unless explicitly stated otherwise all files in this repository are licensed
// under the Apache License Version 2.0.
// This product includes software developed at Datadog (https://www.datadoghq.com/).
// Copyright 2016-present Datadog, Inc.

package datadogagent

import (
	"context"
	"errors"
	"fmt"
	"maps"
	"strconv"
	"strings"
	"time"

	edsv1alpha1 "github.com/DataDog/extendeddaemonset/api/v1alpha1"
	"github.com/go-logr/logr"
	appsv1 "k8s.io/api/apps/v1"
	apierrors "k8s.io/apimachinery/pkg/api/errors"
	metav1 "k8s.io/apimachinery/pkg/apis/meta/v1"
	"k8s.io/apimachinery/pkg/types"
	"sigs.k8s.io/controller-runtime/pkg/client"
	"sigs.k8s.io/controller-runtime/pkg/controller/controllerutil"
	"sigs.k8s.io/controller-runtime/pkg/reconcile"

	apicommon "github.com/DataDog/datadog-operator/api/datadoghq/common"
	"github.com/DataDog/datadog-operator/api/datadoghq/v1alpha1"
	datadoghqv2alpha1 "github.com/DataDog/datadog-operator/api/datadoghq/v2alpha1"
	"github.com/DataDog/datadog-operator/pkg/agentprofile"
	"github.com/DataDog/datadog-operator/pkg/condition"
	"github.com/DataDog/datadog-operator/pkg/constants"
	"github.com/DataDog/datadog-operator/pkg/controller/utils/comparison"
	"github.com/DataDog/datadog-operator/pkg/controller/utils/datadog"
	"github.com/DataDog/datadog-operator/pkg/kubernetes"
)

const (
	updateSucceeded = "UpdateSucceeded"
	createSucceeded = "CreateSucceeded"
	patchSucceeded  = "PatchSucceeded"

	profileWaitForCanaryKey = "agent.datadoghq.com/profile-wait-for-canary"
)

type updateDepStatusComponentFunc func(deployment *appsv1.Deployment, newStatus *datadoghqv2alpha1.DatadogAgentStatus, updateTime metav1.Time, status metav1.ConditionStatus, reason, message string)
type updateDSStatusComponentFunc func(daemonsetName string, daemonset *appsv1.DaemonSet, newStatus *datadoghqv2alpha1.DatadogAgentStatus, updateTime metav1.Time, status metav1.ConditionStatus, reason, message string)
type updateEDSStatusComponentFunc func(eds *edsv1alpha1.ExtendedDaemonSet, newStatus *datadoghqv2alpha1.DatadogAgentStatus, updateTime metav1.Time, status metav1.ConditionStatus, reason, message string)

func (r *Reconciler) createOrUpdateDeployment(parentLogger logr.Logger, dda *datadoghqv2alpha1.DatadogAgent, deployment *appsv1.Deployment, newStatus *datadoghqv2alpha1.DatadogAgentStatus, updateStatusFunc updateDepStatusComponentFunc) (reconcile.Result, error) {
	logger := parentLogger.WithValues("deployment.Namespace", deployment.Namespace, "deployment.Name", deployment.Name)

	var result reconcile.Result
	var err error

	// Set DatadogAgent instance as the owner and controller
	if err = controllerutil.SetControllerReference(dda, deployment, r.scheme); err != nil {
		return reconcile.Result{}, err
	}

	// From here the PodTemplateSpec should be ready, we can generate the hash that will be used to compare this deployment with the current one (if it exists).
	var hash string
	hash, err = comparison.SetMD5DatadogAgentGenerationAnnotation(&deployment.ObjectMeta, deployment.Spec)
	if err != nil {
		return result, err
	}

	// Get the current deployment and compare
	nsName := types.NamespacedName{
		Name:      deployment.GetName(),
		Namespace: deployment.GetNamespace(),
	}

	currentDeployment := &appsv1.Deployment{}
	alreadyExists := true
	err = r.client.Get(context.TODO(), nsName, currentDeployment)
	if err != nil {
		if apierrors.IsNotFound(err) {
			logger.Info("deployment is not found")
			alreadyExists = false
		} else {
			logger.Error(err, "unexpected error during deployment get")
			return reconcile.Result{}, err
		}
	}

	if alreadyExists {
		// check owner reference
		if shouldUpdateOwnerReference(currentDeployment.OwnerReferences) {
			logger.Info("Updating Deployment owner reference")
			now := metav1.NewTime(time.Now())
			patch, e := createOwnerReferencePatch(currentDeployment.OwnerReferences, dda, dda.GetObjectKind().GroupVersionKind())
			if e != nil {
				logger.Error(e, "Unable to patch Deployment owner reference")
				updateStatusFunc(nil, newStatus, now, metav1.ConditionFalse, patchSucceeded, "Unable to patch Deployment owner reference")
				return reconcile.Result{}, e
			}
			// use merge patch to replace the entire existing owner reference list
			err = r.client.Patch(context.TODO(), currentDeployment, client.RawPatch(types.MergePatchType, patch))
			if err != nil {
				logger.Error(err, "Unable to patch Deployment owner reference")
				updateStatusFunc(nil, newStatus, now, metav1.ConditionFalse, patchSucceeded, "Unable to patch Deployment owner reference")
				return reconcile.Result{}, err
			}
			logger.Info("Deployment owner reference patched")
		}
		if !maps.Equal(deployment.Spec.Selector.MatchLabels, currentDeployment.Spec.Selector.MatchLabels) {
			if err = deleteObjectAndOrphanDependents(context.TODO(), logger, r.client, deployment, deployment.GetLabels()[apicommon.AgentDeploymentComponentLabelKey]); err != nil {
				return result, err
			}
			return result, nil
		}

		// check if same hash
		needUpdate := !comparison.IsSameSpecMD5Hash(hash, currentDeployment.GetAnnotations())
		if !needUpdate {
			// no need to update hasn't changed
			now := metav1.NewTime(time.Now())
			updateStatusFunc(currentDeployment, newStatus, now, metav1.ConditionTrue, "DeploymentUpToDate", "Deployment up-to-date")
			return reconcile.Result{}, nil
		}

		logger.Info("Updating Deployment")

		// TODO: these parameters can be added to the override.PodTemplateSpec. (It exists in v1alpha1)
		keepAnnotationsFilter := ""
		keepLabelsFilter := ""

		// Copy possibly changed fields
		updateDeployment := deployment.DeepCopy()
		updateDeployment.Spec = *deployment.Spec.DeepCopy()
		updateDeployment.Spec.Replicas = getReplicas(currentDeployment.Spec.Replicas, updateDeployment.Spec.Replicas)
		updateDeployment.Annotations = mergeAnnotationsLabels(logger, currentDeployment.GetAnnotations(), deployment.GetAnnotations(), keepAnnotationsFilter)
		updateDeployment.Labels = mergeAnnotationsLabels(logger, currentDeployment.GetLabels(), deployment.GetLabels(), keepLabelsFilter)

		now := metav1.NewTime(time.Now())
		err = kubernetes.UpdateFromObject(context.TODO(), r.client, updateDeployment, currentDeployment.ObjectMeta)
		if err != nil {
			updateStatusFunc(nil, newStatus, now, metav1.ConditionFalse, updateSucceeded, "Unable to update Deployment")
			return reconcile.Result{}, err
		}
		event := buildEventInfo(updateDeployment.Name, updateDeployment.Namespace, kubernetes.DeploymentKind, datadog.UpdateEvent)
		r.recordEvent(dda, event)
		updateStatusFunc(updateDeployment, newStatus, now, metav1.ConditionTrue, updateSucceeded, "Deployment updated")
	} else {
		now := metav1.NewTime(time.Now())

		err = r.client.Create(context.TODO(), deployment)
		if err != nil {
			updateStatusFunc(nil, newStatus, now, metav1.ConditionFalse, createSucceeded, "Unable to create Deployment")
			return reconcile.Result{}, err
		}
		event := buildEventInfo(deployment.Name, deployment.Namespace, kubernetes.DeploymentKind, datadog.CreationEvent)
		r.recordEvent(dda, event)
		updateStatusFunc(deployment, newStatus, now, metav1.ConditionTrue, createSucceeded, "Deployment created")
	}

	logger.Info("Creating Deployment")

	return result, err
}

func (r *Reconciler) createOrUpdateDaemonset(parentLogger logr.Logger, dda *datadoghqv2alpha1.DatadogAgent, daemonset *appsv1.DaemonSet, newStatus *datadoghqv2alpha1.DatadogAgentStatus, updateStatusFunc updateDSStatusComponentFunc, profile *v1alpha1.DatadogAgentProfile) (reconcile.Result, error) {
	logger := parentLogger.WithValues("daemonset.Namespace", daemonset.Namespace, "daemonset.Name", daemonset.Name)

	var result reconcile.Result
	var err error

	// Set DatadogAgent instance as the owner and controller
	if err = controllerutil.SetControllerReference(dda, daemonset, r.scheme); err != nil {
		return reconcile.Result{}, err
	}

	var dsNamesToCheck []types.NamespacedName

	// Get the current daemonset and compare
	currentDaemonset, err := r.getCurrentDaemonset(dda, daemonset)
	if err != nil {
		logger.Error(err, "unexpected error during daemonset get")
		return reconcile.Result{}, err
	}

<<<<<<< HEAD
	dsNamesToCheck = append(dsNamesToCheck, nsName)

	helmNsName := types.NamespacedName{}
	if val, ok := dda.Annotations[apicommon.HelmMigrationAnnotationKey]; ok && val == "true" {
		helmNsName = types.NamespacedName{
			Name:      strings.TrimSuffix(daemonset.GetName(), "-agent"),
			Namespace: daemonset.GetNamespace(),
		}
		dsNamesToCheck = append(dsNamesToCheck, helmNsName)
	}

	currentDaemonset := &appsv1.DaemonSet{}
	alreadyExists := true

	for _, ns := range dsNamesToCheck {
		err = r.client.Get(context.TODO(), ns, currentDaemonset)
		if err != nil {
			if apierrors.IsNotFound(err) {
				logger.Info(fmt.Sprintf("daemonset %s is not found", ns.Name))
				alreadyExists = false
			} else {
				logger.Error(err, "unexpected error during daemonset get")
				return reconcile.Result{}, err
			}
		} else if alreadyExists && currentDaemonset.Name == helmNsName.Name {
			logger.Info(fmt.Sprintf("Found helm-managed Daemonset %s", currentDaemonset.Name))
		}
=======
	alreadyExists := true
	if currentDaemonset == nil {
		logger.Info("daemonset is not found")
		alreadyExists = false
>>>>>>> 75a1958b
	}

	if alreadyExists {
		// check owner reference
		if shouldUpdateOwnerReference(currentDaemonset.OwnerReferences) {
			logger.Info("Updating Daemonset owner reference")
			now := metav1.NewTime(time.Now())
			patch, e := createOwnerReferencePatch(currentDaemonset.OwnerReferences, dda, dda.GetObjectKind().GroupVersionKind())
			if e != nil {
				logger.Error(e, "Unable to patch Daemonset owner reference")
				updateStatusFunc(currentDaemonset.Name, currentDaemonset, newStatus, now, metav1.ConditionFalse, updateSucceeded, "Unable to patch Daemonset owner reference")
				return reconcile.Result{}, e
			}
			// use merge patch to replace the entire existing owner reference list
			err = r.client.Patch(context.TODO(), currentDaemonset, client.RawPatch(types.MergePatchType, patch))
			if err != nil {
				logger.Error(err, "Unable to patch Daemonset owner reference")
				updateStatusFunc(currentDaemonset.Name, currentDaemonset, newStatus, now, metav1.ConditionFalse, updateSucceeded, "Unable to patch Daemonset owner reference")
				return reconcile.Result{}, err
			}
			logger.Info("Daemonset owner reference patched")
		}

<<<<<<< HEAD
		if val, ok := currentDaemonset.GetAnnotations()[apicommon.HelmMigrationAnnotationKey]; ok && val == "true" {
			logger.Info("Helm migration annotation found, deleting Daemonset to recreate it")
			if err = deleteObjectAndOrphanDependents(context.TODO(), logger, r.client, currentDaemonset, constants.DefaultAgentResourceSuffix); err != nil {
				return result, err
			}
			return result, nil

		}

		if !maps.Equal(daemonset.Spec.Selector.MatchLabels, currentDaemonset.Spec.Selector.MatchLabels) {
=======
		if restartDaemonset(daemonset, currentDaemonset) {
>>>>>>> 75a1958b
			if err = deleteObjectAndOrphanDependents(context.TODO(), logger, r.client, daemonset, constants.DefaultAgentResourceSuffix); err != nil {
				return result, err
			}
			return result, nil
		}

		now := metav1.Now()
		if agentprofile.CreateStrategyEnabled() {
			if profile.Status.CreateStrategy != nil {
				profile.Status.CreateStrategy.PodsReady = currentDaemonset.Status.NumberReady
			}
			if shouldCheckCreateStrategyStatus(profile) {
				newStatus := v1alpha1.WaitingStatus

				if int(profile.Status.CreateStrategy.NodesLabeled-currentDaemonset.Status.NumberReady) < int(profile.Status.CreateStrategy.MaxUnavailable) {
					newStatus = v1alpha1.InProgressStatus
				}

				if profile.Status.CreateStrategy.Status != newStatus {
					profile.Status.CreateStrategy.LastTransition = &now
				}
				profile.Status.CreateStrategy.Status = newStatus
			}
			r.updateDAPStatus(logger, profile)
		}

		// When overriding node labels in <1.7.0, the hash could be updated
		// without updating the pod template spec in <1.7.0 since pod template
		// labels were copied over directly from the existing daemonset.
		// With operator <1.7.0, it would look like:
		// 1. Set override node label `abc: def`
		//    a. Daemonset annotation: `agentspechash: 12345`
		// 2. Change label to `abc: xyz`
		//    a. Daemonset annotation: `agentspechash: 67890`
		//    b. Pod template spec still has `abc: def` (set in step 1)
		// To ensure the pod template label updates, we compare the existing
		// daemonset's pod template labels with the new daemonset's pod
		// template labels.
		var currentDaemonsetPodTemplateLabelHash string
		currentDaemonsetPodTemplateLabelHash, err = comparison.GenerateMD5ForSpec(currentDaemonset.Spec.Template.Labels)
		if err != nil {
			return result, err
		}

		// From here the PodTemplateSpec should be ready, we can generate the hash that will be used to compare this daemonset with the current one (if it exists).
		var hash, daemonsetPodTemplateLabelHash string
		hash, err = comparison.SetMD5DatadogAgentGenerationAnnotation(&daemonset.ObjectMeta, daemonset.Spec)
		if err != nil {
			return result, err
		}
		// create a separate hash to compare pod template labels
		daemonsetPodTemplateLabelHash, err = comparison.GenerateMD5ForSpec(daemonset.Spec.Template.Labels)
		if err != nil {
			return result, err
		}

		// check if same hash
		needUpdate := !comparison.IsSameSpecMD5Hash(hash, currentDaemonset.GetAnnotations()) || currentDaemonsetPodTemplateLabelHash != daemonsetPodTemplateLabelHash
		if !needUpdate {
			// Even if the DaemonSet is still the same, its status might have
			// changed (for example, the number of pods ready). This call is
			// needed to keep the agent status updated.
			newStatus.AgentList = condition.UpdateDaemonSetStatus(currentDaemonset.Name, currentDaemonset, newStatus.AgentList, &now)
			newStatus.Agent = condition.UpdateCombinedDaemonSetStatus(newStatus.AgentList)

			// Stop reconcile loop since DaemonSet hasn't changed
			return reconcile.Result{}, nil
		}

		// TODO: these parameters can be added to the override.PodTemplateSpec. (It exists in v1alpha1)
		keepAnnotationsFilter := ""
		keepLabelsFilter := ""

		// Copy possibly changed fields
		updateDaemonset := daemonset.DeepCopy()
		updateDaemonset.Spec = *daemonset.Spec.DeepCopy()
		updateDaemonset.Annotations = mergeAnnotationsLabels(logger, currentDaemonset.GetAnnotations(), daemonset.GetAnnotations(), keepAnnotationsFilter)
		updateDaemonset.Labels = mergeAnnotationsLabels(logger, currentDaemonset.GetLabels(), daemonset.GetLabels(), keepLabelsFilter)
		// manually remove the old profile label because mergeAnnotationsLabels
		// won't filter labels with "datadoghq.com" in the key
		delete(updateDaemonset.Labels, agentprofile.OldProfileLabelKey)

		updateProfileDS := true
		if shouldProfileWaitForCanary(logger, dda.Annotations) {
			ddaLastSpecUpdate := getDDALastUpdatedTime(dda.ManagedFields, dda.CreationTimestamp)
			updateProfileDS, err = r.shouldUpdateProfileDaemonSet(profile, ddaLastSpecUpdate, now)
		}
		if err != nil {
			return result, err
		}

		if updateProfileDS {
			logger.Info("Updating Daemonset")

			err = kubernetes.UpdateFromObject(context.TODO(), r.client, updateDaemonset, currentDaemonset.ObjectMeta)
			if err != nil {
				updateStatusFunc(updateDaemonset.Name, updateDaemonset, newStatus, now, metav1.ConditionFalse, updateSucceeded, "Unable to update Daemonset")
				return reconcile.Result{}, err
			}
			event := buildEventInfo(updateDaemonset.Name, updateDaemonset.Namespace, kubernetes.DaemonSetKind, datadog.UpdateEvent)
			r.recordEvent(dda, event)
			updateStatusFunc(updateDaemonset.Name, updateDaemonset, newStatus, now, metav1.ConditionTrue, updateSucceeded, "Daemonset updated")
		}
	} else {
		// From here the PodTemplateSpec should be ready, we can generate the hash that will be added to this daemonset.
		_, err = comparison.SetMD5DatadogAgentGenerationAnnotation(&daemonset.ObjectMeta, daemonset.Spec)
		if err != nil {
			return result, err
		}

		now := metav1.Now()
		logger.Info("Creating Daemonset")

		err = r.client.Create(context.TODO(), daemonset)
		if err != nil {
			updateStatusFunc(daemonset.Name, nil, newStatus, now, metav1.ConditionFalse, createSucceeded, "Unable to create Daemonset")
			return reconcile.Result{}, err
		}
		event := buildEventInfo(daemonset.Name, daemonset.Namespace, kubernetes.DaemonSetKind, datadog.CreationEvent)
		r.recordEvent(dda, event)
		updateStatusFunc(daemonset.Name, daemonset, newStatus, now, metav1.ConditionTrue, createSucceeded, "Daemonset created")
	}

	return result, err
}

func (r *Reconciler) createOrUpdateExtendedDaemonset(parentLogger logr.Logger, dda *datadoghqv2alpha1.DatadogAgent, eds *edsv1alpha1.ExtendedDaemonSet, newStatus *datadoghqv2alpha1.DatadogAgentStatus, updateStatusFunc updateEDSStatusComponentFunc) (reconcile.Result, error) {
	logger := parentLogger.WithValues("ExtendedDaemonSet.Namespace", eds.Namespace, "ExtendedDaemonSet.Name", eds.Name)

	var result reconcile.Result
	var err error

	// Set DatadogAgent instance as the owner and controller
	if err = controllerutil.SetControllerReference(dda, eds, r.scheme); err != nil {
		return reconcile.Result{}, err
	}

	// From here the PodTemplateSpec should be ready, we can generate the hash that will be used to compare this extendeddaemonset with the current one (if it exists).
	var hash string
	hash, err = comparison.SetMD5DatadogAgentGenerationAnnotation(&eds.ObjectMeta, eds.Spec)
	if err != nil {
		return result, err
	}

	// Get the current extendeddaemonset and compare
	nsName := types.NamespacedName{
		Name:      eds.GetName(),
		Namespace: eds.GetNamespace(),
	}

	currentEDS := &edsv1alpha1.ExtendedDaemonSet{}
	alreadyExists := true
	err = r.client.Get(context.TODO(), nsName, currentEDS)
	if err != nil {
		if apierrors.IsNotFound(err) {
			logger.Info("ExtendedDaemonSet is not found")
			alreadyExists = false
		} else {
			logger.Error(err, "unexpected error during ExtendedDaemonSet get")
			return reconcile.Result{}, err
		}
	}

	if alreadyExists {
		// check owner reference
		if shouldUpdateOwnerReference(currentEDS.OwnerReferences) {
			logger.Info("Updating ExtendedDaemonSet owner reference")
			now := metav1.NewTime(time.Now())
			patch, e := createOwnerReferencePatch(currentEDS.OwnerReferences, dda, dda.GetObjectKind().GroupVersionKind())
			if e != nil {
				logger.Error(e, "Unable to patch ExtendedDaemonSet owner reference")
				updateStatusFunc(currentEDS, newStatus, now, metav1.ConditionFalse, updateSucceeded, "Unable to patch ExtendedDaemonSet owner reference")
				return reconcile.Result{}, e
			}
			// use merge patch to replace the entire existing owner reference list
			err = r.client.Patch(context.TODO(), currentEDS, client.RawPatch(types.MergePatchType, patch))
			if err != nil {
				logger.Error(err, "Unable to patch ExtendedDaemonSet owner reference")
				updateStatusFunc(currentEDS, newStatus, now, metav1.ConditionFalse, updateSucceeded, "Unable to patch ExtendedDaemonSet owner reference")
				return reconcile.Result{}, err
			}
			logger.Info("ExtendedDaemonSet owner reference patched")
		}
		// check if same hash
		needUpdate := !comparison.IsSameSpecMD5Hash(hash, currentEDS.GetAnnotations())
		if !needUpdate {
			// Even if the EDS is still the same, its status might have
			// changed (for example, the number of pods ready). This call is
			// needed to keep the agent status updated.
			now := metav1.NewTime(time.Now())
			newStatus.AgentList = condition.UpdateExtendedDaemonSetStatus(currentEDS, newStatus.AgentList, &now)
			newStatus.Agent = condition.UpdateCombinedDaemonSetStatus(newStatus.AgentList)

			// Stop reconcile loop since EDS hasn't changed
			return reconcile.Result{}, nil
		}

		logger.Info("Updating ExtendedDaemonSet")

		// TODO: these parameters can be added to the override.PodTemplateSpec. (It exists in v1alpha1)
		keepAnnotationsFilter := ""
		keepLabelsFilter := ""

		// Copy possibly changed fields
		updateEDS := eds.DeepCopy()
		updateEDS.Spec = *eds.Spec.DeepCopy()
		updateEDS.Annotations = mergeAnnotationsLabels(logger, currentEDS.GetAnnotations(), eds.GetAnnotations(), keepAnnotationsFilter)
		updateEDS.Labels = mergeAnnotationsLabels(logger, currentEDS.GetLabels(), eds.GetLabels(), keepLabelsFilter)

		now := metav1.NewTime(time.Now())
		err = kubernetes.UpdateFromObject(context.TODO(), r.client, updateEDS, currentEDS.ObjectMeta)
		if err != nil {
			updateStatusFunc(updateEDS, newStatus, now, metav1.ConditionFalse, updateSucceeded, "Unable to update ExtendedDaemonSet")
			return reconcile.Result{}, err
		}
		event := buildEventInfo(updateEDS.Name, updateEDS.Namespace, kubernetes.ExtendedDaemonSetKind, datadog.UpdateEvent)
		r.recordEvent(dda, event)
		updateStatusFunc(updateEDS, newStatus, now, metav1.ConditionTrue, updateSucceeded, "ExtendedDaemonSet updated")
	} else {
		now := metav1.NewTime(time.Now())

		err = r.client.Create(context.TODO(), eds)
		if err != nil {
			updateStatusFunc(nil, newStatus, now, metav1.ConditionFalse, createSucceeded, "Unable to create ExtendedDaemonSet")
			return reconcile.Result{}, err
		}
		event := buildEventInfo(eds.Name, eds.Namespace, kubernetes.ExtendedDaemonSetKind, datadog.CreationEvent)
		r.recordEvent(dda, event)
		updateStatusFunc(eds, newStatus, now, metav1.ConditionTrue, createSucceeded, "ExtendedDaemonSet created")
	}

	logger.Info("Creating ExtendedDaemonSet")

	return result, err
}

func shouldCheckCreateStrategyStatus(profile *v1alpha1.DatadogAgentProfile) bool {
	if profile == nil {
		return false
	}

	if profile.Name == "" || profile.Name == "default" {
		return false
	}

	if profile.Status.CreateStrategy == nil {
		return false
	}

	return profile.Status.CreateStrategy.Status != v1alpha1.CompletedStatus
}

// shouldUpdateProfileDaemonSet determines if we should update a daemonset
// created from a profile based on the canary status, if one exists
// * true causes the daemonset to be updated immediately
// * false causes the reconcile to skip updating the daemonset
func (r *Reconciler) shouldUpdateProfileDaemonSet(profile *v1alpha1.DatadogAgentProfile, ddaLastUpdateTime metav1.Time, now metav1.Time) (bool, error) {
	// eds needs to be enabled
	if !r.options.ExtendedDaemonsetOptions.Enabled {
		return true, nil
	}

	// profiles need to be enabled
	if !r.options.DatadogAgentProfileEnabled {
		return true, nil
	}

	// profile should not be nil or the default profile
	if profile == nil {
		return true, nil
	}
	if agentprofile.IsDefaultProfile(profile.Namespace, profile.Name) {
		return true, nil
	}

	// TODO: check that EDS is for a specific DDA
	edsList := edsv1alpha1.ExtendedDaemonSetList{}
	if err := r.client.List(context.TODO(), &edsList, client.MatchingLabels{
		apicommon.AgentDeploymentComponentLabelKey: constants.DefaultAgentResourceSuffix,
		kubernetes.AppKubernetesManageByLabelKey:   "datadog-operator",
	}); err != nil {
		return false, err
	}

	for _, eds := range edsList.Items {
		// eds canary was paused
		if eds.Annotations[edsv1alpha1.ExtendedDaemonSetCanaryPausedAnnotationKey] == "true" {
			r.log.Info("Waiting to update profile DaemonSet because the canary was paused")
			return false, nil
		}

		// wait if eds has an active canary
		if eds.Status.Canary != nil {
			r.log.Info("Waiting to update profile DaemonSet because of an active canary")
			return false, nil
		}
		// get ers associated with eds
		ersList := edsv1alpha1.ExtendedDaemonSetReplicaSetList{}
		if err := r.client.List(context.TODO(), &ersList, client.MatchingLabels{
			edsv1alpha1.ExtendedDaemonSetNameLabelKey: eds.Name,
		}); err != nil {
			return false, err
		}
		// there should be at least 1 ers
		if len(ersList.Items) == 0 {
			return false, errors.New("there must exist at least 1 ExtendedDaemonSetReplicaSet")
		}
		// wait for canary ers to be cleaned up if there are multiple ers
		if len(ersList.Items) > 1 {
			r.log.Info("Waiting to update profile DaemonSet until unused ExtendedDaemonSetReplicaSets are cleaned up")
			return false, nil
		}
		ers := ersList.Items[0]
		// the eds's active ers should match the ers name
		if eds.Status.ActiveReplicaSet != ers.Name {
			return false, errors.New("ExtendedDaemonSetReplicaSet name does not match ExtendedDaemonSet's active replicaset")
		}

		// add reconcile requeue time buffer to allow eds time to update before making a decision
		if ddaLastUpdateTime.Add(defaultRequeuePeriod).After(now.Time) {
			r.log.Info("Waiting to update profile DaemonSet after DatadogAgent update", "last update", ddaLastUpdateTime, "wait period", defaultRequeuePeriod)
			return false, nil
		}

		hashesMatch := eds.Annotations[constants.MD5AgentDeploymentAnnotationKey] == ers.Annotations[constants.MD5AgentDeploymentAnnotationKey]
		// eds canary was validated manually
		if eds.Annotations[edsv1alpha1.ExtendedDaemonSetCanaryValidAnnotationKey] == ers.Name && hashesMatch {
			r.log.Info("Updating profile DaemonSet because the canary was validated and EDS and ERS hashes match")
			return true, nil
		}

		// wait for canary duration to elapse
		if ddaLastUpdateTime.Add(r.options.ExtendedDaemonsetOptions.CanaryDuration).After(now.Time) {
			r.log.Info("Waiting to update profile DaemonSet because the canary duration has not yet elapsed")
			return false, nil
		}

		// if eds and ers agentspechash match, canary was successful
		if hashesMatch {
			r.log.Info("Updating profile DaemonSet because the EDS and ERS hashes match")
			return true, nil
		}
	}
	return false, nil
}

// getDDALastUpdatedTime returns the latest timestamp from managedFields
// ignoring the `status` subresource. If there are no managed fields, it uses
// the creation timestamp
func getDDALastUpdatedTime(managedFields []metav1.ManagedFieldsEntry, creationTimestamp metav1.Time) metav1.Time {
	lastUpdateTime := creationTimestamp
	for _, mf := range managedFields {
		if mf.Subresource != "status" {
			if mf.Time != nil && mf.Time.After(lastUpdateTime.Time) {
				lastUpdateTime = *mf.Time
			}
		}
	}
	return lastUpdateTime
}

// shouldProfileWaitForCanary returns the value of the profile-wait-for-canary annotation
func shouldProfileWaitForCanary(logger logr.Logger, annotations map[string]string) bool {
	if val, exists := annotations[profileWaitForCanaryKey]; exists {
		waitForCanary, err := strconv.ParseBool(val)
		if err != nil {
			logger.Error(err, "Failed to parse annotation value", "key", profileWaitForCanaryKey, "value", val)
			return false
		}
		return waitForCanary
	}
	return false
}

func (r *Reconciler) createOrUpdateDDAI(ddai *v1alpha1.DatadogAgentInternal) error {
	currentDDAI := &v1alpha1.DatadogAgentInternal{}
	if err := r.client.Get(context.TODO(), types.NamespacedName{Name: ddai.Name, Namespace: ddai.Namespace}, currentDDAI); err != nil {
		if !apierrors.IsNotFound(err) {
			r.log.Error(err, "unexpected error during DDAI get")
			return err
		}
		// Create the DDAI object if it doesn't exist
		r.log.Info("creating DatadogAgentInternal", "ns", ddai.Namespace, "name", ddai.Name)
		if err := r.client.Create(context.TODO(), ddai); err != nil {
			return err
		}
		return nil
	}

	if currentDDAI.Annotations[constants.MD5DDAIDeploymentAnnotationKey] != ddai.Annotations[constants.MD5DDAIDeploymentAnnotationKey] {
		r.log.Info("updating DatadogAgentInternal", "ns", ddai.Namespace, "name", ddai.Name)
		if err := kubernetes.UpdateFromObject(context.TODO(), r.client, ddai, currentDDAI.ObjectMeta); err != nil {
			return err
		}
	}

	return nil
}

func (r *Reconciler) addDDAIStatusToDDAStatus(status *datadoghqv2alpha1.DatadogAgentStatus, ddai metav1.ObjectMeta) error {
	currentDDAI := &v1alpha1.DatadogAgentInternal{}
	if err := r.client.Get(context.TODO(), types.NamespacedName{Name: ddai.Name, Namespace: ddai.Namespace}, currentDDAI); err != nil {
		if !apierrors.IsNotFound(err) {
			r.log.Error(err, "unexpected error during DDAI get")
			return err
		}
		// DDAI not yet created
		return nil
	}

	status.Agent = condition.CombineDaemonSetStatus(status.Agent, currentDDAI.Status.Agent)
	status.ClusterAgent = condition.CombineDeploymentStatus(status.ClusterAgent, currentDDAI.Status.ClusterAgent)
	status.ClusterChecksRunner = condition.CombineDeploymentStatus(status.ClusterChecksRunner, currentDDAI.Status.ClusterChecksRunner)

	// TODO: Add and/or merge conditions once DDAI reconcile PR is merged

	return nil
}

// getCurrentDaemonset returns the current daemonset for a given DDA
// The Daemonset may use the old naming format so we retrieve it via labels
func (r *Reconciler) getCurrentDaemonset(dda, daemonset metav1.Object) (*appsv1.DaemonSet, error) {
	// Profile daemonset
	if profileName, ok := dda.GetLabels()[constants.ProfileLabelKey]; ok {
		dsList := appsv1.DaemonSetList{}
		if err := r.client.List(context.TODO(), &dsList, client.MatchingLabels{
			apicommon.AgentDeploymentComponentLabelKey: constants.DefaultAgentResourceSuffix,
			kubernetes.AppKubernetesManageByLabelKey:   "datadog-operator",
			constants.ProfileLabelKey:                  profileName,
		}); err != nil {
			return nil, err
		}
		switch len(dsList.Items) {
		case 0:
			r.log.Info("daemonset is not found")
			return nil, nil
		case 1:
			return &dsList.Items[0], nil
		default:
			return nil, fmt.Errorf("expected 1 daemonset for profile: %s, got %d", profileName, len(dsList.Items))
		}
	}

	// Default daemonset
	nsName := types.NamespacedName{
		Name:      daemonset.GetName(),
		Namespace: daemonset.GetNamespace(),
	}
	currentDaemonset := &appsv1.DaemonSet{}
	if err := r.client.Get(context.TODO(), nsName, currentDaemonset); err != nil {
		if apierrors.IsNotFound(err) {
			r.log.Info("daemonset is not found")
			return nil, nil
		}
		return nil, err
	}

	return currentDaemonset, nil
}

func restartDaemonset(daemonset, currentDaemonset *appsv1.DaemonSet) bool {
	// name change
	if daemonset.Name != currentDaemonset.Name {
		return true
	}

	// selectors are immutable
	if !maps.Equal(daemonset.Spec.Selector.MatchLabels, currentDaemonset.Spec.Selector.MatchLabels) {
		return true
	}

	return false
}<|MERGE_RESOLUTION|>--- conflicted
+++ resolved
@@ -171,7 +171,33 @@
 		return reconcile.Result{}, err
 	}
 
-	var dsNamesToCheck []types.NamespacedName
+	//var dsNamesToCheck []types.NamespacedName
+
+	//dsNamesToCheck = append(dsNamesToCheck, nsName)
+	//
+	//helmNsName := types.NamespacedName{}
+	//if val, ok := dda.Annotations[apicommon.HelmMigrationAnnotationKey]; ok && val == "true" {
+	//	helmNsName = types.NamespacedName{
+	//		Name:      strings.TrimSuffix(daemonset.GetName(), "-agent"),
+	//		Namespace: daemonset.GetNamespace(),
+	//	}
+	//	dsNamesToCheck = append(dsNamesToCheck, helmNsName)
+	//}
+
+	//for _, ns := range dsNamesToCheck {
+	//	err = r.client.Get(context.TODO(), ns, currentDaemonset)
+	//	if err != nil {
+	//		if apierrors.IsNotFound(err) {
+	//			logger.Info(fmt.Sprintf("daemonset %s is not found", ns.Name))
+	//			alreadyExists = false
+	//		} else {
+	//			logger.Error(err, "unexpected error during daemonset get")
+	//			return reconcile.Result{}, err
+	//		}
+	//	} else if alreadyExists && currentDaemonset.Name == helmNsName.Name {
+	//		logger.Info(fmt.Sprintf("Found helm-managed Daemonset %s", currentDaemonset.Name))
+	//	}
+	//}
 
 	// Get the current daemonset and compare
 	currentDaemonset, err := r.getCurrentDaemonset(dda, daemonset)
@@ -180,40 +206,10 @@
 		return reconcile.Result{}, err
 	}
 
-<<<<<<< HEAD
-	dsNamesToCheck = append(dsNamesToCheck, nsName)
-
-	helmNsName := types.NamespacedName{}
-	if val, ok := dda.Annotations[apicommon.HelmMigrationAnnotationKey]; ok && val == "true" {
-		helmNsName = types.NamespacedName{
-			Name:      strings.TrimSuffix(daemonset.GetName(), "-agent"),
-			Namespace: daemonset.GetNamespace(),
-		}
-		dsNamesToCheck = append(dsNamesToCheck, helmNsName)
-	}
-
-	currentDaemonset := &appsv1.DaemonSet{}
-	alreadyExists := true
-
-	for _, ns := range dsNamesToCheck {
-		err = r.client.Get(context.TODO(), ns, currentDaemonset)
-		if err != nil {
-			if apierrors.IsNotFound(err) {
-				logger.Info(fmt.Sprintf("daemonset %s is not found", ns.Name))
-				alreadyExists = false
-			} else {
-				logger.Error(err, "unexpected error during daemonset get")
-				return reconcile.Result{}, err
-			}
-		} else if alreadyExists && currentDaemonset.Name == helmNsName.Name {
-			logger.Info(fmt.Sprintf("Found helm-managed Daemonset %s", currentDaemonset.Name))
-		}
-=======
 	alreadyExists := true
 	if currentDaemonset == nil {
 		logger.Info("daemonset is not found")
 		alreadyExists = false
->>>>>>> 75a1958b
 	}
 
 	if alreadyExists {
@@ -237,20 +233,16 @@
 			logger.Info("Daemonset owner reference patched")
 		}
 
-<<<<<<< HEAD
-		if val, ok := currentDaemonset.GetAnnotations()[apicommon.HelmMigrationAnnotationKey]; ok && val == "true" {
-			logger.Info("Helm migration annotation found, deleting Daemonset to recreate it")
-			if err = deleteObjectAndOrphanDependents(context.TODO(), logger, r.client, currentDaemonset, constants.DefaultAgentResourceSuffix); err != nil {
-				return result, err
-			}
-			return result, nil
-
-		}
-
-		if !maps.Equal(daemonset.Spec.Selector.MatchLabels, currentDaemonset.Spec.Selector.MatchLabels) {
-=======
+		//if val, ok := currentDaemonset.GetAnnotations()[apicommon.HelmMigrationAnnotationKey]; ok && val == "true" {
+		//	logger.Info("Helm migration annotation found, deleting Daemonset to recreate it")
+		//	if err = deleteObjectAndOrphanDependents(context.TODO(), logger, r.client, currentDaemonset, constants.DefaultAgentResourceSuffix); err != nil {
+		//		return result, err
+		//	}
+		//	return result, nil
+		//
+		//}
+
 		if restartDaemonset(daemonset, currentDaemonset) {
->>>>>>> 75a1958b
 			if err = deleteObjectAndOrphanDependents(context.TODO(), logger, r.client, daemonset, constants.DefaultAgentResourceSuffix); err != nil {
 				return result, err
 			}
