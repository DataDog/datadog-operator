// Unless explicitly stated otherwise all files in this repository are licensed
// under the Apache License Version 2.0.
// This product includes software developed at Datadog (https://www.datadoghq.com/).
// Copyright 2016-2012 Datadog, Inc.

package version

import (
	"encoding/json"
	"fmt"
	"io"
	"runtime"

	sdkVersion "github.com/operator-framework/operator-sdk/version"

	"github.com/go-logr/logr"
)

var (
<<<<<<< HEAD
	// Version binary version
	Version = "0.1.0"
	// BuildTime binary build time
	BuildTime = ""
	// Commit current git commit
	Commit = ""
	// Tag possible git Tag on current commit
	Tag = ""
)

// JSON contains the json definition of the version payload
type JSON struct {
	Version     string `json:"version,omitempty"`
	BuildTime   string `json:"build_time,omitempty"`
	Commit      string `json:"commit,omitempty"`
	Tag         string `json:"tag,omitempty"`
	Go          string `json:"go,omitempty"`
	Os          string `json:"os,omitempty"`
	OperatorSDK string `json:"operator-sdk,omitempty"`
	Error       string `json:"error,omitempty"`
}

func newVersionJSON() []byte {
	bytes, err := json.Marshal(JSON{
		Version:     Version,
		BuildTime:   BuildTime,
		Commit:      Commit,
		Tag:         Tag,
		Go:          runtime.Version(),
		Os:          fmt.Sprintf("%s/%s", runtime.GOOS, runtime.GOARCH),
		OperatorSDK: sdkVersion.Version,
		Error:       "",
	})

	if err != nil {
		bytes, _ = json.Marshal(JSON{Error: fmt.Sprintf("cannot get version: %v", err)})
	}

	return bytes
}

// PrintVersionWriter print versions information in to writer interface
func PrintVersionWriter(writer io.Writer, jsonFormat bool) {
	if jsonFormat {
		versionBytes := newVersionJSON()
		fmt.Fprint(writer, string(versionBytes))
		return
	}

	fmt.Fprintf(writer, "Version:\n")
	for _, val := range printVersionSlice() {
		fmt.Fprintf(writer, "- %s\n", val)
	}
}

// PrintVersionLogs print versions information in logs
func PrintVersionLogs(logger logr.Logger) {
	for _, val := range printVersionSlice() {
		logger.Info(val)
	}
}

func printVersionSlice() []string {
	return []string{
		fmt.Sprintf("Version: %v", Version),
		fmt.Sprintf("Build time: %v", BuildTime),
		fmt.Sprintf("Git tag: %v", Tag),
		fmt.Sprintf("Git Commit: %v", Commit),
		fmt.Sprintf("Go Version: %s", runtime.Version()),
		fmt.Sprintf("Go OS/Arch: %s/%s", runtime.GOOS, runtime.GOARCH),
		fmt.Sprintf("Version of operator-sdk: %v", sdkVersion.Version),
	}
}
=======
	// Version Datadog Operator version
	Version = "0.0.1"
)
>>>>>>> 6f002c25
<|MERGE_RESOLUTION|>--- conflicted
+++ resolved
@@ -17,8 +17,7 @@
 )
 
 var (
-<<<<<<< HEAD
-	// Version binary version
+	// Version Datadog Operator version
 	Version = "0.1.0"
 	// BuildTime binary build time
 	BuildTime = ""
@@ -90,9 +89,4 @@
 		fmt.Sprintf("Go OS/Arch: %s/%s", runtime.GOOS, runtime.GOARCH),
 		fmt.Sprintf("Version of operator-sdk: %v", sdkVersion.Version),
 	}
-}
-=======
-	// Version Datadog Operator version
-	Version = "0.0.1"
-)
->>>>>>> 6f002c25
+}