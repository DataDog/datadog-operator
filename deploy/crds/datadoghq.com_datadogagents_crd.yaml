--- conflicted
+++ resolved
@@ -3171,11 +3171,7 @@
                 config:
                   description: Cluster Agent configuration
                   properties:
-<<<<<<< HEAD
-                    clusterChecks:
-=======
                     clusterChecksEnabled:
->>>>>>> 835d2172
                       description: 'Enable the Cluster Checks and Endpoint Checks
                         feature on both the cluster-agents and the daemonset ref:
                         https://docs.datadoghq.com/agent/cluster_agent/clusterchecks/
