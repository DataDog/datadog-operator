// Unless explicitly stated otherwise all files in this repository are licensed
// under the Apache License Version 2.0.
// This product includes software developed at Datadog (https://www.datadoghq.com/).
// Copyright 2016-present Datadog, Inc.

package controllers

import (
	"fmt"
	"time"

	v1 "k8s.io/apimachinery/pkg/apis/meta/v1"
	ctrl "sigs.k8s.io/controller-runtime"
	"sigs.k8s.io/controller-runtime/pkg/manager"

	"github.com/DataDog/datadog-operator/controllers/datadogagent"
	componentagent "github.com/DataDog/datadog-operator/controllers/datadogagent/component/agent"
	"github.com/DataDog/datadog-operator/pkg/config"

	// NOTE: online clientpkg does not have what I need, may cause problems later
	"github.com/DataDog/datadog-operator/pkg/datadogclient"

	"github.com/DataDog/datadog-operator/pkg/kubernetes"
	"github.com/DataDog/datadog-operator/pkg/utils"

	"github.com/go-logr/logr"
	"k8s.io/apimachinery/pkg/version"
	"k8s.io/client-go/discovery"
	"k8s.io/client-go/rest"
)

const (
	agentControllerName     = "DatadogAgent"
	monitorControllerName   = "DatadogMonitor"
	sloControllerName       = "DatadogSLO"
	profileControllerName   = "DatadogAgentProfile"
	dashboardControllerName = "DatadogDashboard"
)

// SetupOptions defines options for setting up controllers to ease testing
type SetupOptions struct {
	SupportExtendedDaemonset        ExtendedDaemonsetOptions
	SupportCilium                   bool
	Creds                           config.Creds
	DatadogAgentEnabled             bool
	DatadogMonitorEnabled           bool
	DatadogSLOEnabled               bool
	OperatorMetricsEnabled          bool
	V2APIEnabled                    bool
	IntrospectionEnabled            bool
	DatadogAgentProfileEnabled      bool
	ProcessChecksInCoreAgentEnabled bool
<<<<<<< HEAD
	DatadogDashboardEnabled         bool
=======
	OtelAgentEnabled                bool
>>>>>>> fe0485df
}

// ExtendedDaemonsetOptions defines ExtendedDaemonset options
type ExtendedDaemonsetOptions struct {
	Enabled                bool
	MaxPodUnavailable      string
	MaxPodSchedulerFailure string

	CanaryDuration                      time.Duration
	CanaryReplicas                      string
	CanaryAutoPauseEnabled              bool
	CanaryAutoPauseMaxRestarts          int
	CanaryAutoFailEnabled               bool
	CanaryAutoFailMaxRestarts           int
	CanaryAutoPauseMaxSlowStartDuration time.Duration
}

type starterFunc func(logr.Logger, manager.Manager, *version.Info, kubernetes.PlatformInfo, SetupOptions) error

var controllerStarters = map[string]starterFunc{
	agentControllerName:   startDatadogAgent,
	monitorControllerName: startDatadogMonitor,
	sloControllerName:     startDatadogSLO,
	profileControllerName: startDatadogAgentProfiles,
}

// SetupControllers starts all controllers (also used by e2e tests)
func SetupControllers(logger logr.Logger, mgr manager.Manager, options SetupOptions) error {
	// Get some information about Kubernetes version
	// Never use original mgr.GetConfig(), always copy as clients might modify the configuration
	discoveryConfig := rest.CopyConfig(mgr.GetConfig())
	discoveryClient, err := discovery.NewDiscoveryClientForConfig(discoveryConfig)
	if err != nil {
		return fmt.Errorf("unable to get discovery client: %w", err)
	}

	versionInfo, err := discoveryClient.ServerVersion()
	if err != nil {
		return fmt.Errorf("unable to get APIServer version: %w", err)
	}

	if versionInfo != nil {
		gitVersion := versionInfo.GitVersion
		if !utils.IsAboveMinVersion(gitVersion, "1.16-0") {
			logger.Error(nil, "Detected Kubernetes version <1.16 which requires CRD version apiextensions.k8s.io/v1beta1. "+
				"CRDs of this version will be deprecated and will not be updated starting with Operator v1.8.0 and will be removed in v1.10.0.")
		}
	}

	groups, resources, err := getServerGroupsAndResources(logger, discoveryClient)
	if err != nil {
		return fmt.Errorf("unable to get API resource versions: %w", err)
	}
	platformInfo := kubernetes.NewPlatformInfo(versionInfo, groups, resources)

	for controller, starter := range controllerStarters {
		if err := starter(logger, mgr, versionInfo, platformInfo, options); err != nil {
			logger.Error(err, "Couldn't start controller", "controller", controller)
		}
	}

	return nil
}

func getServerGroupsAndResources(log logr.Logger, discoveryClient *discovery.DiscoveryClient) ([]*v1.APIGroup, []*v1.APIResourceList, error) {
	groups, resources, err := discoveryClient.ServerGroupsAndResources()
	if err != nil {
		if !discovery.IsGroupDiscoveryFailedError(err) {
			log.Info("GetServerGroupsAndResources ERROR", "err", err)
			return nil, nil, err
		}
	}
	return groups, resources, nil
}

func startDatadogAgent(logger logr.Logger, mgr manager.Manager, vInfo *version.Info, pInfo kubernetes.PlatformInfo, options SetupOptions) error {
	if !options.DatadogAgentEnabled {
		logger.Info("Feature disabled, not starting the controller", "controller", agentControllerName)

		return nil
	}

	return (&DatadogAgentReconciler{
		Client:       mgr.GetClient(),
		VersionInfo:  vInfo,
		PlatformInfo: pInfo,
		Log:          ctrl.Log.WithName("controllers").WithName(agentControllerName),
		Scheme:       mgr.GetScheme(),
		Recorder:     mgr.GetEventRecorderFor(agentControllerName),
		Options: datadogagent.ReconcilerOptions{
			ExtendedDaemonsetOptions: componentagent.ExtendedDaemonsetOptions{
				Enabled:                             options.SupportExtendedDaemonset.Enabled,
				MaxPodUnavailable:                   options.SupportExtendedDaemonset.MaxPodUnavailable,
				MaxPodSchedulerFailure:              options.SupportExtendedDaemonset.MaxPodSchedulerFailure,
				CanaryDuration:                      options.SupportExtendedDaemonset.CanaryDuration,
				CanaryReplicas:                      options.SupportExtendedDaemonset.CanaryReplicas,
				CanaryAutoPauseEnabled:              options.SupportExtendedDaemonset.CanaryAutoPauseEnabled,
				CanaryAutoPauseMaxRestarts:          int32(options.SupportExtendedDaemonset.CanaryAutoPauseMaxRestarts),
				CanaryAutoPauseMaxSlowStartDuration: options.SupportExtendedDaemonset.CanaryAutoPauseMaxSlowStartDuration,
				CanaryAutoFailEnabled:               options.SupportExtendedDaemonset.CanaryAutoFailEnabled,
				CanaryAutoFailMaxRestarts:           int32(options.SupportExtendedDaemonset.CanaryAutoFailMaxRestarts),
			},
			SupportCilium:                   options.SupportCilium,
			OperatorMetricsEnabled:          options.OperatorMetricsEnabled,
			V2Enabled:                       options.V2APIEnabled,
			IntrospectionEnabled:            options.IntrospectionEnabled,
			DatadogAgentProfileEnabled:      options.DatadogAgentProfileEnabled,
			ProcessChecksInCoreAgentEnabled: options.ProcessChecksInCoreAgentEnabled,
			OtelAgentEnabled:                options.OtelAgentEnabled,
		},
	}).SetupWithManager(mgr)
}

func startDatadogMonitor(logger logr.Logger, mgr manager.Manager, vInfo *version.Info, pInfo kubernetes.PlatformInfo, options SetupOptions) error {
	if !options.DatadogMonitorEnabled {
		logger.Info("Feature disabled, not starting the controller", "controller", monitorControllerName)

		return nil
	}

	ddClient, err := datadogclient.InitDatadogMonitorClient(logger, options.Creds)
	if err != nil {
		return fmt.Errorf("unable to create Datadog API Client: %w", err)
	}

	return (&DatadogMonitorReconciler{
		Client:      mgr.GetClient(),
		DDClient:    ddClient,
		VersionInfo: vInfo,
		Log:         ctrl.Log.WithName("controllers").WithName(monitorControllerName),
		Scheme:      mgr.GetScheme(),
		Recorder:    mgr.GetEventRecorderFor(monitorControllerName),
	}).SetupWithManager(mgr)
}

func startDatadogDashboard(logger logr.Logger, mgr manager.Manager, vInfo *version.Info, pInfo kubernetes.PlatformInfo, options SetupOptions) error {
	if !options.DatadogDashboardEnabled {
		logger.Info("Feature disabled, not starting the controller", "controller", dashboardControllerName)
		return nil
	}

	ddClient, err := datadogclient.InitDatadogDashboardClient(logger, options.Creds)
	if err != nil {
		return fmt.Errorf("unable to create Datadog API Client: %w", err)
	}
	return (&DatadogDashboardReconciler{
		Client:      mgr.GetClient(),
		DDClient:    ddClient,
		VersionInfo: vInfo,
		Log:         ctrl.Log.WithName("controllers").WithName(dashboardControllerName),
		Scheme:      mgr.GetScheme(),
		Recorder:    mgr.GetEventRecorderFor(dashboardControllerName),
	}).SetupWithManager(mgr)
}

func startDatadogSLO(logger logr.Logger, mgr manager.Manager, info *version.Info, pInfo kubernetes.PlatformInfo, options SetupOptions) error {
	if !options.DatadogSLOEnabled {
		logger.Info("Feature disabled, not starting the controller", "controller", sloControllerName)
		return nil
	}

	ddClient, err := datadogclient.InitDatadogSLOClient(logger, options.Creds)
	if err != nil {
		return fmt.Errorf("unable to create Datadog API Client: %w", err)
	}

	controller := &DatadogSLOReconciler{
		Client:      mgr.GetClient(),
		DDClient:    ddClient,
		VersionInfo: info,
		Log:         ctrl.Log.WithName("controllers").WithName(sloControllerName),
		Scheme:      mgr.GetScheme(),
		Recorder:    mgr.GetEventRecorderFor(sloControllerName),
	}

	return controller.SetupWithManager(mgr)
}

func startDatadogAgentProfiles(logger logr.Logger, mgr manager.Manager, vInfo *version.Info, pInfo kubernetes.PlatformInfo, options SetupOptions) error {
	if !options.DatadogAgentProfileEnabled {
		logger.Info("Feature disabled, not starting the controller", "controller", profileControllerName)
		return nil
	}

	return (&DatadogAgentProfileReconciler{
		Client:   mgr.GetClient(),
		Log:      ctrl.Log.WithName("controllers").WithName(profileControllerName),
		Scheme:   mgr.GetScheme(),
		Recorder: mgr.GetEventRecorderFor(profileControllerName),
	}).SetupWithManager(mgr)
}<|MERGE_RESOLUTION|>--- conflicted
+++ resolved
@@ -50,11 +50,8 @@
 	IntrospectionEnabled            bool
 	DatadogAgentProfileEnabled      bool
 	ProcessChecksInCoreAgentEnabled bool
-<<<<<<< HEAD
+	OtelAgentEnabled                bool
 	DatadogDashboardEnabled         bool
-=======
-	OtelAgentEnabled                bool
->>>>>>> fe0485df
 }
 
 // ExtendedDaemonsetOptions defines ExtendedDaemonset options
