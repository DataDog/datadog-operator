// Unless explicitly stated otherwise all files in this repository are licensed
// under the Apache License Version 2.0.
// This product includes software developed at Datadog (https://www.datadoghq.com/).
// Copyright 2016-present Datadog, Inc.

package controllers

import (
	"fmt"
	"time"

	v1 "k8s.io/apimachinery/pkg/apis/meta/v1"
	ctrl "sigs.k8s.io/controller-runtime"
	"sigs.k8s.io/controller-runtime/pkg/manager"

	"github.com/DataDog/datadog-operator/controllers/datadogagent"
	componentagent "github.com/DataDog/datadog-operator/controllers/datadogagent/component/agent"
	"github.com/DataDog/datadog-operator/pkg/config"
	"github.com/DataDog/datadog-operator/pkg/datadogclient"
	"github.com/DataDog/datadog-operator/pkg/kubernetes"

	"github.com/go-logr/logr"
	"k8s.io/apimachinery/pkg/version"
	"k8s.io/client-go/discovery"
	"k8s.io/client-go/rest"
)

const (
	agentControllerName   = "DatadogAgent"
	monitorControllerName = "DatadogMonitor"
	sloControllerName     = "DatadogSLO"
)

// SetupOptions defines options for setting up controllers to ease testing
type SetupOptions struct {
	SupportExtendedDaemonset ExtendedDaemonsetOptions
	SupportCilium            bool
	Creds                    config.Creds
	DatadogAgentEnabled      bool
	DatadogMonitorEnabled    bool
	DatadogSLOEnabled        bool
	OperatorMetricsEnabled   bool
	V2APIEnabled             bool
}

// ExtendedDaemonsetOptions defines ExtendedDaemonset options
type ExtendedDaemonsetOptions struct {
	Enabled                bool
	MaxPodUnavailable      string
	MaxPodSchedulerFailure string

	CanaryDuration                      time.Duration
	CanaryReplicas                      string
	CanaryAutoPauseEnabled              bool
	CanaryAutoPauseMaxRestarts          int
	CanaryAutoFailEnabled               bool
	CanaryAutoFailMaxRestarts           int
	CanaryAutoPauseMaxSlowStartDuration time.Duration
}

<<<<<<< HEAD
type starterFunc func(logr.Logger, manager.Manager, *version.Info, kubernetes.PlatformInfo, *kubernetes.Profiles, SetupOptions) error
=======
type starterFunc func(logr.Logger, manager.Manager, *version.Info, kubernetes.PlatformInfo, *kubernetes.ProviderStore, SetupOptions) error
>>>>>>> 9cb824fe

var controllerStarters = map[string]starterFunc{
	agentControllerName:   startDatadogAgent,
	monitorControllerName: startDatadogMonitor,
	sloControllerName:     startDatadogSLO,
}

// SetupControllers starts all controllers (also used by e2e tests)
func SetupControllers(logger logr.Logger, mgr manager.Manager, options SetupOptions) error {
	// Get some information about Kubernetes version
	// Never use original mgr.GetConfig(), always copy as clients might modify the configuration
	discoveryConfig := rest.CopyConfig(mgr.GetConfig())
	discoveryClient, err := discovery.NewDiscoveryClientForConfig(discoveryConfig)
	if err != nil {
		return fmt.Errorf("unable to get discovery client: %w", err)
	}

	versionInfo, err := discoveryClient.ServerVersion()
	if err != nil {
		return fmt.Errorf("unable to get APIServer version: %w", err)
	}

	groups, resources, err := getServerGroupsAndResources(logger, discoveryClient)
	if err != nil {
		return fmt.Errorf("unable to get API resource versions: %w", err)
	}
	platformInfo := kubernetes.NewPlatformInfo(versionInfo, groups, resources)

<<<<<<< HEAD
	profiles := kubernetes.NewProfiles(logger)

	for controller, starter := range controllerStarters {
		if err := starter(logger, mgr, versionInfo, platformInfo, &profiles, options); err != nil {
=======
	providerStore := kubernetes.NewProviderStore(logger)

	for controller, starter := range controllerStarters {
		if err := starter(logger, mgr, versionInfo, platformInfo, &providerStore, options); err != nil {
>>>>>>> 9cb824fe
			logger.Error(err, "Couldn't start controller", "controller", controller)
		}
	}

	return nil
}

func getServerGroupsAndResources(log logr.Logger, discoveryClient *discovery.DiscoveryClient) ([]*v1.APIGroup, []*v1.APIResourceList, error) {
	groups, resources, err := discoveryClient.ServerGroupsAndResources()
	if err != nil {
		if !discovery.IsGroupDiscoveryFailedError(err) {
			log.Info("GetServerGroupsAndResources ERROR", "err", err)
			return nil, nil, err
		}
	}
	return groups, resources, nil
}

<<<<<<< HEAD
func startDatadogAgent(logger logr.Logger, mgr manager.Manager, vInfo *version.Info, pInfo kubernetes.PlatformInfo, profiles *kubernetes.Profiles, options SetupOptions) error {
=======
func startDatadogAgent(logger logr.Logger, mgr manager.Manager, vInfo *version.Info, pInfo kubernetes.PlatformInfo, providerStore *kubernetes.ProviderStore, options SetupOptions) error {
>>>>>>> 9cb824fe
	if !options.DatadogAgentEnabled {
		logger.Info("Feature disabled, not starting the controller", "controller", agentControllerName)

		return nil
	}

	return (&DatadogAgentReconciler{
<<<<<<< HEAD
		Client:       mgr.GetClient(),
		VersionInfo:  vInfo,
		PlatformInfo: pInfo,
		Profiles:     profiles,
		Log:          ctrl.Log.WithName("controllers").WithName(agentControllerName),
		Scheme:       mgr.GetScheme(),
		Recorder:     mgr.GetEventRecorderFor(agentControllerName),
=======
		Client:        mgr.GetClient(),
		VersionInfo:   vInfo,
		PlatformInfo:  pInfo,
		ProviderStore: providerStore,
		Log:           ctrl.Log.WithName("controllers").WithName(agentControllerName),
		Scheme:        mgr.GetScheme(),
		Recorder:      mgr.GetEventRecorderFor(agentControllerName),
>>>>>>> 9cb824fe
		Options: datadogagent.ReconcilerOptions{
			ExtendedDaemonsetOptions: componentagent.ExtendedDaemonsetOptions{
				Enabled:                             options.SupportExtendedDaemonset.Enabled,
				MaxPodUnavailable:                   options.SupportExtendedDaemonset.MaxPodUnavailable,
				MaxPodSchedulerFailure:              options.SupportExtendedDaemonset.MaxPodSchedulerFailure,
				CanaryDuration:                      options.SupportExtendedDaemonset.CanaryDuration,
				CanaryReplicas:                      options.SupportExtendedDaemonset.CanaryReplicas,
				CanaryAutoPauseEnabled:              options.SupportExtendedDaemonset.CanaryAutoPauseEnabled,
				CanaryAutoPauseMaxRestarts:          int32(options.SupportExtendedDaemonset.CanaryAutoPauseMaxRestarts),
				CanaryAutoPauseMaxSlowStartDuration: options.SupportExtendedDaemonset.CanaryAutoPauseMaxSlowStartDuration,
				CanaryAutoFailEnabled:               options.SupportExtendedDaemonset.CanaryAutoFailEnabled,
				CanaryAutoFailMaxRestarts:           int32(options.SupportExtendedDaemonset.CanaryAutoFailMaxRestarts),
			},
			SupportCilium:          options.SupportCilium,
			OperatorMetricsEnabled: options.OperatorMetricsEnabled,
			V2Enabled:              options.V2APIEnabled,
		},
	}).SetupWithManager(mgr)
}

<<<<<<< HEAD
func startDatadogMonitor(logger logr.Logger, mgr manager.Manager, vInfo *version.Info, pInfo kubernetes.PlatformInfo, profiles *kubernetes.Profiles, options SetupOptions) error {
=======
func startDatadogMonitor(logger logr.Logger, mgr manager.Manager, vInfo *version.Info, pInfo kubernetes.PlatformInfo, providerStore *kubernetes.ProviderStore, options SetupOptions) error {
>>>>>>> 9cb824fe
	if !options.DatadogMonitorEnabled {
		logger.Info("Feature disabled, not starting the controller", "controller", monitorControllerName)

		return nil
	}

	ddClient, err := datadogclient.InitDatadogMonitorClient(logger, options.Creds)
	if err != nil {
		return fmt.Errorf("unable to create Datadog API Client: %w", err)
	}

	return (&DatadogMonitorReconciler{
		Client:      mgr.GetClient(),
		DDClient:    ddClient,
		VersionInfo: vInfo,
		Log:         ctrl.Log.WithName("controllers").WithName(monitorControllerName),
		Scheme:      mgr.GetScheme(),
		Recorder:    mgr.GetEventRecorderFor(monitorControllerName),
	}).SetupWithManager(mgr)
}

func startDatadogSLO(logger logr.Logger, mgr manager.Manager, info *version.Info, pInfo kubernetes.PlatformInfo, providerStore *kubernetes.ProviderStore, options SetupOptions) error {
	if !options.DatadogSLOEnabled {
		logger.Info("Feature disabled, not starting the controller", "controller", sloControllerName)
		return nil
	}

	ddClient, err := datadogclient.InitDatadogSLOClient(logger, options.Creds)
	if err != nil {
		return fmt.Errorf("unable to create Datadog API Client: %w", err)
	}

	controller := &DatadogSLOReconciler{
		Client:      mgr.GetClient(),
		DDClient:    ddClient,
		VersionInfo: info,
		Log:         ctrl.Log.WithName("controllers").WithName(sloControllerName),
		Scheme:      mgr.GetScheme(),
		Recorder:    mgr.GetEventRecorderFor(sloControllerName),
	}

	return controller.SetupWithManager(mgr)
}<|MERGE_RESOLUTION|>--- conflicted
+++ resolved
@@ -58,11 +58,7 @@
 	CanaryAutoPauseMaxSlowStartDuration time.Duration
 }
 
-<<<<<<< HEAD
-type starterFunc func(logr.Logger, manager.Manager, *version.Info, kubernetes.PlatformInfo, *kubernetes.Profiles, SetupOptions) error
-=======
 type starterFunc func(logr.Logger, manager.Manager, *version.Info, kubernetes.PlatformInfo, *kubernetes.ProviderStore, SetupOptions) error
->>>>>>> 9cb824fe
 
 var controllerStarters = map[string]starterFunc{
 	agentControllerName:   startDatadogAgent,
@@ -91,17 +87,10 @@
 	}
 	platformInfo := kubernetes.NewPlatformInfo(versionInfo, groups, resources)
 
-<<<<<<< HEAD
-	profiles := kubernetes.NewProfiles(logger)
-
-	for controller, starter := range controllerStarters {
-		if err := starter(logger, mgr, versionInfo, platformInfo, &profiles, options); err != nil {
-=======
 	providerStore := kubernetes.NewProviderStore(logger)
 
 	for controller, starter := range controllerStarters {
 		if err := starter(logger, mgr, versionInfo, platformInfo, &providerStore, options); err != nil {
->>>>>>> 9cb824fe
 			logger.Error(err, "Couldn't start controller", "controller", controller)
 		}
 	}
@@ -120,11 +109,7 @@
 	return groups, resources, nil
 }
 
-<<<<<<< HEAD
-func startDatadogAgent(logger logr.Logger, mgr manager.Manager, vInfo *version.Info, pInfo kubernetes.PlatformInfo, profiles *kubernetes.Profiles, options SetupOptions) error {
-=======
 func startDatadogAgent(logger logr.Logger, mgr manager.Manager, vInfo *version.Info, pInfo kubernetes.PlatformInfo, providerStore *kubernetes.ProviderStore, options SetupOptions) error {
->>>>>>> 9cb824fe
 	if !options.DatadogAgentEnabled {
 		logger.Info("Feature disabled, not starting the controller", "controller", agentControllerName)
 
@@ -132,15 +117,6 @@
 	}
 
 	return (&DatadogAgentReconciler{
-<<<<<<< HEAD
-		Client:       mgr.GetClient(),
-		VersionInfo:  vInfo,
-		PlatformInfo: pInfo,
-		Profiles:     profiles,
-		Log:          ctrl.Log.WithName("controllers").WithName(agentControllerName),
-		Scheme:       mgr.GetScheme(),
-		Recorder:     mgr.GetEventRecorderFor(agentControllerName),
-=======
 		Client:        mgr.GetClient(),
 		VersionInfo:   vInfo,
 		PlatformInfo:  pInfo,
@@ -148,7 +124,6 @@
 		Log:           ctrl.Log.WithName("controllers").WithName(agentControllerName),
 		Scheme:        mgr.GetScheme(),
 		Recorder:      mgr.GetEventRecorderFor(agentControllerName),
->>>>>>> 9cb824fe
 		Options: datadogagent.ReconcilerOptions{
 			ExtendedDaemonsetOptions: componentagent.ExtendedDaemonsetOptions{
 				Enabled:                             options.SupportExtendedDaemonset.Enabled,
@@ -169,11 +144,7 @@
 	}).SetupWithManager(mgr)
 }
 
-<<<<<<< HEAD
-func startDatadogMonitor(logger logr.Logger, mgr manager.Manager, vInfo *version.Info, pInfo kubernetes.PlatformInfo, profiles *kubernetes.Profiles, options SetupOptions) error {
-=======
 func startDatadogMonitor(logger logr.Logger, mgr manager.Manager, vInfo *version.Info, pInfo kubernetes.PlatformInfo, providerStore *kubernetes.ProviderStore, options SetupOptions) error {
->>>>>>> 9cb824fe
 	if !options.DatadogMonitorEnabled {
 		logger.Info("Feature disabled, not starting the controller", "controller", monitorControllerName)
 
