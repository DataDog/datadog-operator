--- conflicted
+++ resolved
@@ -188,45 +188,13 @@
 	} else if shouldUpdate {
 		logger.V(1).Info("Updating monitor in Datadog")
 		// Make sure required tags are present
-		if result, err = r.checkRequiredTags(logger, instance); err != nil || result.Requeue {
-			return r.updateStatusIfNeeded(logger, instance, now, newStatus, err, result)
-		}
-<<<<<<< HEAD
-	} else {
-		// Check if instance needs to be updated
-		if instanceSpecHash != statusSpecHash {
-			// Make sure required tags are present
-			if !apiutils.BoolValue(instance.Spec.ControllerOptions.DisableRequiredTags) {
-				if result, err = r.checkRequiredTags(logger, instance); err != nil || result.Requeue {
-					return r.updateStatusIfNeeded(logger, instance, now, newStatus, err, result)
-				}
-			}
-
-			// Update action
-			if err = r.update(logger, instance, newStatus, now); err != nil {
-				logger.Error(err, "error updating monitor", "Monitor ID", instance.Status.ID)
-			} else {
-				newStatus.CurrentHash = instanceSpecHash
-			}
-		} else {
-			// Spec has not changed, just check if monitor state has changed (alert, warn, OK, etc.)
-			// We only do it every defaultRequeuePeriod to avoid overloading APIServer and DD
-			// controller-runtime does not support Watch with Resync per controller, so doing it manually
-			// see https://github.com/kubernetes-sigs/controller-runtime/blob/master/pkg/manager/manager.go#L108-L133
-			if instance.Status.MonitorStateLastUpdateTime != nil {
-				nextUpdateIn := defaultRequeuePeriod - now.Sub(instance.Status.MonitorStateLastUpdateTime.Time)
-				if nextUpdateIn > 0 {
-					return ctrl.Result{RequeueAfter: nextUpdateIn}, nil
-				}
-			}
-
-			if err = r.get(logger, instance, newStatus, now); err != nil {
-				logger.Error(err, "error getting monitor", "Monitor ID", instance.Status.ID)
-			}
-=======
+		if !apiutils.BoolValue(instance.Spec.ControllerOptions.DisableRequiredTags) {
+			if result, err = r.checkRequiredTags(logger, instance); err != nil || result.Requeue {
+				return r.updateStatusIfNeeded(logger, instance, now, newStatus, err, result)
+			}
+		}
 		if err = r.update(logger, instance, newStatus, now, instanceSpecHash); err != nil {
 			logger.Error(err, "error updating monitor", "Monitor ID", instance.Status.ID)
->>>>>>> db9c830b
 		}
 	}
 
