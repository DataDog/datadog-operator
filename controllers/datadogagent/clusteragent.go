// Unless explicitly stated otherwise all files in this repository are licensed
// under the Apache License Version 2.0.
// This product includes software developed at Datadog (https://www.datadoghq.com/).
// Copyright 2016-present Datadog, Inc.

package datadogagent

import (
	"context"
	"fmt"
	"strconv"
	"strings"
	"time"

	"github.com/go-logr/logr"
	appsv1 "k8s.io/api/apps/v1"
	corev1 "k8s.io/api/core/v1"
	networkingv1 "k8s.io/api/networking/v1"
	rbacv1 "k8s.io/api/rbac/v1"
	"k8s.io/apimachinery/pkg/api/errors"
	metav1 "k8s.io/apimachinery/pkg/apis/meta/v1"
	"k8s.io/apimachinery/pkg/types"
	"k8s.io/apimachinery/pkg/util/intstr"
	"sigs.k8s.io/controller-runtime/pkg/controller/controllerutil"
	"sigs.k8s.io/controller-runtime/pkg/reconcile"

	apicommon "github.com/DataDog/datadog-operator/apis/datadoghq/common"
	datadoghqv1alpha1 "github.com/DataDog/datadog-operator/apis/datadoghq/v1alpha1"
	apiutils "github.com/DataDog/datadog-operator/apis/utils"
	"github.com/DataDog/datadog-operator/controllers/datadogagent/common"
	"github.com/DataDog/datadog-operator/controllers/datadogagent/component"
	"github.com/DataDog/datadog-operator/controllers/datadogagent/merger"
	"github.com/DataDog/datadog-operator/controllers/datadogagent/object"
	objectvolume "github.com/DataDog/datadog-operator/controllers/datadogagent/object/volume"
	"github.com/DataDog/datadog-operator/controllers/datadogagent/orchestrator"
	cilium "github.com/DataDog/datadog-operator/pkg/cilium/v1"
	"github.com/DataDog/datadog-operator/pkg/controller/utils"
	"github.com/DataDog/datadog-operator/pkg/controller/utils/comparison"
	"github.com/DataDog/datadog-operator/pkg/controller/utils/datadog"
	"github.com/DataDog/datadog-operator/pkg/extendeddaemonset"
	"github.com/DataDog/datadog-operator/pkg/kubernetes"
	"github.com/DataDog/datadog-operator/pkg/kubernetes/rbac"

	componentdca "github.com/DataDog/datadog-operator/controllers/datadogagent/component/clusteragent"

	"github.com/DataDog/datadog-operator/controllers/datadogagent/feature"
)

func (r *Reconciler) reconcileClusterAgent(logger logr.Logger, features []feature.Feature, dda *datadoghqv1alpha1.DatadogAgent, newStatus *datadoghqv1alpha1.DatadogAgentStatus) (reconcile.Result, error) {
	result, err := r.manageClusterAgentDependencies(logger, dda)
	if utils.ShouldReturn(result, err) {
		return result, err
	}
	if !isClusterAgentEnabled(dda.Spec.ClusterAgent) {
		result, err = r.cleanupClusterAgent(logger, dda, newStatus)
		return result, err
	}

	if newStatus.ClusterAgent != nil &&
		newStatus.ClusterAgent.DeploymentName != "" &&
		newStatus.ClusterAgent.DeploymentName != getClusterAgentName(dda) {
		return result, fmt.Errorf("the Datadog cluster agent Deployment cannot be renamed once created")
	}

	nsName := types.NamespacedName{
		Name:      getClusterAgentName(dda),
		Namespace: dda.Namespace,
	}
	// ClusterAgentDeployment attached to this instance
	clusterAgentDeployment := &appsv1.Deployment{}
	if isClusterAgentEnabled(dda.Spec.ClusterAgent) {
		err := r.client.Get(context.TODO(), nsName, clusterAgentDeployment)
		if err != nil {
			if errors.IsNotFound(err) {
				logger.Info("the ClusterAgent deployment is not found", "name", nsName.Name, "namespace", nsName.Namespace)
				// Create and attach a ClusterAgentDeployment
				return r.createNewClusterAgentDeployment(logger, features, dda, newStatus)
			}
			return reconcile.Result{}, err
		}

		if result, err = r.updateClusterAgentDeployment(logger, features, dda, clusterAgentDeployment, newStatus); err != nil {
			return result, err
		}

		// Make sure we have at least one Cluster Agent available replica
		if clusterAgentDeployment.Status.AvailableReplicas == 0 {
			return reconcile.Result{RequeueAfter: defaultRequeuePeriod}, fmt.Errorf("cluster agent deployment is not ready yet: 0 pods available out of %d", clusterAgentDeployment.Status.Replicas)
		}
	}

	return reconcile.Result{}, nil
}

func (r *Reconciler) createNewClusterAgentDeployment(logger logr.Logger, features []feature.Feature, dda *datadoghqv1alpha1.DatadogAgent, newStatus *datadoghqv1alpha1.DatadogAgentStatus) (reconcile.Result, error) {
	newDCA, hash, err := newClusterAgentDeploymentFromInstance(logger, features, dda, nil)
	if err != nil {
		return reconcile.Result{}, err
	}

	// Set DatadogAgent instance  instance as the owner and controller
	if err = controllerutil.SetControllerReference(dda, newDCA, r.scheme); err != nil {
		return reconcile.Result{}, err
	}
	logger.Info("Creating a new Cluster Agent Deployment", "deployment.Namespace", newDCA.Namespace, "deployment.Name", newDCA.Name, "agentdeployment.Status.ClusterAgent.CurrentHash", hash)
	newStatus.ClusterAgent = &datadoghqv1alpha1.DeploymentStatus{}
	err = r.client.Create(context.TODO(), newDCA)
	now := metav1.NewTime(time.Now())
	if err != nil {
		updateStatusWithClusterAgent(nil, newStatus, &now)
		return reconcile.Result{}, err
	}

	updateStatusWithClusterAgent(newDCA, newStatus, &now)
	event := buildEventInfo(newDCA.Name, newDCA.Namespace, deploymentKind, datadog.CreationEvent)
	r.recordEvent(dda, event)
	return reconcile.Result{}, nil
}

func updateStatusWithClusterAgent(dca *appsv1.Deployment, newStatus *datadoghqv1alpha1.DatadogAgentStatus, updateTime *metav1.Time) {
	newStatus.ClusterAgent = updateDeploymentStatus(dca, newStatus.ClusterAgent, updateTime)
}

func (r *Reconciler) updateClusterAgentDeployment(logger logr.Logger, features []feature.Feature, dda *datadoghqv1alpha1.DatadogAgent, dca *appsv1.Deployment, newStatus *datadoghqv1alpha1.DatadogAgentStatus) (reconcile.Result, error) {
	newDCA, hash, err := newClusterAgentDeploymentFromInstance(logger, features, dda, dca.Spec.Selector)
	if err != nil {
		return reconcile.Result{}, err
	}

	needUpdate := !comparison.IsSameSpecMD5Hash(hash, dca.GetAnnotations())

	updateStatusWithClusterAgent(dca, newStatus, nil)

	if !needUpdate {
		return reconcile.Result{}, nil
	}
	logger.Info("Update ClusterAgent deployment", "name", dca.Name, "namespace", dca.Namespace)
	// Set DatadogAgent instance  instance as the owner and controller
	if err = controllerutil.SetControllerReference(dda, dca, r.scheme); err != nil {
		return reconcile.Result{}, err
	}
	logger.Info("Updating an existing Cluster Agent Deployment", "deployment.Namespace", newDCA.Namespace, "deployment.Name", newDCA.Name, "currentHash", hash)

	// Copy possibly changed fields
	updateDca := dca.DeepCopy()
	updateDca.Spec = *newDCA.Spec.DeepCopy()
	updateDca.Spec.Replicas = getReplicas(dca.Spec.Replicas, updateDca.Spec.Replicas)
	updateDca.Annotations = mergeAnnotationsLabels(logger, dca.GetAnnotations(), newDCA.GetAnnotations(), dda.Spec.ClusterAgent.KeepAnnotations)
	updateDca.Labels = mergeAnnotationsLabels(logger, dca.GetLabels(), newDCA.GetLabels(), dda.Spec.ClusterAgent.KeepLabels)

	now := metav1.NewTime(time.Now())
	err = kubernetes.UpdateFromObject(context.TODO(), r.client, updateDca, dca.ObjectMeta)
	if err != nil {
		return reconcile.Result{}, err
	}
	event := buildEventInfo(updateDca.Name, updateDca.Namespace, deploymentKind, datadog.UpdateEvent)
	r.recordEvent(dda, event)
	updateStatusWithClusterAgent(updateDca, newStatus, &now)
	return reconcile.Result{}, nil
}

// newClusterAgentDeploymentFromInstance creates a Cluster Agent Deployment from a given DatadogAgent
func newClusterAgentDeploymentFromInstance(logger logr.Logger, features []feature.Feature, dda *datadoghqv1alpha1.DatadogAgent, selector *metav1.LabelSelector) (*appsv1.Deployment, string, error) {
	dca := component.NewDeployment(dda, apicommon.DefaultClusterAgentResourceSuffix, getClusterAgentName(dda), getClusterAgentVersion(dda), selector)

	dcaPodTemplate, err := newClusterAgentPodTemplate(logger, dda, dca.GetLabels(), dca.GetAnnotations())
	if err != nil {
		return nil, "", err
	}

	dca.Spec.Template = dcaPodTemplate
	dca.Spec.Replicas = dda.Spec.ClusterAgent.Replicas

	for _, feat := range features {
		podManager := feature.NewPodTemplateManagers(&dca.Spec.Template)
		if errFeat := feat.ManageClusterAgent(podManager); errFeat != nil {
			return nil, "", err
		}
	}

	hash, err := comparison.SetMD5DatadogAgentGenerationAnnotation(&dca.ObjectMeta, dca.Spec)
	return dca, hash, err
}

func (r *Reconciler) manageClusterAgentDependencies(logger logr.Logger, dda *datadoghqv1alpha1.DatadogAgent) (reconcile.Result, error) {
	result, err := r.manageAgentSecret(logger, dda)
	if utils.ShouldReturn(result, err) {
		return result, err
	}

	result, err = r.manageExternalMetricsSecret(logger, dda)
	if utils.ShouldReturn(result, err) {
		return result, err
	}

	result, err = r.manageConfigMap(logger, dda, getClusterAgentCustomConfigConfigMapName(dda), buildClusterAgentConfigurationConfigMap)
	if utils.ShouldReturn(result, err) {
		return result, err
	}

	result, err = r.manageClusterAgentService(logger, dda)
	if utils.ShouldReturn(result, err) {
		return result, err
	}

	result, err = r.manageMetricsServerService(logger, dda)
	if utils.ShouldReturn(result, err) {
		return result, err
	}

	result, err = r.manageMetricsServerAPIService(logger, dda)
	if utils.ShouldReturn(result, err) {
		return result, err
	}

	result, err = r.manageAdmissionControllerService(logger, dda)
	if utils.ShouldReturn(result, err) {
		return result, err
	}

	result, err = r.manageClusterAgentPDB(logger, dda)
	if utils.ShouldReturn(result, err) {
		return result, err
	}

	result, err = r.manageClusterAgentRBACs(logger, dda)
	if utils.ShouldReturn(result, err) {
		return result, err
	}

	result, err = r.manageConfigMap(logger, dda, component.GetInstallInfoConfigMapName(dda), buildInstallInfoConfigMap)
	if utils.ShouldReturn(result, err) {
		return result, err
	}

	result, err = r.manageClusterAgentNetworkPolicy(logger, dda)
	if utils.ShouldReturn(result, err) {
		return result, err
	}

	result, err = r.manageOrchestratorExplorer(logger, dda)
	if utils.ShouldReturn(result, err) {
		return result, err
	}

	return reconcile.Result{}, nil
}

func buildClusterAgentConfigurationConfigMap(dda *datadoghqv1alpha1.DatadogAgent) (*corev1.ConfigMap, error) {
	if !isClusterAgentEnabled(dda.Spec.ClusterAgent) {
		return nil, nil
	}
	return buildConfigurationConfigMap(dda, datadoghqv1alpha1.ConvertCustomConfig(dda.Spec.ClusterAgent.CustomConfig), getClusterAgentCustomConfigConfigMapName(dda), datadoghqv1alpha1.ClusterAgentCustomConfigVolumeSubPath)
}

func (r *Reconciler) cleanupClusterAgent(logger logr.Logger, dda *datadoghqv1alpha1.DatadogAgent, newStatus *datadoghqv1alpha1.DatadogAgentStatus) (reconcile.Result, error) {
	nsName := types.NamespacedName{
		Name:      getClusterAgentName(dda),
		Namespace: dda.Namespace,
	}
	// ClusterAgentDeployment attached to this instance
	clusterAgentDeployment := &appsv1.Deployment{}
	if err := r.client.Get(context.TODO(), nsName, clusterAgentDeployment); err != nil {
		if errors.IsNotFound(err) {
			return reconcile.Result{}, nil
		}
		return reconcile.Result{}, err
	}
	logger.Info("Deleting Cluster Agent Deployment", "deployment.Namespace", clusterAgentDeployment.Namespace, "deployment.Name", clusterAgentDeployment.Name)
	event := buildEventInfo(clusterAgentDeployment.Name, clusterAgentDeployment.Namespace, clusterRoleBindingKind, datadog.DeletionEvent)
	r.recordEvent(dda, event)
	if err := r.client.Delete(context.TODO(), clusterAgentDeployment); err != nil {
		return reconcile.Result{}, err
	}
	newStatus.ClusterAgent = nil
	return reconcile.Result{Requeue: true}, nil
}

// newClusterAgentPodTemplate generates a PodTemplate from a DatadogClusterAgentDeployment spec
func newClusterAgentPodTemplate(logger logr.Logger, dda *datadoghqv1alpha1.DatadogAgent, labels, annotations map[string]string) (corev1.PodTemplateSpec, error) {
	newPodTemplate := *componentdca.NewDefaultClusterAgentPodTemplateSpec(dda)

	volumes := []corev1.Volume{}
	volumeMounts := []corev1.VolumeMount{}

	volumeManager := merger.NewVolumeManager(&newPodTemplate)

	// confd volumes configuration
	if dda.Spec.ClusterAgent.Config != nil && dda.Spec.ClusterAgent.Config.Confd != nil {
		confdVolumeSource := corev1.VolumeSource{
			ConfigMap: &corev1.ConfigMapVolumeSource{
				LocalObjectReference: corev1.LocalObjectReference{
					Name: dda.Spec.ClusterAgent.Config.Confd.ConfigMapName,
				},
			},
		}

		if len(dda.Spec.ClusterAgent.Config.Confd.Items) > 0 {
			for _, val := range dda.Spec.ClusterAgent.Config.Confd.Items {
				confdVolumeSource.ConfigMap.Items = append(confdVolumeSource.ConfigMap.Items, corev1.KeyToPath{
					Key:  val.Key,
					Path: val.Path,
				})
			}
		}
		confdVolumeMount := corev1.VolumeMount{
			Name:      apicommon.ConfdVolumeName,
			MountPath: apicommon.ConfdVolumePath,
			ReadOnly:  true,
		}
		confdVolume := corev1.Volume{
			Name:         apicommon.ConfdVolumeName,
			VolumeSource: confdVolumeSource,
		}
		volumeManager.AddVolume(&confdVolume, &confdVolumeMount)
	}

	if dda.Spec.ClusterAgent.CustomConfig != nil {
		customConfigVolumeSource := objectvolume.GetVolumeFromCustomConfigSpec(
			datadoghqv1alpha1.ConvertCustomConfig(dda.Spec.ClusterAgent.CustomConfig),
			getClusterAgentCustomConfigConfigMapName(dda),
			datadoghqv1alpha1.AgentCustomConfigVolumeName,
		)
		volumes = append(volumes, customConfigVolumeSource)

		// Custom config (datadog-cluster.yaml) volume
		volumeMount := objectvolume.GetVolumeMountFromCustomConfigSpec(
			datadoghqv1alpha1.ConvertCustomConfig(dda.Spec.ClusterAgent.CustomConfig),
			datadoghqv1alpha1.ClusterAgentCustomConfigVolumeName,
			datadoghqv1alpha1.ClusterAgentCustomConfigVolumePath,
			datadoghqv1alpha1.ClusterAgentCustomConfigVolumeSubPath)
		volumeMounts = append(volumeMounts, volumeMount)
	}

	if isComplianceEnabled(&dda.Spec) {
		if dda.Spec.Agent.Security.Compliance.ConfigDir != nil {
			volumes = append(volumes, corev1.Volume{
				Name: datadoghqv1alpha1.SecurityAgentComplianceConfigDirVolumeName,
				VolumeSource: corev1.VolumeSource{
					ConfigMap: &corev1.ConfigMapVolumeSource{
						LocalObjectReference: corev1.LocalObjectReference{
							Name: dda.Spec.Agent.Security.Compliance.ConfigDir.ConfigMapName,
						},
					},
				},
			})
			volumeMounts = append(volumeMounts, corev1.VolumeMount{
				Name:      datadoghqv1alpha1.SecurityAgentComplianceConfigDirVolumeName,
				MountPath: datadoghqv1alpha1.SecurityAgentComplianceConfigDirVolumePath,
				ReadOnly:  true,
			})
		}
	}

	if isOrchestratorExplorerEnabled(dda) {
		volume, volumeMount := getCustomConfigSpecVolumes(
			dda.Spec.Features.OrchestratorExplorer.Conf,
			datadoghqv1alpha1.OrchestratorExplorerConfigVolumeName,
			getOrchestratorExplorerConfName(dda),
			orchestratorExplorerCheckFolderName,
		)

		volumes = append(volumes, volume)
		volumeMounts = append(volumeMounts, volumeMount)
	}

	// Add other volumes
	if dda.Spec.ClusterAgent.Config != nil {
		volumes = append(volumes, dda.Spec.ClusterAgent.Config.Volumes...)
		volumeMounts = append(volumeMounts, dda.Spec.ClusterAgent.Config.VolumeMounts...)
	}

	envs, err := getEnvVarsForClusterAgent(logger, dda)
	if err != nil {
		return corev1.PodTemplateSpec{}, err
	}

	envManager := merger.NewEnvVarManager(&newPodTemplate)
	for id := range envs {
		envManager.AddEnvVar(&envs[id])
	}

	// copy Spec to configure the Cluster Agent Pod Template
	clusterAgentSpec := dda.Spec.ClusterAgent.DeepCopy()

	newPodTemplate.Spec.ServiceAccountName = getClusterAgentServiceAccount(dda)
	newPodTemplate.Spec.Tolerations = clusterAgentSpec.Tolerations
	newPodTemplate.Spec.PriorityClassName = dda.Spec.ClusterAgent.PriorityClassName

	newPodTemplate.Spec.Affinity = getClusterAgentAffinity(dda.Spec.ClusterAgent.Affinity)

	newPodTemplate.Spec.Volumes = append(newPodTemplate.Spec.Volumes, volumes...)

	container := &newPodTemplate.Spec.Containers[0]
	{
		container.Image = getImage(clusterAgentSpec.Image, dda.Spec.Registry)
		if clusterAgentSpec.Image.PullPolicy != nil {
			container.ImagePullPolicy = *clusterAgentSpec.Image.PullPolicy
		}
		container.Command = getDefaultIfEmpty(dda.Spec.ClusterAgent.Config.Command, nil)
		container.Args = getDefaultIfEmpty(dda.Spec.ClusterAgent.Config.Args, nil)
		container.Env = append(container.Env, envs...)

		container.VolumeMounts = append(container.VolumeMounts, volumeMounts...)
	}

	for key, val := range labels {
		newPodTemplate.Labels[key] = val
	}

	for key, val := range annotations {
		newPodTemplate.Annotations[key] = val
	}

	for key, val := range dda.Spec.ClusterAgent.AdditionalLabels {
		newPodTemplate.Labels[key] = val
	}

	for key, val := range dda.Spec.ClusterAgent.AdditionalAnnotations {
		newPodTemplate.Annotations[key] = val
	}

	if apiutils.BoolValue(dda.Spec.ClusterAgent.Config.ExternalMetrics.Enabled) {
		port := getClusterAgentMetricsProviderPort(*dda.Spec.ClusterAgent.Config)
		container.Ports = append(container.Ports, corev1.ContainerPort{
			ContainerPort: port,
			Name:          "metricsapi",
			Protocol:      "TCP",
		})
	}

	container.LivenessProbe = datadoghqv1alpha1.GetDefaultLivenessProbe()
	container.ReadinessProbe = datadoghqv1alpha1.GetDefaultReadinessProbe()

	if clusterAgentSpec.Config.Resources != nil {
		container.Resources = *clusterAgentSpec.Config.Resources
	}

	if clusterAgentSpec.Config.SecurityContext != nil {
		newPodTemplate.Spec.SecurityContext = clusterAgentSpec.Config.SecurityContext.DeepCopy()
	}

	return newPodTemplate, nil
}

// getClusterAgentAffinity returns the pod anti affinity of the cluster agent
// the default anti affinity prefers scheduling the runners on different nodes if possible
// for better checks stability in case of node failure.
func getClusterAgentAffinity(affinity *corev1.Affinity) *corev1.Affinity {
	if affinity != nil {
		return affinity
	}

	return componentdca.DefaultAffinity()
}

func getCustomConfigSpecVolumes(customConfig *datadoghqv1alpha1.CustomConfigSpec, volumeName, defaultCMName, configFolder string) (corev1.Volume, corev1.VolumeMount) {
	var volume corev1.Volume
	var volumeMount corev1.VolumeMount
	if customConfig != nil {
		volume = objectvolume.GetVolumeFromCustomConfigSpec(
			datadoghqv1alpha1.ConvertCustomConfig(customConfig),
			defaultCMName,
			volumeName,
		)
		// subpath only updated to Filekey if config uses configMap, default to ksmCoreCheckName for configData.
		volumeMount = objectvolume.GetVolumeMountFromCustomConfigSpec(
			datadoghqv1alpha1.ConvertCustomConfig(customConfig),
			volumeName,
			fmt.Sprintf("%s%s/%s", apicommon.ConfigVolumePath, apicommon.ConfdVolumePath, configFolder),
			"",
		)
	} else {
		volume = corev1.Volume{
			Name: volumeName,
			VolumeSource: corev1.VolumeSource{
				ConfigMap: &corev1.ConfigMapVolumeSource{
					LocalObjectReference: corev1.LocalObjectReference{
						Name: defaultCMName,
					},
				},
			},
		}
		volumeMount = corev1.VolumeMount{
			Name:      volumeName,
			MountPath: fmt.Sprintf("%s%s/%s", apicommon.ConfigVolumePath, apicommon.ConfdVolumePath, configFolder),
			ReadOnly:  true,
		}
	}
	return volume, volumeMount
}

func getClusterAgentCustomConfigConfigMapName(dda *datadoghqv1alpha1.DatadogAgent) string {
	return fmt.Sprintf("%s-cluster-datadog-yaml", dda.Name)
}

// getEnvVarsForClusterAgent converts Cluster Agent Config into container env vars
func getEnvVarsForClusterAgent(logger logr.Logger, dda *datadoghqv1alpha1.DatadogAgent) ([]corev1.EnvVar, error) {
	spec := &dda.Spec

	complianceEnabled := isComplianceEnabled(&dda.Spec)

	envVars := []corev1.EnvVar{
		{
			Name:  datadoghqv1alpha1.DDClusterChecksEnabled,
			Value: strconv.FormatBool(isClusterChecksEnabled(&dda.Spec)),
		},
		{
<<<<<<< HEAD
			Name:  datadoghqv1alpha1.DDClusterAgentKubeServiceName,
			Value: getClusterAgentServiceName(dda),
		},
		{
			Name:  datadoghqv1alpha1.DDLeaderElection,
			Value: "true",
		},
		{
			Name:  datadoghqv1alpha1.DDLeaderLeaseName,
			Value: utils.GetDatadogLeaderElectionResourceName(dda),
		},
		{
=======
>>>>>>> e3c287cb
			Name:  datadoghqv1alpha1.DDComplianceConfigEnabled,
			Value: strconv.FormatBool(complianceEnabled),
		},
		{
			Name:  datadoghqv1alpha1.DDCollectKubeEvents,
			Value: apiutils.BoolToString(spec.ClusterAgent.Config.CollectEvents),
		},
<<<<<<< HEAD
		{
			Name:  datadoghqv1alpha1.DDHealthPort,
			Value: strconv.Itoa(int(*spec.ClusterAgent.Config.HealthPort)),
		},
		{
			Name:  datadoghqv1alpha1.DDClusterAgentTokenName,
			Value: utils.GetDatadogTokenResourceName(dda),
		},
=======
>>>>>>> e3c287cb
	}

	envVars = append(envVars, corev1.EnvVar{
		Name:      datadoghqv1alpha1.DDClusterAgentAuthToken,
		ValueFrom: getClusterAgentAuthToken(dda),
	})

	if spec.ClusterName != "" {
		envVars = append(envVars, corev1.EnvVar{
			Name:  datadoghqv1alpha1.DDClusterName,
			Value: spec.ClusterName,
		})
	}

	if complianceEnabled {
		if dda.Spec.Agent.Security.Compliance.CheckInterval != nil {
			envVars = append(envVars, corev1.EnvVar{
				Name:  datadoghqv1alpha1.DDComplianceConfigCheckInterval,
				Value: strconv.FormatInt(dda.Spec.Agent.Security.Compliance.CheckInterval.Nanoseconds(), 10),
			})
		}

		if dda.Spec.Agent.Security.Compliance.ConfigDir != nil {
			envVars = append(envVars, corev1.EnvVar{
				Name:  datadoghqv1alpha1.DDComplianceConfigDir,
				Value: datadoghqv1alpha1.SecurityAgentComplianceConfigDirVolumePath,
			})
		}
	}

	// TODO We should be able to disable the agent and still configure the Endpoint for the Cluster Agent.
	if apiutils.BoolValue(dda.Spec.Agent.Enabled) && spec.Agent.Config.DDUrl != nil {
		envVars = append(envVars, corev1.EnvVar{
			Name:  datadoghqv1alpha1.DDddURL,
			Value: *spec.Agent.Config.DDUrl,
		})
	}

	envVars = append(envVars, corev1.EnvVar{
		Name:  datadoghqv1alpha1.DDLogLevel,
		Value: *spec.ClusterAgent.Config.LogLevel,
	})

	envVars = append(envVars, corev1.EnvVar{
		Name:      datadoghqv1alpha1.DDAPIKey,
		ValueFrom: getAPIKeyFromSecret(dda),
	})

	if spec.Site != "" {
		envVars = append(envVars, corev1.EnvVar{
			Name:  datadoghqv1alpha1.DDSite,
			Value: spec.Site,
		})
	}

	if isMetricsProviderEnabled(spec.ClusterAgent) {
		envVars = append(envVars, corev1.EnvVar{
			Name:  datadoghqv1alpha1.DDMetricsProviderEnabled,
			Value: strconv.FormatBool(*spec.ClusterAgent.Config.ExternalMetrics.Enabled),
		})
		envVars = append(envVars, corev1.EnvVar{
			Name:  datadoghqv1alpha1.DDMetricsProviderPort,
			Value: strconv.Itoa(int(getClusterAgentMetricsProviderPort(*spec.ClusterAgent.Config))),
		})
		envVars = append(envVars, corev1.EnvVar{
			Name:      datadoghqv1alpha1.DDAppKey,
			ValueFrom: getAppKeyFromSecret(dda),
		})
		envVars = append(envVars, corev1.EnvVar{
			Name:  datadoghqv1alpha1.DDMetricsProviderUseDatadogMetric,
			Value: strconv.FormatBool(spec.ClusterAgent.Config.ExternalMetrics.UseDatadogMetrics),
		})
		envVars = append(envVars, corev1.EnvVar{
			Name:  datadoghqv1alpha1.DDMetricsProviderWPAController,
			Value: strconv.FormatBool(spec.ClusterAgent.Config.ExternalMetrics.WpaController),
		})

		externalMetricsEndpoint := dda.Spec.ClusterAgent.Config.ExternalMetrics.Endpoint
		if externalMetricsEndpoint != nil && *externalMetricsEndpoint != "" {
			envVars = append(envVars, corev1.EnvVar{
				Name:  datadoghqv1alpha1.DDExternalMetricsProviderEndpoint,
				Value: *externalMetricsEndpoint,
			})
		}

		if hasMetricsProviderCustomCredentials(spec.ClusterAgent) {
			apiSet, secretName, secretKey := utils.GetAPIKeySecret(dda.Spec.ClusterAgent.Config.ExternalMetrics.Credentials, getDefaultExternalMetricSecretName(dda))
			if apiSet {
				envVars = append(envVars, corev1.EnvVar{
					Name:      datadoghqv1alpha1.DDExternalMetricsProviderAPIKey,
					ValueFrom: buildEnvVarFromSecret(secretName, secretKey),
				})
			}

			appSet, secretName, secretKey := utils.GetAppKeySecret(dda.Spec.ClusterAgent.Config.ExternalMetrics.Credentials, getDefaultExternalMetricSecretName(dda))
			if appSet {
				envVars = append(envVars, corev1.EnvVar{
					Name:      datadoghqv1alpha1.DDExternalMetricsProviderAppKey,
					ValueFrom: buildEnvVarFromSecret(secretName, secretKey),
				})
			}
		}
	}

	// Cluster Checks config
	if apiutils.BoolValue(spec.ClusterAgent.Config.ClusterChecksEnabled) {
		envVars = append(envVars, []corev1.EnvVar{
			{
				Name:  datadoghqv1alpha1.DDExtraConfigProviders,
				Value: datadoghqv1alpha1.KubeServicesAndEndpointsConfigProviders,
			},
			{
				Name:  datadoghqv1alpha1.DDExtraListeners,
				Value: datadoghqv1alpha1.KubeServicesAndEndpointsListeners,
			},
		}...)
	}

	if isAdmissionControllerEnabled(spec.ClusterAgent) {
		envVars = append(envVars, corev1.EnvVar{
			Name:  datadoghqv1alpha1.DDAdmissionControllerEnabled,
			Value: strconv.FormatBool(*spec.ClusterAgent.Config.AdmissionController.Enabled),
		})
		envVars = append(envVars, corev1.EnvVar{
			Name:  datadoghqv1alpha1.DDAdmissionControllerMutateUnlabelled,
			Value: apiutils.BoolToString(spec.ClusterAgent.Config.AdmissionController.MutateUnlabelled),
		})
		envVars = append(envVars, corev1.EnvVar{
			Name:  datadoghqv1alpha1.DDAdmissionControllerServiceName,
			Value: getAdmissionControllerServiceName(dda),
		})
		if spec.ClusterAgent.Config.AdmissionController.AgentCommunicationMode != nil {
			envVars = append(envVars, corev1.EnvVar{
				Name:  datadoghqv1alpha1.DDAdmissionControllerInjectConfigMode,
				Value: *spec.ClusterAgent.Config.AdmissionController.AgentCommunicationMode,
			})
		}
		envVars = append(envVars, corev1.EnvVar{
			Name:  datadoghqv1alpha1.DDAdmissionControllerLocalServiceName,
			Value: getAgentServiceName(dda),
		})
	}

	if isOrchestratorExplorerEnabled(dda) {
		envs, err := orchestrator.EnvVars(spec.Features.OrchestratorExplorer)
		if err != nil {
			return nil, err
		}

		envVars = append(envVars, envs...)
	}

	envVars = append(envVars, prometheusScrapeEnvVars(logger, dda)...)

	return append(envVars, spec.ClusterAgent.Config.Env...), nil
}

func getClusterAgentName(dda *datadoghqv1alpha1.DatadogAgent) string {
	name := component.GetClusterAgentName(dda)
	if isClusterAgentEnabled(dda.Spec.ClusterAgent) && dda.Spec.ClusterAgent.DeploymentName != "" {
		name = dda.Spec.ClusterAgent.DeploymentName
	}
	return name
}

func getClusterAgentMetricsProviderPort(config datadoghqv1alpha1.ClusterAgentConfig) int32 {
	if config.ExternalMetrics != nil {
		return *config.ExternalMetrics.Port
	}
	return int32(apicommon.DefaultMetricsServerTargetPort)
}

func getAdmissionControllerServiceName(dda *datadoghqv1alpha1.DatadogAgent) string {
	if isClusterAgentEnabled(dda.Spec.ClusterAgent) &&
		dda.Spec.ClusterAgent.Config != nil &&
		dda.Spec.ClusterAgent.Config.AdmissionController != nil &&
		dda.Spec.ClusterAgent.Config.AdmissionController.ServiceName != nil {
		return *dda.Spec.ClusterAgent.Config.AdmissionController.ServiceName
	}
	return datadoghqv1alpha1.DefaultAdmissionServiceName
}

// manageClusterAgentRBACs creates deletes and updates the RBACs for the Cluster Agent
func (r *Reconciler) manageClusterAgentRBACs(logger logr.Logger, dda *datadoghqv1alpha1.DatadogAgent) (reconcile.Result, error) {
	if !isClusterAgentEnabled(dda.Spec.ClusterAgent) {
		return r.cleanupClusterAgentRbacResources(logger, dda)
	}

	if !isCreateRBACEnabled(dda.Spec.ClusterAgent.Rbac) {
		return reconcile.Result{}, nil
	}

	clusterAgentVersion := getClusterAgentVersion(dda)

	// Create ServiceAccount
	serviceAccountName := getClusterAgentServiceAccount(dda)
	serviceAccount := &corev1.ServiceAccount{}
	if err := r.client.Get(context.TODO(), types.NamespacedName{Name: serviceAccountName, Namespace: dda.Namespace}, serviceAccount); err != nil {
		if errors.IsNotFound(err) {
			return r.createServiceAccount(logger, dda, serviceAccountName, clusterAgentVersion)
		}
		return reconcile.Result{}, err
	}

	rbacResourcesName := getClusterAgentRbacResourcesName(dda)

	// Create or update ClusterRole
	clusterRole := &rbacv1.ClusterRole{}
	if err := r.client.Get(context.TODO(), types.NamespacedName{Name: rbacResourcesName}, clusterRole); err != nil {
		if errors.IsNotFound(err) {
			return r.createClusterAgentClusterRole(logger, dda, rbacResourcesName, clusterAgentVersion)
		}
		return reconcile.Result{}, err
	}
	if result, err := r.updateIfNeededClusterAgentClusterRole(logger, dda, rbacResourcesName, clusterAgentVersion, clusterRole); err != nil {
		return result, err
	}

	// Create ClusterRoleBinding
	clusterRoleBinding := &rbacv1.ClusterRoleBinding{}
	if err := r.client.Get(context.TODO(), types.NamespacedName{Name: rbacResourcesName}, clusterRoleBinding); err != nil {
		if errors.IsNotFound(err) {
			return r.createClusterRoleBindingFromInfo(logger, dda, roleBindingInfo{
				name:               rbacResourcesName,
				roleName:           rbacResourcesName,
				serviceAccountName: serviceAccountName,
			}, clusterAgentVersion)
		}
		return reconcile.Result{}, err
	}
	if result, err := r.updateIfNeededClusterRoleBinding(logger, dda, rbacResourcesName, rbacResourcesName, serviceAccountName, clusterAgentVersion, clusterRoleBinding); err != nil {
		return result, err
	}

	// Create or update Role
	role := &rbacv1.Role{}
	if err := r.client.Get(context.TODO(), types.NamespacedName{Name: rbacResourcesName, Namespace: dda.Namespace}, role); err != nil {
		if errors.IsNotFound(err) {
			return r.createClusterAgentRole(logger, dda, rbacResourcesName, clusterAgentVersion)
		}
		return reconcile.Result{}, err
	}
	if result, err := r.updateIfNeededClusterAgentRole(logger, dda, rbacResourcesName, clusterAgentVersion, role); err != nil {
		return result, err
	}

	// Create or update RoleBinding
	roleBinding := &rbacv1.RoleBinding{}
	if err := r.client.Get(context.TODO(), types.NamespacedName{Name: rbacResourcesName, Namespace: dda.Namespace}, roleBinding); err != nil {
		if errors.IsNotFound(err) {
			info := roleBindingInfo{
				name:               rbacResourcesName,
				roleName:           rbacResourcesName,
				serviceAccountName: getClusterAgentServiceAccount(dda),
			}
			return r.createClusterAgentRoleBinding(logger, dda, info, clusterAgentVersion)
		}
		return reconcile.Result{}, err
	}

	if isOrchestratorExplorerEnabled(dda) && !isOrchestratorExplorerClusterCheck(dda) {
		if result, err := r.createOrUpdateOrchestratorCoreRBAC(logger, dda, serviceAccountName, clusterAgentVersion, common.ClusterAgentSuffix); err != nil {
			return result, err
		}
	} else if result, err := r.cleanupOrchestratorCoreRBAC(logger, dda, common.ClusterAgentSuffix); err != nil {
		return result, err
	}

	metricsProviderEnabled := isMetricsProviderEnabled(dda.Spec.ClusterAgent)
	// Create or delete HPA ClusterRoleBinding
	hpaClusterRoleBindingName := getHPAClusterRoleBindingName(dda)
	if result, err := r.manageClusterRoleBinding(logger, dda, hpaClusterRoleBindingName, clusterAgentVersion, r.createHPAClusterRoleBinding, r.updateIfNeededHPAClusterRole, !metricsProviderEnabled); err != nil {
		return result, err
	}

	// Create or delete external metrics reader ClusterRole and ClusterRoleBinding
	metricsReaderClusterRoleName := getExternalMetricsReaderClusterRoleName(dda, r.versionInfo)
	if result, err := r.manageClusterRole(logger, dda, metricsReaderClusterRoleName, clusterAgentVersion, r.createExternalMetricsReaderClusterRole, r.updateIfNeededExternalMetricsReaderClusterRole, !metricsProviderEnabled); err != nil {
		return result, err
	}

	if result, err := r.manageClusterRoleBinding(logger, dda, metricsReaderClusterRoleName, clusterAgentVersion, r.createExternalMetricsReaderClusterRoleBinding, r.updateIfNeededExternalMetricsReaderClusterRoleBinding, !metricsProviderEnabled); err != nil {
		return result, err
	}

	return reconcile.Result{}, nil
}

func (r *Reconciler) createClusterAgentClusterRole(logger logr.Logger, dda *datadoghqv1alpha1.DatadogAgent, name, agentVersion string) (reconcile.Result, error) {
	clusterRole := buildClusterAgentClusterRole(dda, name, agentVersion)
	logger.V(1).Info("createClusterAgentClusterRole", "clusterRole.name", clusterRole.Name)
	event := buildEventInfo(clusterRole.Name, clusterRole.Namespace, clusterRoleKind, datadog.CreationEvent)
	r.recordEvent(dda, event)
	return reconcile.Result{Requeue: true}, r.client.Create(context.TODO(), clusterRole)
}

func (r *Reconciler) createClusterAgentRole(logger logr.Logger, dda *datadoghqv1alpha1.DatadogAgent, name, agentVersion string) (reconcile.Result, error) {
	role := buildClusterAgentRole(dda, name, agentVersion)
	if err := controllerutil.SetControllerReference(dda, role, r.scheme); err != nil {
		return reconcile.Result{}, err
	}
	logger.V(1).Info("createClusterAgentRole", "role.name", role.Name)
	event := buildEventInfo(role.Name, role.Namespace, roleKind, datadog.CreationEvent)
	r.recordEvent(dda, event)
	return reconcile.Result{Requeue: true}, r.client.Create(context.TODO(), role)
}

func (r *Reconciler) createAgentClusterRole(logger logr.Logger, dda *datadoghqv1alpha1.DatadogAgent, name, agentVersion string) (reconcile.Result, error) {
	clusterRole := buildAgentClusterRole(dda, name, agentVersion)
	logger.V(1).Info("createAgentClusterRole", "clusterRole.name", clusterRole.Name)
	event := buildEventInfo(clusterRole.Name, clusterRole.Namespace, clusterRoleKind, datadog.CreationEvent)
	r.recordEvent(dda, event)
	err := r.client.Create(context.TODO(), clusterRole)
	return reconcile.Result{Requeue: true}, err
}

func (r *Reconciler) createClusterChecksRunnerClusterRole(logger logr.Logger, dda *datadoghqv1alpha1.DatadogAgent, name, agentVersion string) (reconcile.Result, error) {
	clusterRole := buildClusterChecksRunnerClusterRole(dda, name, agentVersion)
	logger.V(1).Info("createAgentClusterRole", "clusterRole.name", clusterRole.Name)
	event := buildEventInfo(clusterRole.Name, clusterRole.Namespace, clusterRoleKind, datadog.CreationEvent)
	r.recordEvent(dda, event)
	err := r.client.Create(context.TODO(), clusterRole)
	return reconcile.Result{Requeue: true}, err
}

func (r *Reconciler) updateIfNeededClusterAgentClusterRole(logger logr.Logger, dda *datadoghqv1alpha1.DatadogAgent, name, agentVersion string, clusterRole *rbacv1.ClusterRole) (reconcile.Result, error) {
	newClusterRole := buildClusterAgentClusterRole(dda, name, agentVersion)
	return r.updateIfNeededClusterRole(logger, dda, clusterRole, newClusterRole)
}

func (r *Reconciler) updateIfNeededClusterAgentRole(logger logr.Logger, dda *datadoghqv1alpha1.DatadogAgent, name, agentVersion string, role *rbacv1.Role) (reconcile.Result, error) {
	newRole := buildClusterAgentRole(dda, name, agentVersion)
	return r.updateIfNeededRole(logger, dda, role, newRole)
}

func (r *Reconciler) updateIfNeededAgentClusterRole(logger logr.Logger, dda *datadoghqv1alpha1.DatadogAgent, name, agentVersion string, clusterRole *rbacv1.ClusterRole) (reconcile.Result, error) {
	newClusterRole := buildAgentClusterRole(dda, name, agentVersion)
	return r.updateIfNeededClusterRole(logger, dda, clusterRole, newClusterRole)
}

func (r *Reconciler) updateIfNeededClusterChecksRunnerClusterRole(logger logr.Logger, dda *datadoghqv1alpha1.DatadogAgent, name, agentVersion string, clusterRole *rbacv1.ClusterRole) (reconcile.Result, error) {
	newClusterRole := buildClusterChecksRunnerClusterRole(dda, name, agentVersion)
	return r.updateIfNeededClusterRole(logger, dda, clusterRole, newClusterRole)
}

// cleanupClusterAgentRbacResources deletes ClusterRole, ClusterRoleBindings, and ServiceAccount of the Cluster Agent
func (r *Reconciler) cleanupClusterAgentRbacResources(logger logr.Logger, dda *datadoghqv1alpha1.DatadogAgent) (reconcile.Result, error) {
	rbacResourcesName := getClusterAgentRbacResourcesName(dda)
	// Delete ClusterRole
	if result, err := r.cleanupClusterRole(logger, dda, rbacResourcesName); err != nil {
		return result, err
	}
	// Delete Cluster Role Binding
	if result, err := r.cleanupClusterRoleBinding(logger, dda, rbacResourcesName); err != nil {
		return result, err
	}
	// Delete HPA Cluster Role Binding
	hpaClusterRoleBindingName := getHPAClusterRoleBindingName(dda)
	if result, err := r.cleanupClusterRoleBinding(logger, dda, hpaClusterRoleBindingName); err != nil {
		return result, err
	}

	externalMetricsReaderName := getExternalMetricsReaderClusterRoleName(dda, r.versionInfo)
	if result, err := r.cleanupClusterRoleBinding(logger, dda, externalMetricsReaderName); err != nil {
		return result, err
	}

	if result, err := r.cleanupClusterRole(logger, dda, externalMetricsReaderName); err != nil {
		return result, err
	}

	// Delete Service Account
	if result, err := r.cleanupServiceAccount(logger, r.client, dda, rbacResourcesName); err != nil {
		return result, err
	}
	return reconcile.Result{}, nil
}

func (r *Reconciler) createClusterAgentRoleBinding(logger logr.Logger, dda *datadoghqv1alpha1.DatadogAgent, info roleBindingInfo, agentVersion string) (reconcile.Result, error) {
	roleBinding := buildRoleBinding(dda, info, agentVersion)
	if err := controllerutil.SetControllerReference(dda, roleBinding, r.scheme); err != nil {
		return reconcile.Result{}, err
	}
	logger.V(1).Info("createClusterAgentRoleBinding", "roleBinding.name", roleBinding.Name, "roleBinding.Namespace", roleBinding.Namespace, "serviceAccount", info.serviceAccountName)
	event := buildEventInfo(roleBinding.Name, roleBinding.Namespace, roleBindingKind, datadog.CreationEvent)
	r.recordEvent(dda, event)
	return reconcile.Result{}, r.client.Create(context.TODO(), roleBinding)
}

// buildAgentClusterRole creates a ClusterRole object for the Agent based on its config
func buildAgentClusterRole(dda *datadoghqv1alpha1.DatadogAgent, name, version string) *rbacv1.ClusterRole {
	return buildClusterRole(dda, !isClusterAgentEnabled(dda.Spec.ClusterAgent), name, version)
}

// buildClusterChecksRunnerClusterRole creates a ClusterRole object for the ClusterChecksRunner based on its config
func buildClusterChecksRunnerClusterRole(dda *datadoghqv1alpha1.DatadogAgent, name, version string) *rbacv1.ClusterRole {
	return buildClusterRole(dda, true, name, version)
}

// buildClusterRole creates a ClusterRole object for the Agent based on its config
func buildClusterRole(dda *datadoghqv1alpha1.DatadogAgent, needClusterLevelRBAC bool, name, version string) *rbacv1.ClusterRole {
	clusterRole := &rbacv1.ClusterRole{
		ObjectMeta: metav1.ObjectMeta{
			Labels: object.GetDefaultLabels(dda, object.NewPartOfLabelValue(dda).String(), version),
			Name:   name,
		},
	}

	rbacRules := []rbacv1.PolicyRule{
		{
			// Get /metrics permissions
			NonResourceURLs: []string{rbac.MetricsURL},
			Verbs:           []string{rbac.GetVerb},
		},
		{
			// Kubelet connectivity
			APIGroups: []string{rbac.CoreAPIGroup},
			Resources: []string{
				rbac.NodeMetricsResource,
				rbac.NodeSpecResource,
				rbac.NodeProxyResource,
				rbac.NodeStats,
			},
			Verbs: []string{rbac.GetVerb},
		},
		{
			// Leader election check
			APIGroups: []string{rbac.CoreAPIGroup},
			Resources: []string{rbac.EndpointsResource},
			Verbs:     []string{rbac.GetVerb},
		},
		{
			// Leader election check
			APIGroups: []string{rbac.CoordinationAPIGroup},
			Resources: []string{rbac.LeasesResource},
			Verbs:     []string{rbac.GetVerb},
		},
	}

	// If the secret backend uses the provided `/readsecret_multiple_providers.sh` script, then we need to add secrets GET permissions
	if *dda.Spec.Credentials.UseSecretBackend &&
		(checkSecretBackendMultipleProvidersUsed(dda.Spec.Agent.Env) || checkSecretBackendMultipleProvidersUsed(dda.Spec.Agent.Config.Env) ||
			checkSecretBackendMultipleProvidersUsed(dda.Spec.Agent.Apm.Env) || checkSecretBackendMultipleProvidersUsed(dda.Spec.Agent.Process.Env) ||
			checkSecretBackendMultipleProvidersUsed(dda.Spec.Agent.SystemProbe.Env) || checkSecretBackendMultipleProvidersUsed(dda.Spec.Agent.Security.Env)) {
		rbacRules = append(rbacRules, rbacv1.PolicyRule{
			APIGroups: []string{rbac.CoreAPIGroup},
			Resources: []string{rbac.SecretsResource},
			Verbs:     []string{rbac.GetVerb},
		})
	}

	if needClusterLevelRBAC {
		// Cluster Agent is disabled, the Agent needs extra permissions
		// to collect cluster level metrics and events
		rbacRules = append(rbacRules, getDefaultClusterAgentPolicyRules(dda)...)

		if apiutils.BoolValue(dda.Spec.Agent.Enabled) {
			if apiutils.BoolValue(dda.Spec.Agent.Config.CollectEvents) {
				rbacRules = append(rbacRules, getEventCollectionPolicyRule(dda))
			}

			if apiutils.BoolValue(dda.Spec.Agent.Config.LeaderElection) {
				rbacRules = append(rbacRules, getLeaderElectionPolicyRule(dda)...)
			}
		}
	}

	clusterRole.Rules = rbacRules

	return clusterRole
}

// getDefaultClusterAgentPolicyRules returns the default policy rules for the Cluster Agent
// Can be used by the Agent if the Cluster Agent is disabled
func getDefaultClusterAgentPolicyRules(dda *datadoghqv1alpha1.DatadogAgent) []rbacv1.PolicyRule {
	return append([]rbacv1.PolicyRule{
		{
			APIGroups: []string{rbac.CoreAPIGroup},
			Resources: []string{
				rbac.ServicesResource,
				rbac.EventsResource,
				rbac.EndpointsResource,
				rbac.PodsResource,
				rbac.NodesResource,
				rbac.ComponentStatusesResource,
				rbac.ConfigMapsResource,
				rbac.NamespaceResource,
			},
			Verbs: []string{
				rbac.GetVerb,
				rbac.ListVerb,
				rbac.WatchVerb,
			},
		},
		{
			APIGroups: []string{rbac.OpenShiftQuotaAPIGroup},
			Resources: []string{rbac.ClusterResourceQuotasResource},
			Verbs:     []string{rbac.GetVerb, rbac.ListVerb},
		},
		{
			NonResourceURLs: []string{rbac.VersionURL, rbac.HealthzURL},
			Verbs:           []string{rbac.GetVerb},
		},
	}, getLeaderElectionPolicyRule(dda)...)
}

// buildClusterRoleBinding creates a ClusterRoleBinding object
func buildClusterRoleBinding(dda *datadoghqv1alpha1.DatadogAgent, info roleBindingInfo, agentVersion string) *rbacv1.ClusterRoleBinding {
	return &rbacv1.ClusterRoleBinding{
		ObjectMeta: metav1.ObjectMeta{
			Labels: object.GetDefaultLabels(dda, object.NewPartOfLabelValue(dda).String(), agentVersion),
			Name:   info.name,
		},
		RoleRef: rbacv1.RoleRef{
			APIGroup: rbac.RbacAPIGroup,
			Kind:     rbac.ClusterRoleKind,
			Name:     info.roleName,
		},
		Subjects: []rbacv1.Subject{
			{
				Kind:      rbac.ServiceAccountKind,
				Name:      info.serviceAccountName,
				Namespace: dda.Namespace,
			},
		},
	}
}

// buildClusterAgentClusterRole creates a ClusterRole object for the Cluster Agent based on its config
func buildClusterAgentClusterRole(dda *datadoghqv1alpha1.DatadogAgent, name, agentVersion string) *rbacv1.ClusterRole {
	clusterRole := &rbacv1.ClusterRole{
		ObjectMeta: metav1.ObjectMeta{
			Labels: object.GetDefaultLabels(dda, object.NewPartOfLabelValue(dda).String(), agentVersion),
			Name:   name,
		},
	}

	rbacRules := getDefaultClusterAgentPolicyRules(dda)

	rbacRules = append(rbacRules, rbacv1.PolicyRule{
		// Horizontal Pod Autoscaling
		APIGroups: []string{rbac.AutoscalingAPIGroup},
		Resources: []string{rbac.HorizontalPodAutoscalersRecource},
		Verbs:     []string{rbac.ListVerb, rbac.WatchVerb},
	})

	rbacRules = append(rbacRules, rbacv1.PolicyRule{
		APIGroups: []string{rbac.CoreAPIGroup},
		Resources: []string{rbac.NamespaceResource},
		ResourceNames: []string{
			common.KubeSystemResourceName,
		},
		Verbs: []string{rbac.GetVerb},
	})

	if apiutils.BoolValue(dda.Spec.ClusterAgent.Config.CollectEvents) {
		rbacRules = append(rbacRules, getEventCollectionPolicyRule(dda))
	}

	// If the secret backend uses the provided `/readsecret_multiple_providers.sh` script, then we need to add secrets GET permissions
	if *dda.Spec.Credentials.UseSecretBackend &&
		checkSecretBackendMultipleProvidersUsed(dda.Spec.ClusterAgent.Config.Env) {
		rbacRules = append(rbacRules, rbacv1.PolicyRule{
			APIGroups: []string{rbac.CoreAPIGroup},
			Resources: []string{rbac.SecretsResource},
			Verbs:     []string{rbac.GetVerb},
		})
	}

	if isMetricsProviderEnabled(dda.Spec.ClusterAgent) {
		rbacRules = append(rbacRules,
			rbacv1.PolicyRule{
				APIGroups: []string{rbac.CoreAPIGroup},
				Resources: []string{rbac.ConfigMapsResource},
				ResourceNames: []string{
					common.DatadogCustomMetricsResourceName,
				},
				Verbs: []string{
					rbac.GetVerb,
					rbac.UpdateVerb,
				},
			},
			rbacv1.PolicyRule{
				APIGroups: []string{rbac.CoreAPIGroup},
				Resources: []string{rbac.ConfigMapsResource},
				ResourceNames: []string{
					common.ExtensionAPIServerAuthResourceName,
				},
				Verbs: []string{
					rbac.GetVerb,
					rbac.ListVerb,
					rbac.WatchVerb,
				},
			},
			rbacv1.PolicyRule{
				APIGroups: []string{rbac.AuthorizationAPIGroup},
				Resources: []string{rbac.SubjectAccessReviewResource},
				Verbs: []string{
					rbac.CreateVerb,
					rbac.GetVerb,
				},
			},
			rbacv1.PolicyRule{
				APIGroups: []string{rbac.CoreAPIGroup},
				Resources: []string{rbac.EventsResource},
				Verbs:     []string{rbac.CreateVerb},
			},
		)

		if dda.Spec.ClusterAgent.Config.ExternalMetrics.UseDatadogMetrics {
			rbacRules = append(rbacRules, rbacv1.PolicyRule{
				APIGroups: []string{rbac.DatadogAPIGroup},
				Resources: []string{rbac.DatadogMetricsResource},
				Verbs: []string{
					rbac.ListVerb,
					rbac.WatchVerb,
					rbac.CreateVerb,
					rbac.DeleteVerb,
				},
			})

			// Specific update rule for status subresource
			rbacRules = append(rbacRules, rbacv1.PolicyRule{
				APIGroups: []string{rbac.DatadogAPIGroup},
				Resources: []string{rbac.DatadogMetricsStatusResource},
				Verbs:     []string{rbac.UpdateVerb},
			})
		}

		if dda.Spec.ClusterAgent.Config.ExternalMetrics.WpaController {
			rbacRules = append(rbacRules, rbacv1.PolicyRule{
				APIGroups: []string{rbac.DatadogAPIGroup},
				Resources: []string{rbac.WpaResource},
				Verbs: []string{
					rbac.ListVerb,
					rbac.WatchVerb,
					rbac.GetVerb,
				},
			})
		}
	}

	if isAdmissionControllerEnabled(dda.Spec.ClusterAgent) {
		// MutatingWebhooksConfigs
		rbacRules = append(rbacRules, rbacv1.PolicyRule{
			APIGroups: []string{rbac.AdmissionAPIGroup},
			Resources: []string{rbac.MutatingConfigResource},
			Verbs: []string{
				rbac.GetVerb,
				rbac.ListVerb,
				rbac.WatchVerb,
				rbac.CreateVerb,
				rbac.UpdateVerb,
			},
		})

		// Secrets
		rbacRules = append(rbacRules, rbacv1.PolicyRule{
			APIGroups: []string{rbac.CoreAPIGroup},
			Resources: []string{rbac.SecretsResource},
			Verbs: []string{
				rbac.GetVerb,
				rbac.ListVerb,
				rbac.WatchVerb,
				rbac.CreateVerb,
				rbac.UpdateVerb,
			},
		})

		// ExtendedDaemonsetReplicaSets
		rbacRules = append(rbacRules, rbacv1.PolicyRule{
			APIGroups: []string{extendeddaemonset.GroupVersion.Group},
			Resources: []string{
				rbac.ExtendedDaemonSetReplicaSetResource,
			},
			Verbs: []string{rbac.GetVerb},
		})

		// Deployments, Replicasets, Statefulsets, Daemonsets,
		rbacRules = append(rbacRules, rbacv1.PolicyRule{
			APIGroups: []string{rbac.AppsAPIGroup},
			Resources: []string{
				rbac.DeploymentsResource,
				rbac.ReplicasetsResource,
				rbac.StatefulsetsResource,
				rbac.DaemonsetsResource,
			},
			Verbs: []string{rbac.GetVerb},
		})

		// Jobs
		rbacRules = append(rbacRules, rbacv1.PolicyRule{
			APIGroups: []string{rbac.BatchAPIGroup},
			Resources: []string{rbac.JobsResource},
			Verbs: []string{
				rbac.ListVerb,
				rbac.WatchVerb,
				rbac.GetVerb,
			},
		})

		// CronJobs
		rbacRules = append(rbacRules, rbacv1.PolicyRule{
			APIGroups: []string{rbac.BatchAPIGroup},
			Resources: []string{rbac.CronjobsResource},
			Verbs: []string{
				rbac.ListVerb,
				rbac.WatchVerb,
				rbac.GetVerb,
			},
		})
	}

	if isComplianceEnabled(&dda.Spec) {
		// ServiceAccounts and Namespaces
		rbacRules = append(rbacRules, rbacv1.PolicyRule{
			APIGroups: []string{rbac.CoreAPIGroup},
			Resources: []string{rbac.ServiceAccountResource, rbac.NamespaceResource},
			Verbs: []string{
				rbac.ListVerb,
			},
		})

		// PodSecurityPolicies
		rbacRules = append(rbacRules, rbacv1.PolicyRule{
			APIGroups: []string{rbac.PolicyAPIGroup},
			Resources: []string{rbac.PodSecurityPolicyResource},
			Verbs: []string{
				rbac.ListVerb,
				rbac.GetVerb,
				rbac.ListVerb,
				rbac.WatchVerb,
			},
		})

		// ClusterRoleBindings and RoleBindings
		rbacRules = append(rbacRules, rbacv1.PolicyRule{
			APIGroups: []string{rbac.RbacAPIGroup},
			Resources: []string{rbac.ClusterRoleBindingResource, rbac.RoleBindingResource},
			Verbs: []string{
				rbac.ListVerb,
			},
		})

		// NetworkPolicies
		rbacRules = append(rbacRules, rbacv1.PolicyRule{
			APIGroups: []string{rbac.NetworkingAPIGroup},
			Resources: []string{rbac.NetworkPolicyResource},
			Verbs: []string{
				rbac.ListVerb,
			},
		})
	}

	if isOrchestratorExplorerEnabled(dda) {
		// To get the kube-system namespace UID and generate a cluster ID
		rbacRules = append(rbacRules, rbacv1.PolicyRule{
			APIGroups:     []string{rbac.CoreAPIGroup},
			Resources:     []string{rbac.NamespaceResource},
			ResourceNames: []string{common.KubeSystemResourceName},
			Verbs:         []string{rbac.GetVerb},
		})
		// To create the cluster-id configmap
		rbacRules = append(rbacRules, rbacv1.PolicyRule{
			APIGroups:     []string{rbac.CoreAPIGroup},
			Resources:     []string{rbac.ConfigMapsResource},
			ResourceNames: []string{common.DatadogClusterIDResourceName},
			Verbs:         []string{rbac.GetVerb, rbac.CreateVerb, rbac.UpdateVerb},
		})

		rbacRules = append(rbacRules, rbacv1.PolicyRule{
			APIGroups: []string{rbac.AppsAPIGroup},
			Resources: []string{rbac.DeploymentsResource, rbac.ReplicasetsResource, rbac.DaemonsetsResource, rbac.StatefulsetsResource},
			Verbs:     []string{rbac.GetVerb, rbac.ListVerb, rbac.WatchVerb},
		})
	}

	clusterRole.Rules = rbacRules

	return clusterRole
}

// buildClusterAgentRole creates a Role object for the Cluster Agent based on its config
func buildClusterAgentRole(dda *datadoghqv1alpha1.DatadogAgent, name, agentVersion string) *rbacv1.Role {
	role := &rbacv1.Role{
		ObjectMeta: metav1.ObjectMeta{
			Labels:    object.GetDefaultLabels(dda, dda.Name, agentVersion),
			Name:      name,
			Namespace: dda.Namespace,
		},
	}

	rbacRules := getLeaderElectionPolicyRule(dda)

	rbacRules = append(rbacRules, rbacv1.PolicyRule{
		APIGroups: []string{rbac.CoreAPIGroup},
		Resources: []string{rbac.ConfigMapsResource},
		ResourceNames: []string{
			common.DatadogClusterIDResourceName,
		},
		Verbs: []string{rbac.GetVerb, rbac.UpdateVerb, rbac.CreateVerb},
	})

	if isMetricsProviderEnabled(dda.Spec.ClusterAgent) {
		rbacRules = append(rbacRules,
			rbacv1.PolicyRule{
				APIGroups: []string{rbac.CoreAPIGroup},
				Resources: []string{rbac.ConfigMapsResource},
				ResourceNames: []string{
					common.DatadogCustomMetricsResourceName,
				},
				Verbs: []string{
					rbac.GetVerb,
					rbac.UpdateVerb,
				},
			},
			rbacv1.PolicyRule{
				APIGroups: []string{rbac.CoreAPIGroup},
				Resources: []string{rbac.ConfigMapsResource},
				ResourceNames: []string{
					common.ExtensionAPIServerAuthResourceName,
				},
				Verbs: []string{
					rbac.GetVerb,
					rbac.ListVerb,
					rbac.WatchVerb,
				},
			},
		)
	}

	role.Rules = rbacRules

	return role
}

func (r *Reconciler) manageClusterAgentNetworkPolicy(logger logr.Logger, dda *datadoghqv1alpha1.DatadogAgent) (reconcile.Result, error) {
	spec := dda.Spec.ClusterAgent
	builder := clusterAgentNetworkPolicyBuilder{dda, spec.NetworkPolicy}
	if !apiutils.BoolValue(spec.Enabled) || spec.NetworkPolicy == nil || !apiutils.BoolValue(spec.NetworkPolicy.Create) {
		return r.cleanupNetworkPolicy(logger, dda, builder.Name())
	}

	return r.ensureNetworkPolicy(logger, dda, builder)
}

type clusterAgentNetworkPolicyBuilder struct {
	dda *datadoghqv1alpha1.DatadogAgent
	np  *datadoghqv1alpha1.NetworkPolicySpec
}

func (b clusterAgentNetworkPolicyBuilder) Name() string {
	return fmt.Sprintf("%s-%s", b.dda.Name, apicommon.DefaultClusterAgentResourceSuffix)
}

func (b clusterAgentNetworkPolicyBuilder) NetworkPolicySpec() *datadoghqv1alpha1.NetworkPolicySpec {
	return b.np
}

func (b clusterAgentNetworkPolicyBuilder) BuildKubernetesPolicy() *networkingv1.NetworkPolicy {
	dda := b.dda
	name := b.Name()

	egressRules := []networkingv1.NetworkPolicyEgressRule{
		// Egress to datadog intake and
		// kubeapi server
		{
			Ports: []networkingv1.NetworkPolicyPort{
				{
					Port: &intstr.IntOrString{
						Type:   intstr.Int,
						IntVal: 443,
					},
				},
			},
		},
	}

	ingressRules := []networkingv1.NetworkPolicyIngressRule{
		// Ingress for the node agents
		{
			Ports: []networkingv1.NetworkPolicyPort{
				{
					Port: &intstr.IntOrString{
						Type:   intstr.Int,
						IntVal: apicommon.DefaultClusterAgentServicePort,
					},
				},
			},
			From: []networkingv1.NetworkPolicyPeer{
				{
					PodSelector: &metav1.LabelSelector{
						MatchLabels: map[string]string{
							kubernetes.AppKubernetesInstanceLabelKey: daemonsetName(b.dda),
							kubernetes.AppKubernetesPartOfLabelKey:   object.NewPartOfLabelValue(dda).String(),
						},
					},
				},
			},
		},
	}

	if apiutils.BoolValue(dda.Spec.ClusterAgent.Config.ClusterChecksEnabled) {
		ingressRules = append(ingressRules, networkingv1.NetworkPolicyIngressRule{
			Ports: []networkingv1.NetworkPolicyPort{
				{
					Port: &intstr.IntOrString{
						Type:   intstr.Int,
						IntVal: apicommon.DefaultClusterAgentServicePort,
					},
				},
			},
			From: []networkingv1.NetworkPolicyPeer{
				{
					PodSelector: &metav1.LabelSelector{
						MatchLabels: map[string]string{
							kubernetes.AppKubernetesInstanceLabelKey: getClusterChecksRunnerName(b.dda),
							kubernetes.AppKubernetesPartOfLabelKey:   object.NewPartOfLabelValue(dda).String(),
						},
					},
				},
			},
		})
	}

	if isMetricsProviderEnabled(dda.Spec.ClusterAgent) {
		ingressRules = append(ingressRules, networkingv1.NetworkPolicyIngressRule{
			Ports: []networkingv1.NetworkPolicyPort{
				{
					Port: &intstr.IntOrString{
						Type:   intstr.Int,
						IntVal: int32(apicommon.DefaultMetricsServerTargetPort),
					},
				},
			},
		})
	}

	policy := &networkingv1.NetworkPolicy{
		ObjectMeta: metav1.ObjectMeta{
			Labels:    object.GetDefaultLabels(dda, apicommon.DefaultClusterAgentResourceSuffix, getClusterAgentVersion(dda)),
			Name:      name,
			Namespace: dda.Namespace,
		},
		Spec: networkingv1.NetworkPolicySpec{
			PodSelector: b.PodSelector(),
			Ingress:     ingressRules,
			Egress:      egressRules,
			PolicyTypes: []networkingv1.PolicyType{
				networkingv1.PolicyTypeIngress,
				networkingv1.PolicyTypeEgress,
			},
		},
	}
	return policy
}

func (b clusterAgentNetworkPolicyBuilder) PodSelector() metav1.LabelSelector {
	return metav1.LabelSelector{
		MatchLabels: map[string]string{
			kubernetes.AppKubernetesInstanceLabelKey: getClusterAgentName(b.dda),
			kubernetes.AppKubernetesPartOfLabelKey:   object.NewPartOfLabelValue(b.dda).String(),
		},
	}
}

func (b clusterAgentNetworkPolicyBuilder) ddFQDNs() []cilium.FQDNSelector {
	selectors := []cilium.FQDNSelector{}

	ddURL := b.dda.Spec.Agent.Config.DDUrl
	if ddURL != nil {
		selectors = append(selectors, cilium.FQDNSelector{
			MatchName: strings.TrimPrefix(*ddURL, "https://"),
		})
	}

	var site string
	if b.dda.Spec.Site != "" {
		site = b.dda.Spec.Site
	} else {
		site = defaultSite
	}

	selectors = append(selectors, []cilium.FQDNSelector{
		{
			MatchPattern: fmt.Sprintf("*-app.agent.%s", site),
		},
		{
			MatchName: fmt.Sprintf("orchestrator.%s", site),
		},
	}...)

	return selectors
}

func (b clusterAgentNetworkPolicyBuilder) ciliumIngressAgent() cilium.NetworkPolicySpec {
	ingress := cilium.IngressRule{
		ToPorts: []cilium.PortRule{
			{
				Ports: []cilium.PortProtocol{
					{
						Port:     "5000",
						Protocol: cilium.ProtocolTCP,
					},
					{
						Port:     "5005",
						Protocol: cilium.ProtocolTCP,
					},
				},
			},
		},
	}

	if b.dda.Spec.Agent.HostNetwork {
		ingress.FromEntities = []cilium.Entity{
			cilium.EntityHost,
			cilium.EntityRemoteNode,
		}
	} else {
		ingress.FromEndpoints = []metav1.LabelSelector{
			{
				MatchLabels: map[string]string{
					kubernetes.AppKubernetesInstanceLabelKey: daemonsetName(b.dda),
					kubernetes.AppKubernetesPartOfLabelKey:   fmt.Sprintf("%s-%s", b.dda.Namespace, b.dda.Name),
				},
			},
		}
	}

	return cilium.NetworkPolicySpec{
		Description:      "Ingress from agent",
		EndpointSelector: b.PodSelector(),
		Ingress:          []cilium.IngressRule{ingress},
	}
}

func (b clusterAgentNetworkPolicyBuilder) BuildCiliumPolicy() *cilium.NetworkPolicy {
	specs := []cilium.NetworkPolicySpec{
		ciliumEgressMetadataServerRule(b),
		ciliumEgressDNS(b),
		{
			Description:      "Egress to Datadog intake",
			EndpointSelector: b.PodSelector(),
			Egress: []cilium.EgressRule{
				{
					ToFQDNs: b.ddFQDNs(),
					ToPorts: []cilium.PortRule{
						{
							Ports: []cilium.PortProtocol{
								{
									Port:     "443",
									Protocol: cilium.ProtocolTCP,
								},
							},
						},
					},
				},
			},
		},
		{
			Description: "Egress to Kube API Server",
			Egress: []cilium.EgressRule{
				{
					// ToServices works only for endpoints
					// outside of the cluster This section
					// handles the case where the control
					// plane is outside of the cluster.
					ToServices: []cilium.Service{
						{
							K8sService: &cilium.K8sServiceNamespace{
								Namespace:   "default",
								ServiceName: "kubernetes",
							},
						},
					},
					ToEntities: []cilium.Entity{
						cilium.EntityHost,
						cilium.EntityRemoteNode,
					},
					ToPorts: []cilium.PortRule{
						{
							Ports: []cilium.PortProtocol{
								{
									Port:     "443",
									Protocol: cilium.ProtocolTCP,
								},
							},
						},
					},
				},
			},
		},
		b.ciliumIngressAgent(),
	}

	if apiutils.BoolValue(b.dda.Spec.ClusterAgent.Config.ClusterChecksEnabled) {
		specs = append(specs, cilium.NetworkPolicySpec{
			Description:      "Ingress from cluster workers",
			EndpointSelector: b.PodSelector(),
			Ingress: []cilium.IngressRule{
				{
					FromEndpoints: []metav1.LabelSelector{
						{
							MatchLabels: map[string]string{
								kubernetes.AppKubernetesInstanceLabelKey: getClusterChecksRunnerName(b.dda),
								kubernetes.AppKubernetesPartOfLabelKey:   fmt.Sprintf("%s-%s", b.dda.Namespace, b.dda.Name),
							},
						},
					},
					ToPorts: []cilium.PortRule{
						{
							Ports: []cilium.PortProtocol{
								{
									Port:     "5005",
									Protocol: cilium.ProtocolTCP,
								},
							},
						},
					},
				},
			},
		})
	}

	if apiutils.BoolValue(b.dda.Spec.ClusterAgent.Config.ExternalMetrics.Enabled) {
		specs = append(specs, cilium.NetworkPolicySpec{
			Description:      "Ingress from API server for external metrics",
			EndpointSelector: b.PodSelector(),
			Ingress: []cilium.IngressRule{
				{
					FromEntities: []cilium.Entity{cilium.EntityWorld},
					ToPorts: []cilium.PortRule{
						{
							Ports: []cilium.PortProtocol{
								{
									Port:     strconv.Itoa(int(*b.dda.Spec.ClusterAgent.Config.ExternalMetrics.Port)),
									Protocol: cilium.ProtocolTCP,
								},
							},
						},
					},
				},
			},
		})
	}

	return &cilium.NetworkPolicy{
		ObjectMeta: metav1.ObjectMeta{
			Labels:    object.GetDefaultLabels(b.dda, getClusterAgentName(b.dda), getClusterAgentVersion(b.dda)),
			Name:      b.Name(),
			Namespace: b.dda.Namespace,
		},
		Specs: specs,
	}
}<|MERGE_RESOLUTION|>--- conflicted
+++ resolved
@@ -506,7 +506,6 @@
 			Value: strconv.FormatBool(isClusterChecksEnabled(&dda.Spec)),
 		},
 		{
-<<<<<<< HEAD
 			Name:  datadoghqv1alpha1.DDClusterAgentKubeServiceName,
 			Value: getClusterAgentServiceName(dda),
 		},
@@ -519,8 +518,6 @@
 			Value: utils.GetDatadogLeaderElectionResourceName(dda),
 		},
 		{
-=======
->>>>>>> e3c287cb
 			Name:  datadoghqv1alpha1.DDComplianceConfigEnabled,
 			Value: strconv.FormatBool(complianceEnabled),
 		},
@@ -528,7 +525,6 @@
 			Name:  datadoghqv1alpha1.DDCollectKubeEvents,
 			Value: apiutils.BoolToString(spec.ClusterAgent.Config.CollectEvents),
 		},
-<<<<<<< HEAD
 		{
 			Name:  datadoghqv1alpha1.DDHealthPort,
 			Value: strconv.Itoa(int(*spec.ClusterAgent.Config.HealthPort)),
@@ -537,8 +533,6 @@
 			Name:  datadoghqv1alpha1.DDClusterAgentTokenName,
 			Value: utils.GetDatadogTokenResourceName(dda),
 		},
-=======
->>>>>>> e3c287cb
 	}
 
 	envVars = append(envVars, corev1.EnvVar{
