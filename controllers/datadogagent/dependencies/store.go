// Unless explicitly stated otherwise all files in this repository are licensed
// under the Apache License Version 2.0.
// This product includes software developed at Datadog (https://www.datadoghq.com/).
// Copyright 2016-present Datadog, Inc.

package dependencies

import (
	"context"
	"fmt"
	"strings"
	"sync"

	"github.com/DataDog/datadog-operator/controllers/datadogagent/component"
	"github.com/DataDog/datadog-operator/controllers/datadogagent/object"
	"github.com/DataDog/datadog-operator/pkg/equality"
	"github.com/DataDog/datadog-operator/pkg/kubernetes"
	"github.com/go-logr/logr"

	v1 "k8s.io/api/core/v1"
	apierrors "k8s.io/apimachinery/pkg/api/errors"
	apimeta "k8s.io/apimachinery/pkg/api/meta"
	metav1 "k8s.io/apimachinery/pkg/apis/meta/v1"
	"k8s.io/apimachinery/pkg/labels"
	"k8s.io/apimachinery/pkg/runtime"
	"k8s.io/apimachinery/pkg/selection"
	"k8s.io/apimachinery/pkg/types"
	"k8s.io/apimachinery/pkg/version"
	"sigs.k8s.io/controller-runtime/pkg/client"
)

const (
	// operatorStoreLabelKey used to identified which resource is managed by the store.
	operatorStoreLabelKey = "operator.datadoghq.com/managed-by-store"
)

// StoreClient dependencies store client interface
type StoreClient interface {
	AddOrUpdate(kind kubernetes.ObjectKind, obj client.Object) error
	Get(kind kubernetes.ObjectKind, namespace, name string) (client.Object, bool)
	GetOrCreate(kind kubernetes.ObjectKind, namespace, name string) (client.Object, bool)
<<<<<<< HEAD
	GetVersionInfo() string
=======
	Delete(kind kubernetes.ObjectKind, namespace string, name string) bool
>>>>>>> 9fb7bddc
}

// NewStore returns a new Store instance
func NewStore(owner metav1.Object, options *StoreOptions) *Store {
	store := &Store{
		deps:  make(map[kubernetes.ObjectKind]map[string]client.Object),
		owner: owner,
	}
	if options != nil {
		store.supportCilium = options.SupportCilium
		store.versionInfo = options.VersionInfo
		store.logger = options.Logger
		store.scheme = options.Scheme
	}

	return store
}

// Store Kubernetes resource dependencies store
// this store helps to keep track of every resources that the different agent deployments depend on.
type Store struct {
	deps  map[kubernetes.ObjectKind]map[string]client.Object
	mutex sync.RWMutex

	supportCilium bool
	versionInfo   *version.Info

	scheme *runtime.Scheme
	logger logr.Logger
	owner  metav1.Object
}

// StoreOptions use to provide to NewStore() function some Store creation options.
type StoreOptions struct {
	SupportCilium bool
	VersionInfo   *version.Info

	Scheme *runtime.Scheme
	Logger logr.Logger
}

// AddOrUpdate used to add or update an object in the Store
// kind correspond to the object kind, and id can be `namespace/name` identifier of just
// `name` if we are talking about a cluster scope object like `ClusterRole`.
func (ds *Store) AddOrUpdate(kind kubernetes.ObjectKind, obj client.Object) error {
	ds.mutex.Lock()
	defer ds.mutex.Unlock()

	if _, found := ds.deps[kind]; !found {
		ds.deps[kind] = map[string]client.Object{}
	}

	id := buildID(obj.GetNamespace(), obj.GetName())
	if obj.GetLabels() == nil {
		obj.SetLabels(map[string]string{})
	}
	obj.GetLabels()[operatorStoreLabelKey] = "true"

	if ds.owner != nil {
		defaultLabels := object.GetDefaultLabels(ds.owner, ds.owner.GetName(), component.GetAgentVersion(ds.owner))
		if len(defaultLabels) > 0 {
			for key, val := range defaultLabels {
				obj.GetLabels()[key] = val
			}
		}

		defaultAnnotations := object.GetDefaultAnnotations(ds.owner)
		if len(defaultAnnotations) > 0 {
			if obj.GetAnnotations() == nil {
				obj.SetAnnotations(map[string]string{})
			}
			for key, val := range defaultAnnotations {
				obj.GetAnnotations()[key] = val
			}
		}

		// Owner-reference should not be added to cluster level objects
		if kind != kubernetes.ClusterRoleBindingKind && kind != kubernetes.ClusterRolesKind {
			if err := object.SetOwnerReference(ds.owner, obj, ds.scheme); err != nil {
				return fmt.Errorf("store.AddOrUpdate, %w", err)
			}
		}
	}

	ds.deps[kind][id] = obj
	return nil
}

// AddOrUpdateStore used to add or update an object in the Store
// kind correspond to the object kind, and id can be `namespace/name` identifier of just
// `name` if we are talking about a cluster scope object like `ClusterRole`.
func (ds *Store) AddOrUpdateStore(kind kubernetes.ObjectKind, obj client.Object) *Store {
	_ = ds.AddOrUpdate(kind, obj)
	return ds
}

// Get returns the client.Object instance if it was previously added in the Store.
// kind correspond to the object kind, and id can be `namespace/name` identifier of just
// `name` if we are talking about a cluster scope object like `ClusterRole`.
// It also return a boolean to know if the Object was found in the Store.
func (ds *Store) Get(kind kubernetes.ObjectKind, namespace string, name string) (client.Object, bool) {
	ds.mutex.RLock()
	defer ds.mutex.RUnlock()

	if _, found := ds.deps[kind]; !found {
		return nil, false
	}
	id := buildID(namespace, name)
	if obj, found := ds.deps[kind][id]; found {
		return obj, true
	}
	return nil, false
}

// GetOrCreate returns the client.Object instance.
// * if it was previously added in the Store, it returns the corresponding object
// * if it wasn't previously added in the Store, it returns a new instance of the object Kind with
//   the corresponding name and namespace.
// `kind`` correspond to the object kind, and id can be `namespace/name` identifier of just
// `name` if we are talking about a cluster scope object like `ClusterRole`.
// It also return a boolean to know if the Object was found in the Store.
func (ds *Store) GetOrCreate(kind kubernetes.ObjectKind, namespace, name string) (client.Object, bool) {
	obj, found := ds.Get(kind, namespace, name)
	if found {
		return obj, found
	}
	obj = kubernetes.ObjectFromKind(kind)
	obj.SetName(name)
	obj.SetNamespace(namespace)
	return obj, found
}

// Delete deletes an item from the store by kind, namespace and name.
func (ds *Store) Delete(kind kubernetes.ObjectKind, namespace string, name string) bool {
	ds.mutex.RLock()
	defer ds.mutex.RUnlock()

	if _, found := ds.deps[kind]; !found {
		return false
	}
	id := buildID(namespace, name)
	if _, found := ds.deps[kind][id]; found {
		delete(ds.deps[kind], id)
		return true
	}
	return false
}

// Apply use to create/update resources in the api-server
func (ds *Store) Apply(ctx context.Context, k8sClient client.Client) []error {
	ds.mutex.RLock()
	defer ds.mutex.RUnlock()

	var errs []error
	var objsToCreate []client.Object
	var objsToUpdate []client.Object
	for kind := range ds.deps {
		for objID, objStore := range ds.deps[kind] {
			objNSName := buildObjectKey(objID)
			objAPIServer := kubernetes.ObjectFromKind(kind)
			err := k8sClient.Get(ctx, objNSName, objAPIServer)
			if err != nil && apierrors.IsNotFound(err) {
				ds.logger.V(2).Info("dependencies.store Add object to create", "obj.namespace", objStore.GetNamespace(), "obj.name", objStore.GetName(), "obj.kind", kind)
				objsToCreate = append(objsToCreate, objStore)
				continue
			} else if err != nil {
				errs = append(errs, err)
				continue
			}

			// ServicesKind is a special case; the cluster IPs are immutable and resource version must be set.
			if kind == kubernetes.ServicesKind {
				objStore.(*v1.Service).Spec.ClusterIP = objAPIServer.(*v1.Service).Spec.ClusterIP
				objStore.(*v1.Service).Spec.ClusterIPs = objAPIServer.(*v1.Service).Spec.ClusterIPs
				objStore.SetResourceVersion(objAPIServer.GetResourceVersion())
			}

			if !equality.IsEqualObject(kind, objStore, objAPIServer) {
				ds.logger.V(2).Info("dependencies.store Add object to update", "obj.namespace", objStore.GetNamespace(), "obj.name", objStore.GetName(), "obj.kind", kind)
				objsToUpdate = append(objsToUpdate, objStore)
				continue
			}
		}
	}

	ds.logger.V(2).Info("dependencies.store objsToCreate", "nb", len(objsToCreate))
	for _, obj := range objsToCreate {
		if err := k8sClient.Create(ctx, obj); err != nil {
			ds.logger.Error(err, "dependencies.store Create", "obj.namespace", obj.GetNamespace(), "obj.name", obj.GetName())
			errs = append(errs, err)
		}
	}

	ds.logger.V(2).Info("dependencies.store objsToUpdate", "nb", len(objsToUpdate))
	for _, obj := range objsToUpdate {
		if err := k8sClient.Update(ctx, obj); err != nil {
			ds.logger.Error(err, "dependencies.store Update", "obj.namespace", obj.GetNamespace(), "obj.name", obj.GetName())
			errs = append(errs, err)
		}
	}
	return errs
}

// Cleanup use to cleanup resources that are not needed anymore
func (ds *Store) Cleanup(ctx context.Context, k8sClient client.Client, ddaNs, ddaName string) []error {
	ds.mutex.RLock()
	defer ds.mutex.RUnlock()

	var errs []error

	requirementLabel, _ := labels.NewRequirement(operatorStoreLabelKey, selection.Exists, nil)
	listOptions := &client.ListOptions{
		LabelSelector: labels.NewSelector().Add(*requirementLabel),
	}
	for _, kind := range kubernetes.GetResourcesKind(ds.supportCilium) {
		objList := kubernetes.ObjectListFromKind(kind)
		if err := k8sClient.List(ctx, objList, listOptions); err != nil {
			errs = append(errs, err)
			continue
		}

		objsToDelete, err := listObjectToDelete(objList, ds.deps[kind])
		if err != nil {
			errs = append(errs, err)
			continue
		}
		errs = append(errs, deleteObjects(ctx, k8sClient, objsToDelete)...)
	}

	return errs
}

// GetVersionInfo returns the Kubernetes version
func (ds *Store) GetVersionInfo() string {
	return ds.versionInfo.GitVersion
}

func listObjectToDelete(objList client.ObjectList, cacheObjects map[string]client.Object) ([]client.Object, error) {
	items, err := apimeta.ExtractList(objList)
	if err != nil {
		return nil, err
	}

	var objsToDelete []client.Object
	for _, objAPIServer := range items {
		objMeta, _ := apimeta.Accessor(objAPIServer)

		idObj := buildID(objMeta.GetNamespace(), objMeta.GetName())
		if _, found := cacheObjects[idObj]; !found {
			partialObj := &metav1.PartialObjectMetadata{
				ObjectMeta: metav1.ObjectMeta{
					Name:      objMeta.GetName(),
					Namespace: objMeta.GetNamespace(),
				},
			}
			partialObj.TypeMeta.SetGroupVersionKind(objAPIServer.GetObjectKind().GroupVersionKind())
			objsToDelete = append(objsToDelete, partialObj)
		}
	}
	return objsToDelete, nil
}

func deleteObjects(ctx context.Context, k8sClient client.Client, objsToDelete []client.Object) []error {
	var errs []error
	for _, partialObj := range objsToDelete {
		err := k8sClient.Delete(ctx, partialObj)
		if err != nil {
			if apierrors.IsNotFound(err) || apierrors.IsGone(err) {
				continue
			}
			errs = append(errs, err)
		}
	}
	return errs
}

func buildID(ns, name string) string {
	if ns == "" {
		return name
	}
	return fmt.Sprintf("%s/%s", ns, name)
}

func buildObjectKey(key string) types.NamespacedName {
	keySplit := strings.Split(key, string(types.Separator))
	var ns, name string
	if len(keySplit) > 1 {
		ns = keySplit[0]
		name = keySplit[1]
	} else {
		name = key
	}
	return types.NamespacedName{
		Namespace: ns,
		Name:      name,
	}
}<|MERGE_RESOLUTION|>--- conflicted
+++ resolved
@@ -39,11 +39,8 @@
 	AddOrUpdate(kind kubernetes.ObjectKind, obj client.Object) error
 	Get(kind kubernetes.ObjectKind, namespace, name string) (client.Object, bool)
 	GetOrCreate(kind kubernetes.ObjectKind, namespace, name string) (client.Object, bool)
-<<<<<<< HEAD
 	GetVersionInfo() string
-=======
 	Delete(kind kubernetes.ObjectKind, namespace string, name string) bool
->>>>>>> 9fb7bddc
 }
 
 // NewStore returns a new Store instance
