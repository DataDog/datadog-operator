--- conflicted
+++ resolved
@@ -9,11 +9,8 @@
 	"context"
 	"time"
 
-<<<<<<< HEAD
 	apicommon "github.com/DataDog/datadog-operator/apis/datadoghq/common"
 	"github.com/DataDog/datadog-operator/apis/datadoghq/common/v1"
-=======
->>>>>>> cd7b487f
 	datadoghqv2alpha1 "github.com/DataDog/datadog-operator/apis/datadoghq/v2alpha1"
 	apiutils "github.com/DataDog/datadog-operator/apis/utils"
 	componentagent "github.com/DataDog/datadog-operator/controllers/datadogagent/component/agent"
@@ -33,13 +30,9 @@
 	"sigs.k8s.io/controller-runtime/pkg/reconcile"
 )
 
-<<<<<<< HEAD
 func (r *Reconciler) reconcileV2Agent(logger logr.Logger, requiredComponents feature.RequiredComponents, features []feature.Feature,
 	dda *datadoghqv2alpha1.DatadogAgent, resourcesManager feature.ResourceManagers, newStatus *datadoghqv2alpha1.DatadogAgentStatus,
-	requiredContainers []common.AgentContainerName, provider string) (reconcile.Result, error) {
-=======
-func (r *Reconciler) reconcileV2Agent(logger logr.Logger, requiredComponents feature.RequiredComponents, features []feature.Feature, dda *datadoghqv2alpha1.DatadogAgent, resourcesManager feature.ResourceManagers, newStatus *datadoghqv2alpha1.DatadogAgentStatus) (reconcile.Result, error) {
->>>>>>> cd7b487f
+	provider string) (reconcile.Result, error) {
 	var result reconcile.Result
 	var eds *edsv1alpha1.ExtendedDaemonSet
 	var daemonset *appsv1.DaemonSet
@@ -129,19 +122,14 @@
 
 	// Apply features changes on the Deployment.Spec.Template
 	for _, feat := range features {
-<<<<<<< HEAD
-		if errFeat := feat.ManageNodeAgent(podManagers, provider); errFeat != nil {
-			return result, errFeat
-=======
 		if multiProcessContainerEnabled {
-			if errFeat := feat.ManageMultiProcessNodeAgent(podManagers); errFeat != nil {
+			if errFeat := feat.ManageMultiProcessNodeAgent(podManagers, provider); errFeat != nil {
 				return result, errFeat
 			}
 		} else {
-			if errFeat := feat.ManageNodeAgent(podManagers); errFeat != nil {
+			if errFeat := feat.ManageNodeAgent(podManagers, provider); errFeat != nil {
 				return result, errFeat
 			}
->>>>>>> cd7b487f
 		}
 	}
 
