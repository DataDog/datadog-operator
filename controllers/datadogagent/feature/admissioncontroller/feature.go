--- conflicted
+++ resolved
@@ -112,7 +112,11 @@
 			f.webhookName = *ac.WebhookName
 		}
 
-<<<<<<< HEAD
+		if ac.CWSInstrumentation != nil && apiutils.BoolValue(ac.CWSInstrumentation.Enabled) {
+			f.cwsInstrumentationEnabled = true
+			f.cwsInstrumentationMode = apiutils.StringValue(ac.CWSInstrumentation.Mode)
+		}
+
 		sidecarConfig := dda.Spec.Features.AdmissionController.AgentSidecarInjection
 		if shouldEnablesidecarInjection(sidecarConfig) {
 			f.agentSidecarConfig = &AgentSidecarInjectionConfig{}
@@ -156,12 +160,6 @@
 
 		}
 
-=======
-		if ac.CWSInstrumentation != nil && apiutils.BoolValue(ac.CWSInstrumentation.Enabled) {
-			f.cwsInstrumentationEnabled = true
-			f.cwsInstrumentationMode = apiutils.StringValue(ac.CWSInstrumentation.Mode)
-		}
->>>>>>> 89818557
 	}
 	return reqComp
 }
@@ -265,57 +263,6 @@
 		Value: f.webhookName,
 	})
 
-<<<<<<< HEAD
-	if f.agentSidecarConfig != nil {
-		managers.EnvVar().AddEnvVarToContainer(common.ClusterAgentContainerName, &corev1.EnvVar{
-			Name:  apicommon.DDAdmissionControllerAgentSidecarEnabled,
-			Value: apiutils.BoolToString(&f.agentSidecarConfig.enabled),
-		})
-
-		managers.EnvVar().AddEnvVarToContainer(common.ClusterAgentContainerName, &corev1.EnvVar{
-			Name:  apicommon.DDAdmissionControllerAgentSidecarClusterAgentEnabled,
-			Value: apiutils.BoolToString(&f.agentSidecarConfig.clusterAgentCommunicationEnabled),
-		})
-		if f.agentSidecarConfig.provider != "" {
-			managers.EnvVar().AddEnvVarToContainer(common.ClusterAgentContainerName, &corev1.EnvVar{
-				Name:  apicommon.DDAdmissionControllerAgentSidecarProvider,
-				Value: f.agentSidecarConfig.provider,
-			})
-		}
-		if f.agentSidecarConfig.registry != "" {
-			managers.EnvVar().AddEnvVarToContainer(common.ClusterAgentContainerName, &corev1.EnvVar{
-				Name:  apicommon.DDAdmissionControllerAgentSidecarRegistry,
-				Value: f.agentSidecarConfig.registry,
-			})
-		}
-
-		if f.agentSidecarConfig.imageName != "" {
-			managers.EnvVar().AddEnvVarToContainer(common.ClusterAgentContainerName, &corev1.EnvVar{
-				Name:  apicommon.DDAdmissionControllerAgentSidecarImageName,
-				Value: f.agentSidecarConfig.imageName,
-			})
-		}
-		if f.agentSidecarConfig.imageTag != "" {
-			managers.EnvVar().AddEnvVarToContainer(common.ClusterAgentContainerName, &corev1.EnvVar{
-				Name:  apicommon.DDAdmissionControllerAgentSidecarImageTag,
-				Value: f.agentSidecarConfig.imageTag,
-			})
-		}
-
-=======
-	if f.cwsInstrumentationEnabled {
-		managers.EnvVar().AddEnvVarToContainer(common.ClusterAgentContainerName, &corev1.EnvVar{
-			Name:  apicommon.DDAdmissionControllerCWSInstrumentationEnabled,
-			Value: apiutils.BoolToString(&f.cwsInstrumentationEnabled),
-		})
-
-		managers.EnvVar().AddEnvVarToContainer(common.ClusterAgentContainerName, &corev1.EnvVar{
-			Name:  apicommon.DDAdmissionControllerCWSInstrumentationMode,
-			Value: f.cwsInstrumentationMode,
-		})
->>>>>>> 89818557
-	}
-
 	return nil
 }
 
