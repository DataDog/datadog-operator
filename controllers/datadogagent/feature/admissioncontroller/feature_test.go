--- conflicted
+++ resolved
@@ -39,7 +39,6 @@
 			ClusterAgent:  testDCAResources("hostip", "", false),
 		},
 		{
-<<<<<<< HEAD
 			Name: "v2alpha1 Admission Controller not enabled",
 			DDAv2: v2alpha1test.NewDatadogAgentBuilder().
 				Build(),
@@ -176,47 +175,6 @@
 			WantConfigure: true,
 			ClusterAgent: test.NewDefaultComponentTest().WithWantFunc(
 				sidecarInjectionWantFunc("", "", "", "sidecarAgent", "sidecarTag")),
-=======
-			Name:          "v2alpha1 admission controller not enabled",
-			DDAv2:         newV2Agent(false, "", "", false, &v2alpha1.APMFeatureConfig{}, &v2alpha1.DogstatsdFeatureConfig{}, nil),
-			WantConfigure: false,
-		},
-		{
-			Name:          "v2alpha1 admission controller enabled",
-			DDAv2:         newV2Agent(true, "", "", false, &v2alpha1.APMFeatureConfig{}, &v2alpha1.DogstatsdFeatureConfig{}, nil),
-			WantConfigure: true,
-			ClusterAgent:  testDCAResources("", "", false),
-		},
-		{
-			Name:          "v2alpha1 admission controller enabled, apm uses uds",
-			DDAv2:         newV2Agent(true, "", "", false, apmUDS, &v2alpha1.DogstatsdFeatureConfig{}, nil),
-			WantConfigure: true,
-			ClusterAgent:  testDCAResources("socket", "", false),
-		},
-		{
-			Name:          "v2alpha1 admission controller enabled, dsd uses uds",
-			DDAv2:         newV2Agent(true, "", "", false, &v2alpha1.APMFeatureConfig{}, dsdUDS, nil),
-			WantConfigure: true,
-			ClusterAgent:  testDCAResources("socket", "", false),
-		},
-		{
-			Name:          "v2alpha1 admission controller enabled, add custom registry in global config",
-			DDAv2:         newV2Agent(true, "", "globalRegistryName", false, &v2alpha1.APMFeatureConfig{}, &v2alpha1.DogstatsdFeatureConfig{}, globalConfig),
-			WantConfigure: true,
-			ClusterAgent:  testDCAResources("", "globalRegistryName", false),
-		},
-		{
-			Name:          "v2alpha1 admission controller enabled, add custom registry in global config, override with feature config",
-			DDAv2:         newV2Agent(true, "", "testRegistryName", false, &v2alpha1.APMFeatureConfig{}, &v2alpha1.DogstatsdFeatureConfig{}, globalConfig),
-			WantConfigure: true,
-			ClusterAgent:  testDCAResources("", "testRegistryName", false),
-		},
-		{
-			Name:          "v2alpha1 admission controller enabled, cwsInstrumentation enabled",
-			DDAv2:         newV2Agent(true, "", "", true, &v2alpha1.APMFeatureConfig{}, &v2alpha1.DogstatsdFeatureConfig{}, nil),
-			WantConfigure: true,
-			ClusterAgent:  testDCAResources("", "", true),
->>>>>>> 89818557
 		},
 	}
 
@@ -240,9 +198,6 @@
 	}
 }
 
-<<<<<<< HEAD
-func testDCAResources(acm string, registry string) *test.ComponentTest {
-=======
 func newV2Agent(enabled bool, acm, registry string, cwsInstrumentationEnabled bool, apm *v2alpha1.APMFeatureConfig, dsd *v2alpha1.DogstatsdFeatureConfig, global *v2alpha1.GlobalConfig) *v2alpha1.DatadogAgent {
 	dda := &v2alpha1.DatadogAgent{
 		Spec: v2alpha1.DatadogAgentSpec{
@@ -280,7 +235,6 @@
 }
 
 func testDCAResources(acm string, registry string, cwsInstrumentationEnabled bool) *test.ComponentTest {
->>>>>>> 89818557
 	return test.NewDefaultComponentTest().WithWantFunc(
 		func(t testing.TB, mgrInterface feature.PodTemplateManagers) {
 			mgr := mgrInterface.(*fake.PodTemplateManagers)
