--- conflicted
+++ resolved
@@ -10,6 +10,7 @@
 	apicommon "github.com/DataDog/datadog-operator/apis/datadoghq/common"
 	apicommonv1 "github.com/DataDog/datadog-operator/apis/datadoghq/common/v1"
 	"github.com/DataDog/datadog-operator/apis/datadoghq/v1alpha1"
+	"github.com/DataDog/datadog-operator/apis/datadoghq/v2alpha1"
 	v2alpha1test "github.com/DataDog/datadog-operator/apis/datadoghq/v2alpha1/test"
 	apiutils "github.com/DataDog/datadog-operator/apis/utils"
 	"github.com/google/go-cmp/cmp"
@@ -21,7 +22,6 @@
 	"github.com/DataDog/datadog-operator/controllers/datadogagent/feature/test"
 )
 
-<<<<<<< HEAD
 const (
 	apmSocketHostPath  = apicommon.DogstatsdAPMSocketHostPath + "/" + apicommon.APMSocketName
 	apmSocketLocalPath = apicommon.APMSocketVolumeLocalPath + "/" + apicommon.APMSocketName
@@ -29,133 +29,85 @@
 )
 
 func Test_admissionControllerFeature_Configure(t *testing.T) {
-=======
-func TestAdmissionControllerFeature(t *testing.T) {
-	apmUDS := &v2alpha1.APMFeatureConfig{
-		Enabled: apiutils.NewBoolPointer(true),
-		UnixDomainSocketConfig: &v2alpha1.UnixDomainSocketConfig{
-			Enabled: apiutils.NewBoolPointer(true),
-		},
-	}
-	dsdUDS := &v2alpha1.DogstatsdFeatureConfig{
-		UnixDomainSocketConfig: &v2alpha1.UnixDomainSocketConfig{
-			Enabled: apiutils.NewBoolPointer(true),
-		},
-	}
 	globalConfig := &v2alpha1.GlobalConfig{
 		Registry: apiutils.NewStringPointer("globalRegistryName"),
 	}
->>>>>>> 3e962f4c
 	tests := test.FeatureTestSuite{
 		//////////////////////////
 		// v1Alpha1.DatadogAgent
 		//////////////////////////
-		{
-			Name:          "v1alpha1 admission controller not enabled",
-			DDAv1:         newV1Agent(false),
+		// {
+		// 	Name:          "v1alpha1 admission controller not enabled",
+		// 	DDAv1:         newV1Agent(false),
+		// 	WantConfigure: false,
+		// },
+		// {
+		// 	Name:          "v1alpha1 admission controller enabled",
+		// 	DDAv1:         newV1Agent(true),
+		// 	WantConfigure: true,
+		// 	ClusterAgent:  testDCAResources("hostip"),
+		// },
+		// //////////////////////////
+		// // v2Alpha1.DatadogAgent
+		// //////////////////////////
+		{
+			Name: "v2alpha1 Admission Controller not enabled",
+			DDAv2: v2alpha1test.NewDatadogAgentBuilder().
+				WithAdmissionControllerEnabled(false).
+				Build(),
 			WantConfigure: false,
 		},
 		{
-			Name:          "v1alpha1 admission controller enabled",
-			DDAv1:         newV1Agent(true),
-			WantConfigure: true,
-			ClusterAgent:  testDCAResources("hostip", ""),
-		},
+			Name: "v2alpha1 Admission Controller enabled",
+			DDAv2: v2alpha1test.NewDatadogAgentBuilder().
+				WithAdmissionControllerEnabled(true).
+				Build(),
+			WantConfigure: true,
+			ClusterAgent: test.NewDefaultComponentTest().WithWantFunc(
+				admissionControllerWantFunc(false, false, "", "", ""),
+			),
+		},
+
 		//////////////////////////
 		// v2Alpha1.DatadogAgent
 		//////////////////////////
 		{
-<<<<<<< HEAD
-			Name: "v2alpha1 Admission Controller not enabled",
+			Name:  "v2alpha1 admission controller not enabled",
+			DDAv2: newV2Agent(false, "", "", &v2alpha1.APMFeatureConfig{}, &v2alpha1.DogstatsdFeatureConfig{}, nil),
+			Name:  "v2alpha1 Admission Controller not enabled",
 			DDAv2: v2alpha1test.NewDatadogAgentBuilder().
 				WithAdmissionControllerEnabled(false).
 				Build(),
 			WantConfigure: false,
 		},
 		{
-			Name: "v2alpha1 Admission Controller enabled",
+			Name: "v2alpha1 Admission Controller enabled with config mode",
 			DDAv2: v2alpha1test.NewDatadogAgentBuilder().
 				WithAdmissionControllerEnabled(true).
-				Build(),
-			WantConfigure: true,
-			ClusterAgent:  testBasicAdmissionController(),
-		},
-		{
-			Name: "v2alpha1 Admission Controller enabled with full configuration",
-			DDAv2: v2alpha1test.NewDatadogAgentBuilder().
-				WithAdmissionControllerEnabled(true).
-				WithMutateUnlabelled(true).
-				WithServiceName("testServiceName").
-				WithAgentCommunicationMode("testConfigMode").
-				WithWebhookName("testWebhookName").
-				Build(),
-			WantConfigure: true,
-			ClusterAgent:  testAdmissionControllerFull(),
-		},
-		{
-			Name: "v2alpha1 Admission Controller enabled with enabled with APM uds mode",
+				WithAgentCommunicationMode("service").
+				Build(),
+			WantConfigure: true,
+			ClusterAgent: test.NewDefaultComponentTest().WithWantFunc(
+				admissionControllerWantFunc(false, false, "service", "", ""),
+			),
+		},
+		{
+			Name: "v2alpha1 Admission Controller enabled with APM uds mode",
 			DDAv2: v2alpha1test.NewDatadogAgentBuilder().
 				WithAdmissionControllerEnabled(true).
 				WithAPMEnabled(true).
 				WithAPMUDSEnabled(true, apmSocketHostPath).
 				Build(),
 			WantConfigure: true,
-			ClusterAgent:  testAdmissionControllerWithAPMUsingUDS(),
-		},
-		{
-			Name: "v2alpha1 Admission Controller enabled with DSD uds mode",
-			DDAv2: v2alpha1test.NewDatadogAgentBuilder().
-				WithAdmissionControllerEnabled(true).
-				WithDogstatsdUnixDomainSocketConfigEnabled(true).
-				WithDogstatsdUnixDomainSocketConfigPath(customPath).
-				Build(),
-			WantConfigure: true,
-			ClusterAgent:  testAdmissionControllerWithDSDUsingUDS(),
-		},
-		{
-			Name: "v2alpha1 Admission Controller enabled with sidecar injection enabled",
-			DDAv2: v2alpha1test.NewDatadogAgentBuilder().
-				WithAdmissionControllerEnabled(true).
-				WithSidecarInjectionEnabled(true).
-				WithAgentSidecarInjectionClusterAgentEnabled(true).
-				Build(),
+			ClusterAgent: test.NewDefaultComponentTest().WithWantFunc(
+				admissionControllerWantFunc(false, false, "apm", "", ""),
+			),
+		},
+		{
+			Name:          "v2alpha1 admission controller enabled, dsd uses uds",
+			DDAv2:         newV2Agent(true, "", &v2alpha1.APMFeatureConfig{}, dsdUDS),
 			WantConfigure: true,
 			ClusterAgent:  testSidecarInjection(),
-=======
-			Name:          "v2alpha1 admission controller not enabled",
-			DDAv2:         newV2Agent(false, "", "", &v2alpha1.APMFeatureConfig{}, &v2alpha1.DogstatsdFeatureConfig{}, nil),
-			WantConfigure: false,
-		},
-		{
-			Name:          "v2alpha1 admission controller enabled",
-			DDAv2:         newV2Agent(true, "", "", &v2alpha1.APMFeatureConfig{}, &v2alpha1.DogstatsdFeatureConfig{}, nil),
-			WantConfigure: true,
-			ClusterAgent:  testDCAResources("", ""),
-		},
-		{
-			Name:          "v2alpha1 admission controller enabled, apm uses uds",
-			DDAv2:         newV2Agent(true, "", "", apmUDS, &v2alpha1.DogstatsdFeatureConfig{}, nil),
-			WantConfigure: true,
-			ClusterAgent:  testDCAResources("socket", ""),
-		},
-		{
-			Name:          "v2alpha1 admission controller enabled, dsd uses uds",
-			DDAv2:         newV2Agent(true, "", "", &v2alpha1.APMFeatureConfig{}, dsdUDS, nil),
-			WantConfigure: true,
-			ClusterAgent:  testDCAResources("socket", ""),
-		},
-		{
-			Name:          "v2alpha1 admission controller enabled, add custom registry in global config",
-			DDAv2:         newV2Agent(true, "", "", &v2alpha1.APMFeatureConfig{}, &v2alpha1.DogstatsdFeatureConfig{}, globalConfig),
-			WantConfigure: true,
-			ClusterAgent:  testDCAResources("", "globalRegistryName"),
-		},
-		{
-			Name:          "v2alpha1 admission controller enabled, add custom registry in global config, override with feature config",
-			DDAv2:         newV2Agent(true, "", "testRegistryName", &v2alpha1.APMFeatureConfig{}, &v2alpha1.DogstatsdFeatureConfig{}, globalConfig),
-			WantConfigure: true,
-			ClusterAgent:  testDCAResources("", "testRegistryName"),
->>>>>>> 3e962f4c
 		},
 	}
 	tests.Run(t, buildAdmissionControllerFeature)
@@ -177,43 +129,7 @@
 	}
 }
 
-<<<<<<< HEAD
-func testDCAResources(acm string) *test.ComponentTest {
-=======
-func newV2Agent(enabled bool, acm, registry string, apm *v2alpha1.APMFeatureConfig, dsd *v2alpha1.DogstatsdFeatureConfig, global *v2alpha1.GlobalConfig) *v2alpha1.DatadogAgent {
-	dda := &v2alpha1.DatadogAgent{
-		Spec: v2alpha1.DatadogAgentSpec{
-			Global: &v2alpha1.GlobalConfig{},
-			Features: &v2alpha1.DatadogFeatures{
-				AdmissionController: &v2alpha1.AdmissionControllerFeatureConfig{
-					Enabled:          apiutils.NewBoolPointer(enabled),
-					MutateUnlabelled: apiutils.NewBoolPointer(true),
-					ServiceName:      apiutils.NewStringPointer("testServiceName"),
-				},
-			},
-		},
-	}
-	if acm != "" {
-		dda.Spec.Features.AdmissionController.AgentCommunicationMode = apiutils.NewStringPointer(acm)
-	}
-	if apm != nil {
-		dda.Spec.Features.APM = apm
-	}
-	if dsd != nil {
-		dda.Spec.Features.Dogstatsd = dsd
-	}
-	if registry != "" {
-		dda.Spec.Features.AdmissionController.Registry = apiutils.NewStringPointer(registry)
-
-	}
-	if global != nil {
-		dda.Spec.Global = global
-	}
-	return dda
-}
-
 func testDCAResources(acm string, registry string) *test.ComponentTest {
->>>>>>> 3e962f4c
 	return test.NewDefaultComponentTest().WithWantFunc(
 		func(t testing.TB, mgrInterface feature.PodTemplateManagers) {
 			mgr := mgrInterface.(*fake.PodTemplateManagers)
@@ -266,177 +182,66 @@
 	)
 }
 
-func testBasicAdmissionController() *test.ComponentTest {
-	return test.NewDefaultComponentTest().WithWantFunc(
-		func(t testing.TB, mgrInterface feature.PodTemplateManagers) {
-			mgr := mgrInterface.(*fake.PodTemplateManagers)
-
-			agentEnvs := mgr.EnvVarMgr.EnvVarsByC[apicommonv1.ClusterAgentContainerName]
-			expectedAgentEnvs := []*corev1.EnvVar{
-				{
-					Name:  apicommon.DDAdmissionControllerEnabled,
-					Value: "true",
-				},
-				{
-					Name:  apicommon.DDAdmissionControllerMutateUnlabelled,
-					Value: "false",
-				},
-				{
-					Name:  apicommon.DDAdmissionControllerLocalServiceName,
-					Value: "-agent",
-				},
-				{
-					Name:  apicommon.DDAdmissionControllerWebhookName,
-					Value: "datadog-webhook",
-				},
-			}
-			assert.True(
-				t,
-				apiutils.IsEqualStruct(agentEnvs, expectedAgentEnvs),
-				"Cluster Agent ENVs \ndiff = %s", cmp.Diff(agentEnvs, expectedAgentEnvs),
-			)
-		},
-	)
-}
-
-func testAdmissionControllerFull() *test.ComponentTest {
-	return test.NewDefaultComponentTest().WithWantFunc(
-		func(t testing.TB, mgrInterface feature.PodTemplateManagers) {
-			mgr := mgrInterface.(*fake.PodTemplateManagers)
-
-			agentEnvs := mgr.EnvVarMgr.EnvVarsByC[apicommonv1.ClusterAgentContainerName]
-			expectedAgentEnvs := []*corev1.EnvVar{
-				{
-					Name:  apicommon.DDAdmissionControllerEnabled,
-					Value: "true",
-				},
-				{
-					Name:  apicommon.DDAdmissionControllerMutateUnlabelled,
-					Value: "true",
-				},
-				{
-					Name:  apicommon.DDAdmissionControllerServiceName,
-					Value: "testServiceName",
-				},
-				{
-					Name:  apicommon.DDAdmissionControllerInjectConfigMode,
-					Value: "testConfigMode",
-				},
-				{
-					Name:  apicommon.DDAdmissionControllerLocalServiceName,
-					Value: "-agent",
-				},
-				{
-					Name:  apicommon.DDAdmissionControllerWebhookName,
-					Value: "testWebhookName",
-				},
-			}
-			assert.True(
-				t,
-				apiutils.IsEqualStruct(agentEnvs, expectedAgentEnvs),
-				"Cluster Agent ENVs \ndiff = %s", cmp.Diff(agentEnvs, expectedAgentEnvs),
-			)
-		},
-	)
-}
-
-func testAdmissionControllerWithAPMUsingUDS() *test.ComponentTest {
-	return test.NewDefaultComponentTest().WithWantFunc(
-		func(t testing.TB, mgrInterface feature.PodTemplateManagers) {
-			mgr := mgrInterface.(*fake.PodTemplateManagers)
-
-			agentEnvs := mgr.EnvVarMgr.EnvVarsByC[apicommonv1.ClusterAgentContainerName]
-			expectedAgentEnvs := []*corev1.EnvVar{
-				{
-					Name:  apicommon.DDAdmissionControllerEnabled,
-					Value: "true",
-				},
-				{
-					Name:  apicommon.DDAdmissionControllerMutateUnlabelled,
-					Value: "false",
-				},
-				{
-					Name:  apicommon.DDAdmissionControllerInjectConfigMode,
-					Value: "socket",
-				},
-				{
-					Name:  apicommon.DDAdmissionControllerLocalServiceName,
-					Value: "-agent",
-				},
-				{
-					Name:  apicommon.DDAdmissionControllerWebhookName,
-					Value: "datadog-webhook",
-				},
-			}
-			assert.True(
-				t,
-				apiutils.IsEqualStruct(agentEnvs, expectedAgentEnvs),
-				"Cluster Agent ENVs \ndiff = %s", cmp.Diff(agentEnvs, expectedAgentEnvs),
-			)
-		},
-	)
-}
-
-func testAdmissionControllerWithDSDUsingUDS() *test.ComponentTest {
-	return test.NewDefaultComponentTest().WithWantFunc(
-		func(t testing.TB, mgrInterface feature.PodTemplateManagers) {
-			mgr := mgrInterface.(*fake.PodTemplateManagers)
-
-			agentEnvs := mgr.EnvVarMgr.EnvVarsByC[apicommonv1.ClusterAgentContainerName]
-			expectedAgentEnvs := []*corev1.EnvVar{
-				{
-					Name:  apicommon.DDAdmissionControllerEnabled,
-					Value: "true",
-				},
-				{
-					Name:  apicommon.DDAdmissionControllerMutateUnlabelled,
-					Value: "false",
-				},
-				{
-					Name:  apicommon.DDAdmissionControllerInjectConfigMode,
-					Value: "socket",
-				},
-				{
-					Name:  apicommon.DDAdmissionControllerLocalServiceName,
-					Value: "-agent",
-				},
-				{
-					Name:  apicommon.DDAdmissionControllerWebhookName,
-					Value: "datadog-webhook",
-				},
-			}
-			assert.True(
-				t,
-				apiutils.IsEqualStruct(agentEnvs, expectedAgentEnvs),
-				"Cluster Agent ENVs \ndiff = %s", cmp.Diff(agentEnvs, expectedAgentEnvs),
-			)
-		},
-	)
-}
-
-func testSidecarInjection() *test.ComponentTest {
-	return test.NewDefaultComponentTest().WithWantFunc(
-		func(t testing.TB, mgrInterface feature.PodTemplateManagers) {
-			mgr := mgrInterface.(*fake.PodTemplateManagers)
-
-			agentEnvs := mgr.EnvVarMgr.EnvVarsByC[apicommonv1.ClusterAgentContainerName]
-			expectedAgentEnvs := []*corev1.EnvVar{
-				{
-					Name:  apicommon.DDAdmissionControllerEnabled,
-					Value: "true",
-				},
-				{
-					Name:  apicommon.DDAdmissionControllerMutateUnlabelled,
-					Value: "false",
-				},
-				{
-					Name:  apicommon.DDAdmissionControllerLocalServiceName,
-					Value: "-agent",
-				},
-				{
-					Name:  apicommon.DDAdmissionControllerWebhookName,
-					Value: "datadog-webhook",
-				},
+func generateEnvVars(mutate, sidecar bool, configMode, serviceName, webhookName string) []*corev1.EnvVar {
+	envVars := []*corev1.EnvVar{
+		{
+			Name:  apicommon.DDAdmissionControllerEnabled,
+			Value: "true",
+		},
+	}
+	if mutate {
+		envVars = append(envVars, []*corev1.EnvVar{
+			{
+				Name:  apicommon.DDAdmissionControllerMutateUnlabelled,
+				Value: "true",
+			},
+		}...)
+	} else {
+		envVars = append(envVars, []*corev1.EnvVar{
+			{
+				Name:  apicommon.DDAdmissionControllerMutateUnlabelled,
+				Value: "false",
+			},
+		}...)
+	}
+	if configMode != "" {
+		if configMode == "apm" || configMode == "dsd" {
+			configModeEnvVars := &corev1.EnvVar{
+				Name:  apicommon.DDAdmissionControllerInjectConfigMode,
+				Value: "socket",
+			}
+			envVars = append(envVars, configModeEnvVars)
+		} else {
+			configModeEnvVars := &corev1.EnvVar{
+				Name:  apicommon.DDAdmissionControllerInjectConfigMode,
+				Value: configMode,
+			}
+			envVars = append(envVars, configModeEnvVars)
+		}
+		envVars = append(envVars, &corev1.EnvVar{Name: apicommon.DDAdmissionControllerLocalServiceName, Value: "-agent"})
+		if webhookName != "" {
+			webhookEnvVars := &corev1.EnvVar{
+				Name:  apicommon.DDAdmissionControllerWebhookName,
+				Value: webhookName,
+			}
+			envVars = append(envVars, webhookEnvVars)
+		} else {
+			webhookEnvVars := &corev1.EnvVar{
+				Name:  apicommon.DDAdmissionControllerWebhookName,
+				Value: "datadog-webhook",
+			}
+			envVars = append(envVars, webhookEnvVars)
+		}
+		if serviceName != "" {
+			serviceEnvVars := &corev1.EnvVar{
+				Name:  apicommon.DDAdmissionControllerServiceName,
+				Value: serviceName,
+			}
+			envVars = append(envVars, serviceEnvVars)
+		}
+
+		if sidecar {
+			envVars = append(envVars, []*corev1.EnvVar{
 				{
 					Name:  apicommon.DDAdmissionControllerAgentSidecarEnabled,
 					Value: "true",
@@ -449,16 +254,21 @@
 					Name:  apicommon.DDAdmissionControllerAgentSidecarImageName,
 					Value: "agent",
 				},
-				{
-					Name:  apicommon.DDAdmissionControllerAgentSidecarImageTag,
-					Value: "7.53.0",
-				},
-			}
-			assert.True(
-				t,
-				apiutils.IsEqualStruct(agentEnvs, expectedAgentEnvs),
-				"Cluster Agent ENVs \ndiff = %s", cmp.Diff(agentEnvs, expectedAgentEnvs),
-			)
-		},
-	)
+			}...)
+		}
+	}
+	return envVars
+}
+
+func admissionControllerWantFunc(mutate, sidecar bool, configMode, serviceName, webhookName string) func(testing.TB, feature.PodTemplateManagers) {
+	return func(t testing.TB, mgrInterface feature.PodTemplateManagers) {
+		mgr := mgrInterface.(*fake.PodTemplateManagers)
+		dcaEnvVars := mgr.EnvVarMgr.EnvVarsByC[apicommonv1.ClusterAgentContainerName]
+		want := generateEnvVars(mutate, sidecar, configMode, serviceName, webhookName)
+		assert.True(
+			t,
+			apiutils.IsEqualStruct(dcaEnvVars, want),
+			"DCA envvars \ndiff = %s", cmp.Diff(dcaEnvVars, want),
+		)
+	}
 }