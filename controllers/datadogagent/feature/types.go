--- conflicted
+++ resolved
@@ -140,11 +140,8 @@
 	SecretManager() merger.SecretManager
 	NetworkPolicyManager() merger.NetworkPolicyManager
 	ServiceManager() merger.ServiceManager
-<<<<<<< HEAD
+	CiliumPolicyManager() merger.CiliumPolicyManager
 	APIServiceManager() merger.APIServiceManager
-=======
-	CiliumPolicyManager() merger.CiliumPolicyManager
->>>>>>> 97fd4cb0
 }
 
 // NewResourceManagers return new instance of the ResourceManagers interface
@@ -156,11 +153,8 @@
 		secret:        merger.NewSecretManager(store),
 		networkPolicy: merger.NewNetworkPolicyManager(store),
 		service:       merger.NewServiceManager(store),
-<<<<<<< HEAD
+		cilium:        merger.NewCiliumPolicyManager(store),
 		apiService:    merger.NewAPIServiceManager(store),
-=======
-		cilium:        merger.NewCiliumPolicyManager(store),
->>>>>>> 97fd4cb0
 	}
 }
 
@@ -171,11 +165,8 @@
 	secret        merger.SecretManager
 	networkPolicy merger.NetworkPolicyManager
 	service       merger.ServiceManager
-<<<<<<< HEAD
+	cilium        merger.CiliumPolicyManager
 	apiService    merger.APIServiceManager
-=======
-	cilium        merger.CiliumPolicyManager
->>>>>>> 97fd4cb0
 }
 
 func (impl *resourceManagersImpl) Store() dependencies.StoreClient {
@@ -202,13 +193,12 @@
 	return impl.service
 }
 
-<<<<<<< HEAD
+func (impl *resourceManagersImpl) CiliumPolicyManager() merger.CiliumPolicyManager {
+	return impl.cilium
+}
+
 func (impl *resourceManagersImpl) APIServiceManager() merger.APIServiceManager {
 	return impl.apiService
-=======
-func (impl *resourceManagersImpl) CiliumPolicyManager() merger.CiliumPolicyManager {
-	return impl.cilium
->>>>>>> 97fd4cb0
 }
 
 // PodTemplateManagers used to access the different PodTemplateSpec manager.
