--- conflicted
+++ resolved
@@ -179,49 +179,34 @@
 	EnvVar() merger.EnvVarManager
 	// Volume used to access the VolumeManager to manage the Volume and VolumeMount defined in the PodTemplateSpec.
 	Volume() merger.VolumeManager
-<<<<<<< HEAD
-	// Ports used to access PortManager that allows to manage the Ports defined in the PodTemplateSpec.
-	Port() merger.PortManager
-=======
 	// SecurityContext is used to access the SecurityContextManager to manage container Security Context defined in the PodTemplateSpec.
 	SecurityContext() merger.SecurityContextManager
 	// Annotation is used access the AnnotationManager to manage PodTemplateSpec annotations.
 	Annotation() merger.AnnotationManager
->>>>>>> de643f37
+	// Ports used to access PortManager that allows to manage the Ports defined in the PodTemplateSpec.
+	Port() merger.PortManager
 }
 
 // NewPodTemplateManagers use to create a new instance of PodTemplateManagers from
 // a corev1.PodTemplateSpec argument
 func NewPodTemplateManagers(podTmpl *corev1.PodTemplateSpec) PodTemplateManagers {
 	return &podTemplateManagerImpl{
-<<<<<<< HEAD
-		podTmpl:       podTmpl,
-		envVarManager: merger.NewEnvVarManager(podTmpl),
-		volumeManager: merger.NewVolumeManager(podTmpl),
-		portManager:   merger.NewPortManager(podTmpl),
-=======
 		podTmpl:                podTmpl,
 		envVarManager:          merger.NewEnvVarManager(podTmpl),
 		volumeManager:          merger.NewVolumeManager(podTmpl),
 		securityContextManager: merger.NewSecurityContextManager(podTmpl),
 		annotationManager:      merger.NewAnnotationManager(podTmpl),
->>>>>>> de643f37
+		portManager:            merger.NewPortManager(podTmpl),
 	}
 }
 
 type podTemplateManagerImpl struct {
-<<<<<<< HEAD
-	podTmpl       *corev1.PodTemplateSpec
-	envVarManager merger.EnvVarManager
-	volumeManager merger.VolumeManager
-	portManager   merger.PortManager
-=======
 	podTmpl                *corev1.PodTemplateSpec
 	envVarManager          merger.EnvVarManager
 	volumeManager          merger.VolumeManager
 	securityContextManager merger.SecurityContextManager
 	annotationManager      merger.AnnotationManager
->>>>>>> de643f37
+	portManager            merger.PortManager
 }
 
 func (impl *podTemplateManagerImpl) PodTemplateSpec() *corev1.PodTemplateSpec {
@@ -236,15 +221,14 @@
 	return impl.volumeManager
 }
 
-<<<<<<< HEAD
+func (impl *podTemplateManagerImpl) SecurityContext() merger.SecurityContextManager {
+	return impl.securityContextManager
+}
+
+func (impl *podTemplateManagerImpl) Annotation() merger.AnnotationManager {
+	return impl.annotationManager
+}
+
 func (impl *podTemplateManagerImpl) Port() merger.PortManager {
 	return impl.portManager
-=======
-func (impl *podTemplateManagerImpl) SecurityContext() merger.SecurityContextManager {
-	return impl.securityContextManager
-}
-
-func (impl *podTemplateManagerImpl) Annotation() merger.AnnotationManager {
-	return impl.annotationManager
->>>>>>> de643f37
 }