--- conflicted
+++ resolved
@@ -138,49 +138,32 @@
 	RBACManager() merger.RBACManager
 	PodSecurityManager() merger.PodSecurityManager
 	SecretManager() merger.SecretManager
-<<<<<<< HEAD
-	CiliumPolicyManager() merger.CiliumPolicyManager
-=======
 	NetworkPolicyManager() merger.NetworkPolicyManager
 	ServiceManager() merger.ServiceManager
->>>>>>> 33dec41f
+	CiliumPolicyManager() merger.CiliumPolicyManager
 }
 
 // NewResourceManagers return new instance of the ResourceManagers interface
 func NewResourceManagers(store dependencies.StoreClient) ResourceManagers {
 	return &resourceManagersImpl{
-<<<<<<< HEAD
-		store:       store,
-		rbac:        merger.NewRBACManager(store),
-		podSecurity: merger.NewPodSecurityManager(store),
-		secret:      merger.NewSecretManager(store),
-		cilium:      merger.NewCiliumPolicyManager(store),
-=======
 		store:         store,
 		rbac:          merger.NewRBACManager(store),
 		podSecurity:   merger.NewPodSecurityManager(store),
 		secret:        merger.NewSecretManager(store),
 		networkPolicy: merger.NewNetworkPolicyManager(store),
 		service:       merger.NewServiceManager(store),
->>>>>>> 33dec41f
+		cilium:        merger.NewCiliumPolicyManager(store),
 	}
 }
 
 type resourceManagersImpl struct {
-<<<<<<< HEAD
-	store       dependencies.StoreClient
-	rbac        merger.RBACManager
-	podSecurity merger.PodSecurityManager
-	secret      merger.SecretManager
-	cilium      merger.CiliumPolicyManager
-=======
 	store         dependencies.StoreClient
 	rbac          merger.RBACManager
 	podSecurity   merger.PodSecurityManager
 	secret        merger.SecretManager
 	networkPolicy merger.NetworkPolicyManager
 	service       merger.ServiceManager
->>>>>>> 33dec41f
+	cilium        merger.CiliumPolicyManager
 }
 
 func (impl *resourceManagersImpl) Store() dependencies.StoreClient {
@@ -199,17 +182,16 @@
 	return impl.secret
 }
 
-<<<<<<< HEAD
+func (impl *resourceManagersImpl) NetworkPolicyManager() merger.NetworkPolicyManager {
+	return impl.networkPolicy
+}
+
+func (impl *resourceManagersImpl) ServiceManager() merger.ServiceManager {
+	return impl.service
+}
+
 func (impl *resourceManagersImpl) CiliumPolicyManager() merger.CiliumPolicyManager {
 	return impl.cilium
-=======
-func (impl *resourceManagersImpl) NetworkPolicyManager() merger.NetworkPolicyManager {
-	return impl.networkPolicy
-}
-
-func (impl *resourceManagersImpl) ServiceManager() merger.ServiceManager {
-	return impl.service
->>>>>>> 33dec41f
 }
 
 // PodTemplateManagers used to access the different PodTemplateSpec manager.
