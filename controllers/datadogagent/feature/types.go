// Unless explicitly stated otherwise all files in this repository are licensed
// under the Apache License Version 2.0.
// This product includes software developed at Datadog (https://www.datadoghq.com/).
// Copyright 2016-present Datadog, Inc.

package feature

import (
	apicommonv1 "github.com/DataDog/datadog-operator/apis/datadoghq/common/v1"
	"github.com/DataDog/datadog-operator/apis/datadoghq/v1alpha1"
	"github.com/DataDog/datadog-operator/apis/datadoghq/v2alpha1"
	apiutils "github.com/DataDog/datadog-operator/apis/utils"
	"github.com/DataDog/datadog-operator/controllers/datadogagent/dependencies"
	"github.com/DataDog/datadog-operator/controllers/datadogagent/merger"

	"github.com/go-logr/logr"

	corev1 "k8s.io/api/core/v1"
)

// RequiredComponents use to know which component need to be enabled for the feature
type RequiredComponents struct {
	ClusterAgent        RequiredComponent
	Agent               RequiredComponent
	ClusterChecksRunner RequiredComponent
}

// IsEnabled return true if the Feature need to be enabled
func (rc *RequiredComponents) IsEnabled() bool {
	return rc.ClusterAgent.IsEnabled() || rc.Agent.IsEnabled() || rc.ClusterChecksRunner.IsEnabled()
}

// Merge use to merge 2 RequiredComponents
// merge priority: false > true > nil
// *
func (rc *RequiredComponents) Merge(in *RequiredComponents) *RequiredComponents {
	rc.ClusterAgent.Merge(&in.ClusterAgent)
	rc.Agent.Merge(&in.Agent)
	rc.ClusterChecksRunner.Merge(&in.ClusterChecksRunner)
	return rc
}

// RequiredComponent use to know how if a component is required and which containers are required.
// If set Required to:
//   * true: the feature needs the corresponding component.
//   * false: the corresponding component needs to ne disabled for this feature.
//   * nil: the feature doesn't need the corresponding component.
type RequiredComponent struct {
	IsRequired *bool
	Containers []apicommonv1.AgentContainerName
}

// IsEnabled return true if the Feature need the current RequiredComponent
func (rc *RequiredComponent) IsEnabled() bool {
	return apiutils.BoolValue(rc.IsRequired) || len(rc.Containers) > 0
}

// Merge use to merge 2 RequiredComponents
// merge priority: false > true > nil
// *
func (rc *RequiredComponent) Merge(in *RequiredComponent) *RequiredComponent {
	rc.IsRequired = merge(rc.IsRequired, in.IsRequired)
	rc.Containers = mergeSlices(rc.Containers, in.Containers)
	return rc
}

func merge(a, b *bool) *bool {
	if a == nil && b == nil {
		return nil
	} else if a == nil && b != nil {
		return b
	} else if b == nil && a != nil {
		return a
	}
	if !apiutils.BoolValue(a) || !apiutils.BoolValue(b) {
		return apiutils.NewBoolPointer(false)
	}
	return apiutils.NewBoolPointer(true)
}

func mergeSlices(a, b []apicommonv1.AgentContainerName) []apicommonv1.AgentContainerName {
	out := a
	for _, containerB := range b {
		found := false
		for _, containerA := range a {
			if containerA == containerB {
				found = true
				break
			}
		}
		if !found {
			out = append(out, containerB)
		}
	}

	return out
}

// Feature Feature interface
// It returns `true` if the Feature is used, else it return `false`.
type Feature interface {
	// ID returns the ID of the Feature
	ID() IDType
	// Configure use to configure the internal of a Feature
	// It should return `true` if the feature is enabled, else `false`.
	Configure(dda *v2alpha1.DatadogAgent) RequiredComponents
	// ConfigureV1 use to configure the internal of a Feature from v1alpha1.DatadogAgent
	// It should return `true` if the feature is enabled, else `false`.
	ConfigureV1(dda *v1alpha1.DatadogAgent) RequiredComponents
	// ManageDependencies allows a feature to manage its dependencies.
	// Feature's dependencies should be added in the store.
	ManageDependencies(managers ResourceManagers, components RequiredComponents) error
	// ManageClusterAgent allows a feature to configure the ClusterAgent's corev1.PodTemplateSpec
	// It should do nothing if the feature doesn't need to configure it.
	ManageClusterAgent(managers PodTemplateManagers) error
	// ManageNodeAget allows a feature to configure the Node Agent's corev1.PodTemplateSpec
	// It should do nothing if the feature doesn't need to configure it.
	ManageNodeAgent(managers PodTemplateManagers) error
	// ManageClusterChecksRunner allows a feature to configure the ClusterChecksRunnerAgent's corev1.PodTemplateSpec
	// It should do nothing if the feature doesn't need to configure it.
	ManageClusterChecksRunner(managers PodTemplateManagers) error
}

// Options option that can be pass to the Interface.Configure function
type Options struct {
	SupportExtendedDaemonset bool

	Logger logr.Logger
}

// BuildFunc function type used by each Feature during its factory registration.
// It returns the Feature interface.
type BuildFunc func(options *Options) Feature

// ResourceManagers used to access the different resources manager.
type ResourceManagers interface {
	Store() dependencies.StoreClient
	RBACManager() merger.RBACManager
	PodSecurityManager() merger.PodSecurityManager
	SecretManager() merger.SecretManager
	NetworkPolicyManager() merger.NetworkPolicyManager
	ServiceManager() merger.ServiceManager
	CiliumPolicyManager() merger.CiliumPolicyManager
<<<<<<< HEAD
	ConfigMapManager() merger.ConfigMapManager
=======
	APIServiceManager() merger.APIServiceManager
>>>>>>> 91fee1ed
}

// NewResourceManagers return new instance of the ResourceManagers interface
func NewResourceManagers(store dependencies.StoreClient) ResourceManagers {
	return &resourceManagersImpl{
		store:         store,
		rbac:          merger.NewRBACManager(store),
		podSecurity:   merger.NewPodSecurityManager(store),
		secret:        merger.NewSecretManager(store),
		networkPolicy: merger.NewNetworkPolicyManager(store),
		service:       merger.NewServiceManager(store),
		cilium:        merger.NewCiliumPolicyManager(store),
<<<<<<< HEAD
		configMap:     merger.NewConfigMapManager(store),
=======
		apiService:    merger.NewAPIServiceManager(store),
>>>>>>> 91fee1ed
	}
}

type resourceManagersImpl struct {
	store         dependencies.StoreClient
	rbac          merger.RBACManager
	podSecurity   merger.PodSecurityManager
	secret        merger.SecretManager
	networkPolicy merger.NetworkPolicyManager
	service       merger.ServiceManager
	cilium        merger.CiliumPolicyManager
<<<<<<< HEAD
	configMap     merger.ConfigMapManager
=======
	apiService    merger.APIServiceManager
>>>>>>> 91fee1ed
}

func (impl *resourceManagersImpl) Store() dependencies.StoreClient {
	return impl.store
}

func (impl *resourceManagersImpl) RBACManager() merger.RBACManager {
	return impl.rbac
}

func (impl *resourceManagersImpl) PodSecurityManager() merger.PodSecurityManager {
	return impl.podSecurity
}

func (impl *resourceManagersImpl) SecretManager() merger.SecretManager {
	return impl.secret
}

func (impl *resourceManagersImpl) NetworkPolicyManager() merger.NetworkPolicyManager {
	return impl.networkPolicy
}

func (impl *resourceManagersImpl) ServiceManager() merger.ServiceManager {
	return impl.service
}

func (impl *resourceManagersImpl) CiliumPolicyManager() merger.CiliumPolicyManager {
	return impl.cilium
}

<<<<<<< HEAD
func (impl *resourceManagersImpl) ConfigMapManager() merger.ConfigMapManager {
	return impl.configMap
=======
func (impl *resourceManagersImpl) APIServiceManager() merger.APIServiceManager {
	return impl.apiService
>>>>>>> 91fee1ed
}

// PodTemplateManagers used to access the different PodTemplateSpec manager.
type PodTemplateManagers interface {
	// PodTemplateSpec used to access directly the PodTemplateSpec.
	PodTemplateSpec() *corev1.PodTemplateSpec
	// EnvVar used to access the EnvVarManager to manage the Environment variable defined in the PodTemplateSpec.
	EnvVar() merger.EnvVarManager
	// Volume used to access the VolumeManager to manage the Volume defined in the PodTemplateSpec.
	Volume() merger.VolumeManager
	// VolumeMount used to access the VolumeMountManager to manage the VolumeMount defined in the PodTemplateSpec.
	VolumeMount() merger.VolumeMountManager
	// SecurityContext is used to access the SecurityContextManager to manage container Security Context defined in the PodTemplateSpec.
	SecurityContext() merger.SecurityContextManager
	// Annotation is used access the AnnotationManager to manage PodTemplateSpec annotations.
	Annotation() merger.AnnotationManager
	// Ports used to access PortManager that allows to manage the Ports defined in the PodTemplateSpec.
	Port() merger.PortManager
}

// NewPodTemplateManagers use to create a new instance of PodTemplateManagers from
// a corev1.PodTemplateSpec argument
func NewPodTemplateManagers(podTmpl *corev1.PodTemplateSpec) PodTemplateManagers {
	return &podTemplateManagerImpl{
		podTmpl:                podTmpl,
		envVarManager:          merger.NewEnvVarManager(podTmpl),
		volumeManager:          merger.NewVolumeManager(podTmpl),
		volumeMountManager:     merger.NewVolumeMountManager(podTmpl),
		securityContextManager: merger.NewSecurityContextManager(podTmpl),
		annotationManager:      merger.NewAnnotationManager(podTmpl),
		portManager:            merger.NewPortManager(podTmpl),
	}
}

type podTemplateManagerImpl struct {
	podTmpl                *corev1.PodTemplateSpec
	envVarManager          merger.EnvVarManager
	volumeManager          merger.VolumeManager
	volumeMountManager     merger.VolumeMountManager
	securityContextManager merger.SecurityContextManager
	annotationManager      merger.AnnotationManager
	portManager            merger.PortManager
}

func (impl *podTemplateManagerImpl) PodTemplateSpec() *corev1.PodTemplateSpec {
	return impl.podTmpl
}

func (impl *podTemplateManagerImpl) EnvVar() merger.EnvVarManager {
	return impl.envVarManager
}

func (impl *podTemplateManagerImpl) Volume() merger.VolumeManager {
	return impl.volumeManager
}

func (impl *podTemplateManagerImpl) VolumeMount() merger.VolumeMountManager {
	return impl.volumeMountManager
}

func (impl *podTemplateManagerImpl) SecurityContext() merger.SecurityContextManager {
	return impl.securityContextManager
}

func (impl *podTemplateManagerImpl) Annotation() merger.AnnotationManager {
	return impl.annotationManager
}

func (impl *podTemplateManagerImpl) Port() merger.PortManager {
	return impl.portManager
}<|MERGE_RESOLUTION|>--- conflicted
+++ resolved
@@ -141,11 +141,8 @@
 	NetworkPolicyManager() merger.NetworkPolicyManager
 	ServiceManager() merger.ServiceManager
 	CiliumPolicyManager() merger.CiliumPolicyManager
-<<<<<<< HEAD
 	ConfigMapManager() merger.ConfigMapManager
-=======
 	APIServiceManager() merger.APIServiceManager
->>>>>>> 91fee1ed
 }
 
 // NewResourceManagers return new instance of the ResourceManagers interface
@@ -158,11 +155,8 @@
 		networkPolicy: merger.NewNetworkPolicyManager(store),
 		service:       merger.NewServiceManager(store),
 		cilium:        merger.NewCiliumPolicyManager(store),
-<<<<<<< HEAD
 		configMap:     merger.NewConfigMapManager(store),
-=======
 		apiService:    merger.NewAPIServiceManager(store),
->>>>>>> 91fee1ed
 	}
 }
 
@@ -174,11 +168,8 @@
 	networkPolicy merger.NetworkPolicyManager
 	service       merger.ServiceManager
 	cilium        merger.CiliumPolicyManager
-<<<<<<< HEAD
 	configMap     merger.ConfigMapManager
-=======
 	apiService    merger.APIServiceManager
->>>>>>> 91fee1ed
 }
 
 func (impl *resourceManagersImpl) Store() dependencies.StoreClient {
@@ -209,13 +200,12 @@
 	return impl.cilium
 }
 
-<<<<<<< HEAD
 func (impl *resourceManagersImpl) ConfigMapManager() merger.ConfigMapManager {
 	return impl.configMap
-=======
+}
+
 func (impl *resourceManagersImpl) APIServiceManager() merger.APIServiceManager {
 	return impl.apiService
->>>>>>> 91fee1ed
 }
 
 // PodTemplateManagers used to access the different PodTemplateSpec manager.
