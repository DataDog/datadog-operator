// Unless explicitly stated otherwise all files in this repository are licensed
// under the Apache License Version 2.0.
// This product includes software developed at Datadog (https://www.datadoghq.com/).
// Copyright 2016-present Datadog, Inc.

package feature

import (
	apicommonv1 "github.com/DataDog/datadog-operator/apis/datadoghq/common/v1"
	"github.com/DataDog/datadog-operator/apis/datadoghq/v1alpha1"
	"github.com/DataDog/datadog-operator/apis/datadoghq/v2alpha1"
	apiutils "github.com/DataDog/datadog-operator/apis/utils"
	"github.com/DataDog/datadog-operator/controllers/datadogagent/dependencies"
	"github.com/DataDog/datadog-operator/controllers/datadogagent/merger"

	"github.com/go-logr/logr"

	corev1 "k8s.io/api/core/v1"
)

// RequiredComponents use to know which component need to be enabled for the feature
type RequiredComponents struct {
	ClusterAgent       RequiredComponent
	Agent              RequiredComponent
	ClusterCheckRunner RequiredComponent
}

// IsEnabled return true if the Feature need to be enabled
func (rc *RequiredComponents) IsEnabled() bool {
	return rc.ClusterAgent.IsEnabled() || rc.Agent.IsEnabled() || rc.ClusterCheckRunner.IsEnabled()
}

// Merge use to merge 2 RequiredComponents
// merge priority: false > true > nil
// *
func (rc *RequiredComponents) Merge(in *RequiredComponents) *RequiredComponents {
	rc.ClusterAgent.Merge(&in.ClusterAgent)
	rc.Agent.Merge(&in.Agent)
	rc.ClusterCheckRunner.Merge(&in.ClusterCheckRunner)
	return rc
}

// RequiredComponent use to know how if a component is required and which containers are required.
// If set Required to:
//   * true: the feature needs the corresponding component.
//   * false: the corresponding component needs to ne disabled for this feature.
//   * nil: the feature doesn't need the corresponding component.
type RequiredComponent struct {
	IsRequired *bool
	Containers []apicommonv1.AgentContainerName
}

// IsEnabled return true if the Feature need the current RequiredComponent
func (rc *RequiredComponent) IsEnabled() bool {
	return apiutils.BoolValue(rc.IsRequired) || len(rc.Containers) > 0
}

// Merge use to merge 2 RequiredComponents
// merge priority: false > true > nil
// *
func (rc *RequiredComponent) Merge(in *RequiredComponent) *RequiredComponent {
	rc.IsRequired = merge(rc.IsRequired, in.IsRequired)
	rc.Containers = mergeSlices(rc.Containers, in.Containers)
	return rc
}

func merge(a, b *bool) *bool {
	trueValue := true
	falseValue := false
	if a == nil && b == nil {
		return nil
	} else if a == nil && b != nil {
		return b
	} else if b == nil && a != nil {
		return a
	}
	if !apiutils.BoolValue(a) || !apiutils.BoolValue(b) {
		return &falseValue
	}
	return &trueValue
}

func mergeSlices(a, b []apicommonv1.AgentContainerName) []apicommonv1.AgentContainerName {
	out := a
	for _, containerB := range b {
		found := false
		for _, containerA := range a {
			if containerA == containerB {
				found = true
				break
			}
		}
		if !found {
			out = append(out, containerB)
		}
	}

	return out
}

// Feature Feature interface
// It returns `true` if the Feature is used, else it return `false`.
type Feature interface {
	// Configure use to configure the internal of a Feature
	// It should return `true` if the feature is enabled, else `false`.
	Configure(dda *v2alpha1.DatadogAgent) RequiredComponents
	// ConfigureV1 use to configure the internal of a Feature from v1alpha1.DatadogAgent
	// It should return `true` if the feature is enabled, else `false`.
	ConfigureV1(dda *v1alpha1.DatadogAgent) RequiredComponents
	// ManageDependencies allows a feature to manage its dependencies.
	// Feature's dependencies should be added in the store.
	ManageDependencies(managers ResourceManagers) error
	// ManageClusterAgent allows a feature to configure the ClusterAgent's corev1.PodTemplateSpec
	// It should do nothing if the feature doesn't need to configure it.
	ManageClusterAgent(managers PodTemplateManagers) error
	// ManageNodeAget allows a feature to configure the Node Agent's corev1.PodTemplateSpec
	// It should do nothing if the feature doesn't need to configure it.
	ManageNodeAgent(managers PodTemplateManagers) error
	// ManageClusterChecksRunner allows a feature to configure the ClusterCheckRunnerAgent's corev1.PodTemplateSpec
	// It should do nothing if the feature doesn't need to configure it.
	ManageClusterChecksRunner(managers PodTemplateManagers) error
}

// Options option that can be pass to the Interface.Configure function
type Options struct {
	SupportExtendedDaemonset bool

	Logger logr.Logger
}

// BuildFunc function type used by each Feature during its factory registration.
// It returns the Feature interface.
type BuildFunc func(options *Options) Feature

// ResourceManagers used to access the different resources manager.
type ResourceManagers interface {
	Store() dependencies.StoreClient
	RBACManager() merger.RBACManager
	PodSecurityManager() merger.PodSecurityManager
}

// NewResourceManagers return new instance of the ResourceManagers interface
func NewResourceManagers(store dependencies.StoreClient) ResourceManagers {
	return &resourceManagersImpl{
		store:       store,
		rbac:        merger.NewRBACManager(store),
		podSecurity: merger.NewPodSecurityManager(store),
	}
}

type resourceManagersImpl struct {
	store       dependencies.StoreClient
	rbac        merger.RBACManager
	podSecurity merger.PodSecurityManager
}

func (impl *resourceManagersImpl) Store() dependencies.StoreClient {
	return impl.store
}

func (impl *resourceManagersImpl) RBACManager() merger.RBACManager {
	return impl.rbac
}

func (impl *resourceManagersImpl) PodSecurityManager() merger.PodSecurityManager {
	return impl.podSecurity
}

// PodTemplateManagers used to access the different PodTemplateSpec manager.
type PodTemplateManagers interface {
	// PodTemplateSpec used to access directly the PodTemplateSpec.
	PodTemplateSpec() *corev1.PodTemplateSpec
	// EnvVar used to access the EnvVarManager to manage the Environment variable defined in the PodTemplateSpec.
	EnvVar() merger.EnvVarManager
<<<<<<< HEAD
	// Volume used to access VolumeManager that allows to manage the Volume and VolumeMount defined in the PodTemplateSpec.
	Volume() merger.VolumeManager
	// SecurityContext used to access SecurityContextManager that allows to manage container Security Context defined in the PodTemplateSpec.
	SecurityContext() merger.SecurityContextManager
=======
	// Volume used to access the VolumeManager to manage the Volume and VolumeMount defined in the PodTemplateSpec.
	Volume() merger.VolumeManager
	// SecurityContext is used to access the SecurityContextManager to manage container Security Context defined in the PodTemplateSpec.
	SecurityContext() merger.SecurityContextManager
	// Annotation is used access the AnnotationManager to manage PodTemplateSpec annotations.
	Annotation() merger.AnnotationManager
>>>>>>> c32af591
}

// NewPodTemplateManagers use to create a new instance of PodTemplateManagers from
// a corev1.PodTemplateSpec argument
func NewPodTemplateManagers(podTmpl *corev1.PodTemplateSpec) PodTemplateManagers {
	return &podTemplateManagerImpl{
		podTmpl:                podTmpl,
		envVarManager:          merger.NewEnvVarManager(podTmpl),
		volumeManager:          merger.NewVolumeManager(podTmpl),
		securityContextManager: merger.NewSecurityContextManager(podTmpl),
<<<<<<< HEAD
=======
		annotationManager:      merger.NewAnnotationManager(podTmpl),
>>>>>>> c32af591
	}
}

type podTemplateManagerImpl struct {
	podTmpl                *corev1.PodTemplateSpec
	envVarManager          merger.EnvVarManager
	volumeManager          merger.VolumeManager
	securityContextManager merger.SecurityContextManager
<<<<<<< HEAD
=======
	annotationManager      merger.AnnotationManager
>>>>>>> c32af591
}

func (impl *podTemplateManagerImpl) PodTemplateSpec() *corev1.PodTemplateSpec {
	return impl.podTmpl
}

func (impl *podTemplateManagerImpl) EnvVar() merger.EnvVarManager {
	return impl.envVarManager
}

func (impl *podTemplateManagerImpl) Volume() merger.VolumeManager {
	return impl.volumeManager
}

func (impl *podTemplateManagerImpl) SecurityContext() merger.SecurityContextManager {
	return impl.securityContextManager
<<<<<<< HEAD
=======
}

func (impl *podTemplateManagerImpl) Annotation() merger.AnnotationManager {
	return impl.annotationManager
>>>>>>> c32af591
}<|MERGE_RESOLUTION|>--- conflicted
+++ resolved
@@ -172,19 +172,12 @@
 	PodTemplateSpec() *corev1.PodTemplateSpec
 	// EnvVar used to access the EnvVarManager to manage the Environment variable defined in the PodTemplateSpec.
 	EnvVar() merger.EnvVarManager
-<<<<<<< HEAD
-	// Volume used to access VolumeManager that allows to manage the Volume and VolumeMount defined in the PodTemplateSpec.
-	Volume() merger.VolumeManager
-	// SecurityContext used to access SecurityContextManager that allows to manage container Security Context defined in the PodTemplateSpec.
-	SecurityContext() merger.SecurityContextManager
-=======
 	// Volume used to access the VolumeManager to manage the Volume and VolumeMount defined in the PodTemplateSpec.
 	Volume() merger.VolumeManager
 	// SecurityContext is used to access the SecurityContextManager to manage container Security Context defined in the PodTemplateSpec.
 	SecurityContext() merger.SecurityContextManager
 	// Annotation is used access the AnnotationManager to manage PodTemplateSpec annotations.
 	Annotation() merger.AnnotationManager
->>>>>>> c32af591
 }
 
 // NewPodTemplateManagers use to create a new instance of PodTemplateManagers from
@@ -195,10 +188,7 @@
 		envVarManager:          merger.NewEnvVarManager(podTmpl),
 		volumeManager:          merger.NewVolumeManager(podTmpl),
 		securityContextManager: merger.NewSecurityContextManager(podTmpl),
-<<<<<<< HEAD
-=======
 		annotationManager:      merger.NewAnnotationManager(podTmpl),
->>>>>>> c32af591
 	}
 }
 
@@ -207,10 +197,7 @@
 	envVarManager          merger.EnvVarManager
 	volumeManager          merger.VolumeManager
 	securityContextManager merger.SecurityContextManager
-<<<<<<< HEAD
-=======
 	annotationManager      merger.AnnotationManager
->>>>>>> c32af591
 }
 
 func (impl *podTemplateManagerImpl) PodTemplateSpec() *corev1.PodTemplateSpec {
@@ -227,11 +214,8 @@
 
 func (impl *podTemplateManagerImpl) SecurityContext() merger.SecurityContextManager {
 	return impl.securityContextManager
-<<<<<<< HEAD
-=======
 }
 
 func (impl *podTemplateManagerImpl) Annotation() merger.AnnotationManager {
 	return impl.annotationManager
->>>>>>> c32af591
 }