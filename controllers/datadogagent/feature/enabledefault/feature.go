--- conflicted
+++ resolved
@@ -386,11 +386,7 @@
 
 // ManageNodeAgent allows a feature to configure the Node Agent's corev1.PodTemplateSpec
 // It should do nothing if the feature doesn't need to configure it.
-<<<<<<< HEAD
-func (f *defaultFeature) ManageNodeAgent(managers feature.PodTemplateManagers, provider kubernetes.Provider) error {
-=======
 func (f *defaultFeature) ManageNodeAgent(managers feature.PodTemplateManagers, provider string) error {
->>>>>>> 9cb824fe
 	f.addDefaultCommonEnvs(managers)
 	if f.customConfigAnnotationKey != "" && f.customConfigAnnotationValue != "" {
 		managers.Annotation().AddAnnotation(f.customConfigAnnotationKey, f.customConfigAnnotationValue)
