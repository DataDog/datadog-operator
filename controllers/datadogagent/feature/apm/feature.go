--- conflicted
+++ resolved
@@ -268,13 +268,6 @@
 			receiverPortEnvVarValue = int(f.hostPortHostPort)
 		}
 		managers.EnvVar().AddEnvVarToContainer(agentContainerName, &corev1.EnvVar{
-<<<<<<< HEAD
-			Name:  apicommon.DDAPMReceiverPort,
-			Value: strconv.FormatInt(int64(f.hostPortHostPort), 10),
-		})
-		managers.EnvVar().AddEnvVarToContainer(agentContainerName, &corev1.EnvVar{
-=======
->>>>>>> cb2d3bad
 			Name:  apicommon.DDAPMNonLocalTraffic,
 			Value: "true",
 		})
