// Unless explicitly stated otherwise all files in this repository are licensed
// under the Apache License Version 2.0.
// This product includes software developed at Datadog (https://www.datadoghq.com/).
// Copyright 2016-present Datadog, Inc.

package dogstatsd

import (
	"path/filepath"
	"strconv"

	corev1 "k8s.io/api/core/v1"
	metav1 "k8s.io/apimachinery/pkg/apis/meta/v1"
	"k8s.io/apimachinery/pkg/util/intstr"

	apicommon "github.com/DataDog/datadog-operator/apis/datadoghq/common"
	apicommonv1 "github.com/DataDog/datadog-operator/apis/datadoghq/common/v1"
	"github.com/DataDog/datadog-operator/apis/datadoghq/v1alpha1"
	"github.com/DataDog/datadog-operator/apis/datadoghq/v2alpha1"
	apiutils "github.com/DataDog/datadog-operator/apis/utils"
	"github.com/DataDog/datadog-operator/controllers/datadogagent/component"
	"github.com/DataDog/datadog-operator/controllers/datadogagent/feature"
	"github.com/DataDog/datadog-operator/controllers/datadogagent/merger"
	"github.com/DataDog/datadog-operator/controllers/datadogagent/object/volume"
)

func init() {
	err := feature.Register(feature.DogstatsdIDType, buildDogstatsdFeature)
	if err != nil {
		panic(err)
	}
}

func buildDogstatsdFeature(options *feature.Options) feature.Feature {
	dogstatsdFeat := &dogstatsdFeature{}

	return dogstatsdFeat
}

type dogstatsdFeature struct {
	hostPortEnabled  bool
	hostPortHostPort int32

	udsEnabled      bool
	udsHostFilepath string

	useHostNetwork         bool
	originDetectionEnabled bool
	tagCardinality         string
	mapperProfiles         *apicommonv1.CustomConfig

	forceEnableLocalService bool
	localServiceName        string

	owner metav1.Object
}

// ID returns the ID of the Feature
func (f *dogstatsdFeature) ID() feature.IDType {
	return feature.DogstatsdIDType
}

// Configure is used to configure the feature from a v2alpha1.DatadogAgent instance.
func (f *dogstatsdFeature) Configure(dda *v2alpha1.DatadogAgent) (reqComp feature.RequiredComponents) {
	dogstatsd := dda.Spec.Features.Dogstatsd
	f.owner = dda
	if apiutils.BoolValue(dogstatsd.HostPortConfig.Enabled) {
		f.hostPortEnabled = true
		f.hostPortHostPort = *dogstatsd.HostPortConfig.Port
	}
	// UDS is enabled by default
	if apiutils.BoolValue(dogstatsd.UnixDomainSocketConfig.Enabled) {
		f.udsEnabled = true
	}
	f.udsHostFilepath = *dogstatsd.UnixDomainSocketConfig.Path
	if apiutils.BoolValue(dogstatsd.OriginDetectionEnabled) {
		f.originDetectionEnabled = true
	}
	if dogstatsd.TagCardinality != nil {
		f.tagCardinality = *dogstatsd.TagCardinality
	}
	f.useHostNetwork = v2alpha1.IsHostNetworkEnabled(dda, v2alpha1.NodeAgentComponentName)
	if dogstatsd.MapperProfiles != nil {
		f.mapperProfiles = v2alpha1.ConvertCustomConfig(dogstatsd.MapperProfiles)
	}

	if dda.Spec.Global.LocalService != nil {
		f.forceEnableLocalService = apiutils.BoolValue(dda.Spec.Global.LocalService.ForceEnableLocalService)
	}
	f.localServiceName = v2alpha1.GetLocalAgentServiceName(dda)

	reqComp = feature.RequiredComponents{
		Agent: feature.RequiredComponent{
			IsRequired: apiutils.NewBoolPointer(true),
			Containers: []apicommonv1.AgentContainerName{
				apicommonv1.CoreAgentContainerName,
			},
		},
	}
	return reqComp
}

// ConfigureV1 use to configure the feature from a v1alpha1.DatadogAgent instance.
func (f *dogstatsdFeature) ConfigureV1(dda *v1alpha1.DatadogAgent) (reqComp feature.RequiredComponents) {
	config := dda.Spec.Agent.Config
	f.owner = dda
	if config.HostPort != nil {
		f.hostPortEnabled = true
		f.hostPortHostPort = *config.HostPort
	}
	if apiutils.BoolValue(config.Dogstatsd.UnixDomainSocket.Enabled) {
		f.udsEnabled = true
	}
	if config.Dogstatsd.UnixDomainSocket.HostFilepath != nil {
		f.udsHostFilepath = *config.Dogstatsd.UnixDomainSocket.HostFilepath
	}
	if apiutils.BoolValue(config.Dogstatsd.DogstatsdOriginDetection) {
		f.originDetectionEnabled = true
	}
	f.useHostNetwork = v1alpha1.IsHostNetworkEnabled(dda)
	if config.Dogstatsd.MapperProfiles != nil {
		f.mapperProfiles = v1alpha1.ConvertCustomConfig(config.Dogstatsd.MapperProfiles)
	}

	if dda.Spec.Agent.LocalService != nil {
		f.forceEnableLocalService = apiutils.BoolValue(dda.Spec.Agent.LocalService.ForceLocalServiceEnable)
	}
	f.localServiceName = v1alpha1.GetLocalAgentServiceName(dda)

	reqComp = feature.RequiredComponents{
		Agent: feature.RequiredComponent{
			IsRequired: apiutils.NewBoolPointer(true),
			Containers: []apicommonv1.AgentContainerName{
				apicommonv1.CoreAgentContainerName,
			},
		},
	}
	return reqComp
}

// ManageDependencies allows a feature to manage its dependencies.
// Feature's dependencies should be added in the store.
func (f *dogstatsdFeature) ManageDependencies(managers feature.ResourceManagers, components feature.RequiredComponents) error {
	// agent local service
	if component.ShouldCreateAgentLocalService(managers.Store().GetVersionInfo(), f.forceEnableLocalService) {
		dsdPort := &corev1.ServicePort{
			Protocol:   corev1.ProtocolUDP,
			TargetPort: intstr.FromInt(int(apicommon.DefaultDogstatsdPort)),
			Port:       apicommon.DefaultDogstatsdPort,
			Name:       apicommon.DefaultDogstatsdPortName,
		}
		if f.hostPortEnabled {
			dsdPort.Port = f.hostPortHostPort
			dsdPort.Name = apicommon.DogstatsdHostPortName
			if f.useHostNetwork {
				dsdPort.TargetPort = intstr.FromInt(int(f.hostPortHostPort))
			}
		}
		serviceInternalTrafficPolicy := corev1.ServiceInternalTrafficPolicyLocal
		if err := managers.ServiceManager().AddService(f.localServiceName, f.owner.GetNamespace(), component.GetAgentLocalServiceSelector(f.owner), []corev1.ServicePort{*dsdPort}, &serviceInternalTrafficPolicy); err != nil {
			return err
		}
	}

	return nil
}

// ManageClusterAgent allows a feature to configure the ClusterAgent's corev1.PodTemplateSpec
// It should do nothing if the feature doesn't need to configure it.
func (f *dogstatsdFeature) ManageClusterAgent(managers feature.PodTemplateManagers) error {
	return nil
}

// ManageMultiProcessNodeAgent allows a feature to configure the multi-process container for Node Agent's corev1.PodTemplateSpec
// if multi-process container usage is enabled and can be used with the current feature set
// It should do nothing if the feature doesn't need to configure it.
func (f *dogstatsdFeature) ManageMultiProcessNodeAgent(managers feature.PodTemplateManagers) error {
	f.manageNodeAgent(apicommonv1.UnprivilegedMultiProcessAgentContainerName, managers)
	return nil
}

// ManageNodeAgent allows a feature to configure the Node Agent's corev1.PodTemplateSpec
// It should do nothing if the feature doesn't need to configure it.
<<<<<<< HEAD
func (f *dogstatsdFeature) ManageNodeAgent(managers feature.PodTemplateManagers, provider string) error {
=======
func (f *dogstatsdFeature) ManageNodeAgent(managers feature.PodTemplateManagers) error {
	f.manageNodeAgent(apicommonv1.CoreAgentContainerName, managers)
	return nil
}

func (f *dogstatsdFeature) manageNodeAgent(agentContainerName apicommonv1.AgentContainerName, managers feature.PodTemplateManagers) error {
>>>>>>> cd7b487f
	// udp
	dogstatsdPort := &corev1.ContainerPort{
		Name:          apicommon.DefaultDogstatsdPortName,
		ContainerPort: apicommon.DefaultDogstatsdPort,
		Protocol:      corev1.ProtocolUDP,
	}
	if f.hostPortEnabled {
		// f.hostPortHostPort will be 0 if HostPort is not set in v1alpha1
		// f.hostPortHostPort will default to 8125 in v2alpha1
		if f.hostPortHostPort != 0 {
			dogstatsdPort.HostPort = f.hostPortHostPort
			// if using host network, host port should be set and needs to match container port
			if f.useHostNetwork {
				dogstatsdPort.ContainerPort = f.hostPortHostPort
			}
			managers.EnvVar().AddEnvVarToContainer(agentContainerName, &corev1.EnvVar{
				// defaults to 8125 in datadog-agent code
				Name:  apicommon.DDDogstatsdPort,
				Value: strconv.FormatInt(int64(f.hostPortHostPort), 10),
			})
		}
		managers.EnvVar().AddEnvVarToContainer(agentContainerName, &corev1.EnvVar{
			Name:  apicommon.DDDogstatsdNonLocalTraffic,
			Value: "true",
		})
	}
	managers.Port().AddPortToContainer(agentContainerName, dogstatsdPort)

	// uds
	if f.udsEnabled {
		udsHostFolder := filepath.Dir(f.udsHostFilepath)
		sockName := filepath.Base(f.udsHostFilepath)
		socketVol, socketVolMount := volume.GetVolumes(apicommon.DogstatsdSocketVolumeName, udsHostFolder, apicommon.DogstatsdSocketLocalPath, false)
		volType := corev1.HostPathDirectoryOrCreate // We need to create the directory on the host if it does not exist.

		socketVol.VolumeSource.HostPath.Type = &volType
		managers.VolumeMount().AddVolumeMountToContainerWithMergeFunc(&socketVolMount, agentContainerName, merger.OverrideCurrentVolumeMountMergeFunction)
		managers.Volume().AddVolume(&socketVol)
		managers.EnvVar().AddEnvVar(&corev1.EnvVar{
			Name:  apicommon.DDDogstatsdSocket,
			Value: filepath.Join(apicommon.DogstatsdSocketLocalPath, sockName),
		})
	}

	if f.originDetectionEnabled {
		managers.EnvVar().AddEnvVarToContainer(agentContainerName, &corev1.EnvVar{
			Name:  apicommon.DDDogstatsdOriginDetection,
			Value: "true",
		})
		if f.udsEnabled {
			managers.PodTemplateSpec().Spec.HostPID = true
		}
		// Tag cardinality is only configured if origin detection is enabled.
		// The value validation happens at the Agent level - if the lower(string) is not `low`, `orchestrator` or `high`, the Agent defaults to `low`.
		if f.tagCardinality != "" {
			managers.EnvVar().AddEnvVarToContainer(apicommonv1.CoreAgentContainerName, &corev1.EnvVar{
				Name:  apicommon.DDDogstatsdTagCardinality,
				Value: f.tagCardinality,
			})
		}
	}

	// mapper profiles
	if f.mapperProfiles != nil {
		// configdata
		if f.mapperProfiles.ConfigData != nil {
			managers.EnvVar().AddEnvVarToContainer(apicommonv1.CoreAgentContainerName, &corev1.EnvVar{
				Name:  apicommon.DDDogstatsdMapperProfiles,
				Value: apiutils.YAMLToJSONString(*f.mapperProfiles.ConfigData),
			})
			// ignore configmap if configdata is set
			return nil
		}
		// configmap
		if f.mapperProfiles.ConfigMap != nil {
			cmSelector := corev1.ConfigMapKeySelector{}
			cmSelector.Name = f.mapperProfiles.ConfigMap.Name
			cmSelector.Key = f.mapperProfiles.ConfigMap.Items[0].Key
			managers.EnvVar().AddEnvVarToContainer(apicommonv1.CoreAgentContainerName, &corev1.EnvVar{
				Name:      apicommon.DDDogstatsdMapperProfiles,
				ValueFrom: &corev1.EnvVarSource{ConfigMapKeyRef: &cmSelector},
			})
		}
	}

	return nil
}

// ManageClusterChecksRunner allows a feature to configure the ClusterChecksRunner's corev1.PodTemplateSpec
// It should do nothing if the feature doesn't need to configure it.
func (f *dogstatsdFeature) ManageClusterChecksRunner(managers feature.PodTemplateManagers) error {
	return nil
}<|MERGE_RESOLUTION|>--- conflicted
+++ resolved
@@ -174,23 +174,19 @@
 // ManageMultiProcessNodeAgent allows a feature to configure the multi-process container for Node Agent's corev1.PodTemplateSpec
 // if multi-process container usage is enabled and can be used with the current feature set
 // It should do nothing if the feature doesn't need to configure it.
-func (f *dogstatsdFeature) ManageMultiProcessNodeAgent(managers feature.PodTemplateManagers) error {
-	f.manageNodeAgent(apicommonv1.UnprivilegedMultiProcessAgentContainerName, managers)
+func (f *dogstatsdFeature) ManageMultiProcessNodeAgent(managers feature.PodTemplateManagers, provider string) error {
+	f.manageNodeAgent(apicommonv1.UnprivilegedMultiProcessAgentContainerName, managers, provider)
 	return nil
 }
 
 // ManageNodeAgent allows a feature to configure the Node Agent's corev1.PodTemplateSpec
 // It should do nothing if the feature doesn't need to configure it.
-<<<<<<< HEAD
 func (f *dogstatsdFeature) ManageNodeAgent(managers feature.PodTemplateManagers, provider string) error {
-=======
-func (f *dogstatsdFeature) ManageNodeAgent(managers feature.PodTemplateManagers) error {
-	f.manageNodeAgent(apicommonv1.CoreAgentContainerName, managers)
-	return nil
-}
-
-func (f *dogstatsdFeature) manageNodeAgent(agentContainerName apicommonv1.AgentContainerName, managers feature.PodTemplateManagers) error {
->>>>>>> cd7b487f
+	f.manageNodeAgent(apicommonv1.CoreAgentContainerName, managers, provider)
+	return nil
+}
+
+func (f *dogstatsdFeature) manageNodeAgent(agentContainerName apicommonv1.AgentContainerName, managers feature.PodTemplateManagers, provider string) error {
 	// udp
 	dogstatsdPort := &corev1.ContainerPort{
 		Name:          apicommon.DefaultDogstatsdPortName,
