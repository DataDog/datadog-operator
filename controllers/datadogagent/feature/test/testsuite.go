package test

import (
	"testing"

	"github.com/DataDog/datadog-operator/apis/datadoghq/v1alpha1"
	"github.com/DataDog/datadog-operator/apis/datadoghq/v2alpha1"
	"github.com/DataDog/datadog-operator/controllers/datadogagent/dependencies"
	"github.com/DataDog/datadog-operator/controllers/datadogagent/feature"
	"github.com/DataDog/datadog-operator/controllers/datadogagent/feature/fake"
	testutils "github.com/DataDog/datadog-operator/controllers/datadogagent/testutils"
	"github.com/DataDog/datadog-operator/pkg/kubernetes"

	"github.com/go-logr/logr"
	v1 "k8s.io/api/core/v1"
	metav1 "k8s.io/apimachinery/pkg/apis/meta/v1"
	logf "sigs.k8s.io/controller-runtime/pkg/log"
	"sigs.k8s.io/controller-runtime/pkg/log/zap"
)

// FeatureTestSuite use define several tests on a Feature
// how to define a test:
//
//		func Test_MyFeature_(t *testing.T) {
//			tests := test.FeatureTestSuite{}
//	  	tests.Run(t, myFeatureBuildFunc)
//		}
type FeatureTestSuite []FeatureTest

// FeatureTest use to define a Feature test
type FeatureTest struct {
	Name string
	// Inputs
	DDAv2   *v2alpha1.DatadogAgent
	DDAv1   *v1alpha1.DatadogAgent
	Options *Options
	// Dependencies Store
	StoreOption        *dependencies.StoreOptions
	StoreInitFunc      func(store dependencies.StoreClient)
	RequiredComponents feature.RequiredComponents
	// Test configuration
	Agent               *ComponentTest
	ClusterAgent        *ComponentTest
	ClusterChecksRunner *ComponentTest
	// Want
	WantConfigure             bool
	WantManageDependenciesErr bool
	WantDependenciesFunc      func(testing.TB, dependencies.StoreClient)
}

// Options use to provide some option to the test.
type Options struct{}

// ComponentTest use to configure how to test a component (Cluster-Agent, Agent, ClusterChecksRunner)
type ComponentTest struct {
<<<<<<< HEAD
	CreateFunc func(testing.TB) (feature.PodTemplateManagers, kubernetes.Provider)
=======
	CreateFunc func(testing.TB) (feature.PodTemplateManagers, string)
>>>>>>> 9cb824fe
	WantFunc   func(testing.TB, feature.PodTemplateManagers)
}

// NewDefaultComponentTest returns a default ComponentTest
func NewDefaultComponentTest() *ComponentTest {
<<<<<<< HEAD
	emptyProvider := kubernetes.DetermineProvider(map[string]string{})
	return &ComponentTest{
		CreateFunc: func(t testing.TB) (feature.PodTemplateManagers, kubernetes.Provider) {
			return fake.NewPodTemplateManagers(t, v1.PodTemplateSpec{}), emptyProvider
=======
	defaultProvider := kubernetes.DefaultProvider
	return &ComponentTest{
		CreateFunc: func(t testing.TB) (feature.PodTemplateManagers, string) {
			return fake.NewPodTemplateManagers(t, v1.PodTemplateSpec{}), defaultProvider
>>>>>>> 9cb824fe
		},
	}
}

// WithCreateFunc sets CreateFunc
<<<<<<< HEAD
func (ct *ComponentTest) WithCreateFunc(f func(testing.TB) (feature.PodTemplateManagers, kubernetes.Provider)) *ComponentTest {
=======
func (ct *ComponentTest) WithCreateFunc(f func(testing.TB) (feature.PodTemplateManagers, string)) *ComponentTest {
>>>>>>> 9cb824fe
	ct.CreateFunc = f
	return ct
}

// WithWantFunc sets WantFunc
func (ct *ComponentTest) WithWantFunc(f func(testing.TB, feature.PodTemplateManagers)) *ComponentTest {
	ct.WantFunc = f
	return ct
}

// Run use to run the Feature test suite.
func (suite FeatureTestSuite) Run(t *testing.T, buildFunc feature.BuildFunc) {
	for _, test := range suite {
		runTest(t, test, buildFunc)
	}
}

func runTest(t *testing.T, tt FeatureTest, buildFunc feature.BuildFunc) {
	logf.SetLogger(zap.New(zap.UseDevMode(true)))
	logger := logf.Log.WithName(tt.Name)

	// Use feature.BuildFeatures to get list of features and required components.
	// If feature is not enabled, features slice will be empty.
	// For a given test only one feature will be registered with the `featureBuilders`.
	var features []feature.Feature
	var gotConfigure feature.RequiredComponents
	var dda metav1.Object
	var isV2 bool
	if tt.DDAv2 != nil {
		features, gotConfigure = feature.BuildFeatures(tt.DDAv2, &feature.Options{
			Logger: logger,
		})
		dda = tt.DDAv2
		isV2 = true
	} else if tt.DDAv1 != nil {
		features, gotConfigure = feature.BuildFeaturesV1(tt.DDAv1, &feature.Options{
			Logger: logger,
		})
		dda = tt.DDAv1
	} else {
		t.Fatal("No DatadogAgent CRD provided")
	}

	// verify features and required components produced aligns with test expecations
	verifyFeatures(t, tt, features, gotConfigure)

	// dependencies
	store, depsManager := initDependencies(tt, logger, isV2, dda)

	for _, feat := range features {
		if err := feat.ManageDependencies(depsManager, tt.RequiredComponents); (err != nil) != tt.WantManageDependenciesErr {
			t.Errorf("feature.ManageDependencies() error = %v, wantErr %v", err, tt.WantManageDependenciesErr)
			return
		}

		if tt.WantDependenciesFunc != nil {
			tt.WantDependenciesFunc(t, store)
		}

		// check Manage functions
		if tt.ClusterAgent != nil {
			tplManager, _ := tt.ClusterAgent.CreateFunc(t)
			_ = feat.ManageClusterAgent(tplManager)
			tt.ClusterAgent.WantFunc(t, tplManager)
		}

		if tt.Agent != nil {
			tplManager, provider := tt.Agent.CreateFunc(t)
			_ = feat.ManageNodeAgent(tplManager, provider)
			tt.Agent.WantFunc(t, tplManager)
		}

		if tt.ClusterChecksRunner != nil {
			tplManager, _ := tt.ClusterChecksRunner.CreateFunc(t)
			_ = feat.ManageClusterChecksRunner(tplManager)
			tt.ClusterChecksRunner.WantFunc(t, tplManager)
		}
	}
}

func initDependencies(tt FeatureTest, logger logr.Logger, isV2 bool, dda metav1.Object) (*dependencies.Store, feature.ResourceManagers) {
	if tt.StoreOption == nil {
		tt.StoreOption = &dependencies.StoreOptions{
			Logger: logger,
		}
	}
	if tt.StoreOption.Scheme == nil {
		tt.StoreOption.Scheme = testutils.TestScheme(isV2)
	}

	store := dependencies.NewStore(dda, tt.StoreOption)
	if tt.StoreInitFunc != nil {
		tt.StoreInitFunc(store)
	}
	depsManager := feature.NewResourceManagers(store)
	return store, depsManager
}

func verifyFeatures(t *testing.T, tt FeatureTest, features []feature.Feature, gotConfigure feature.RequiredComponents) {
	// Each test should test single feature
	if len(features) > 1 {
		t.Errorf("feature.BuildFeatures() produced more than one feature, " +
			"it should be 1 if when features is enabled, 0 otherwise. Check code")
	}

	if tt.WantConfigure && len(features) == 0 {
		t.Errorf("feature wanted but feature.BuildFeatures() return empty slice")
	}

	if gotConfigure.IsEnabled() != tt.WantConfigure {
		t.Errorf("feature.Configure() = %v, want %v", gotConfigure.IsEnabled(), tt.WantConfigure)
	}
}<|MERGE_RESOLUTION|>--- conflicted
+++ resolved
@@ -53,37 +53,22 @@
 
 // ComponentTest use to configure how to test a component (Cluster-Agent, Agent, ClusterChecksRunner)
 type ComponentTest struct {
-<<<<<<< HEAD
-	CreateFunc func(testing.TB) (feature.PodTemplateManagers, kubernetes.Provider)
-=======
 	CreateFunc func(testing.TB) (feature.PodTemplateManagers, string)
->>>>>>> 9cb824fe
 	WantFunc   func(testing.TB, feature.PodTemplateManagers)
 }
 
 // NewDefaultComponentTest returns a default ComponentTest
 func NewDefaultComponentTest() *ComponentTest {
-<<<<<<< HEAD
-	emptyProvider := kubernetes.DetermineProvider(map[string]string{})
-	return &ComponentTest{
-		CreateFunc: func(t testing.TB) (feature.PodTemplateManagers, kubernetes.Provider) {
-			return fake.NewPodTemplateManagers(t, v1.PodTemplateSpec{}), emptyProvider
-=======
 	defaultProvider := kubernetes.DefaultProvider
 	return &ComponentTest{
 		CreateFunc: func(t testing.TB) (feature.PodTemplateManagers, string) {
 			return fake.NewPodTemplateManagers(t, v1.PodTemplateSpec{}), defaultProvider
->>>>>>> 9cb824fe
 		},
 	}
 }
 
 // WithCreateFunc sets CreateFunc
-<<<<<<< HEAD
-func (ct *ComponentTest) WithCreateFunc(f func(testing.TB) (feature.PodTemplateManagers, kubernetes.Provider)) *ComponentTest {
-=======
 func (ct *ComponentTest) WithCreateFunc(f func(testing.TB) (feature.PodTemplateManagers, string)) *ComponentTest {
->>>>>>> 9cb824fe
 	ct.CreateFunc = f
 	return ct
 }
