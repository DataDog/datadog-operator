// Unless explicitly stated otherwise all files in this repository are licensed
// under the Apache License Version 2.0.
// This product includes software developed at Datadog (https://www.datadoghq.com/).
// Copyright 2016-present Datadog, Inc.

package cspm

import (
	"strconv"

	apicommon "github.com/DataDog/datadog-operator/apis/datadoghq/common"
	apicommonv1 "github.com/DataDog/datadog-operator/apis/datadoghq/common/v1"
	"github.com/DataDog/datadog-operator/apis/datadoghq/v1alpha1"
	"github.com/DataDog/datadog-operator/apis/datadoghq/v2alpha1"
	apiutils "github.com/DataDog/datadog-operator/apis/utils"
	"github.com/DataDog/datadog-operator/controllers/datadogagent/feature"
	"github.com/DataDog/datadog-operator/controllers/datadogagent/object"
	"github.com/DataDog/datadog-operator/controllers/datadogagent/object/configmap"
	"github.com/DataDog/datadog-operator/controllers/datadogagent/object/volume"
	"github.com/DataDog/datadog-operator/pkg/controller/utils/comparison"
	"github.com/DataDog/datadog-operator/pkg/kubernetes"

	"github.com/go-logr/logr"
	corev1 "k8s.io/api/core/v1"
	metav1 "k8s.io/apimachinery/pkg/apis/meta/v1"
)

func init() {
	err := feature.Register(feature.CSPMIDType, buildCSPMFeature)
	if err != nil {
		panic(err)
	}
}

func buildCSPMFeature(options *feature.Options) feature.Feature {
	cspmFeat := &cspmFeature{}

	if options != nil {
		cspmFeat.logger = options.Logger
	}

	return cspmFeat
}

type cspmFeature struct {
	enable                bool
	serviceAccountName    string
	checkInterval         string
	createPSP             bool
	hostBenchmarksEnabled bool

	owner  metav1.Object
	logger logr.Logger

	customConfig                *apicommonv1.CustomConfig
	configMapName               string
	customConfigAnnotationKey   string
	customConfigAnnotationValue string
}

// ID returns the ID of the Feature
func (f *cspmFeature) ID() feature.IDType {
	return feature.CSPMIDType
}

// Configure is used to configure the feature from a v2alpha1.DatadogAgent instance.
func (f *cspmFeature) Configure(dda *v2alpha1.DatadogAgent) (reqComp feature.RequiredComponents) {
	f.owner = dda

	if dda.Spec.Features != nil && dda.Spec.Features.CSPM != nil && apiutils.BoolValue(dda.Spec.Features.CSPM.Enabled) {
		f.enable = true
		f.serviceAccountName = v2alpha1.GetClusterAgentServiceAccount(dda)

		if dda.Spec.Features.CSPM.CheckInterval != nil {
			f.checkInterval = strconv.FormatInt(dda.Spec.Features.CSPM.CheckInterval.Nanoseconds(), 10)
		}

		if dda.Spec.Features.CSPM.CustomBenchmarks != nil {
			f.customConfig = v2alpha1.ConvertCustomConfig(dda.Spec.Features.CSPM.CustomBenchmarks)
			hash, err := comparison.GenerateMD5ForSpec(f.customConfig)
			if err != nil {
				f.logger.Error(err, "couldn't generate hash for cspm custom benchmarks config")
			} else {
				f.logger.V(2).Info("built cspm custom benchmarks from custom config", "hash", hash)
			}
			f.customConfigAnnotationValue = hash
			f.customConfigAnnotationKey = object.GetChecksumAnnotationKey(feature.CSPMIDType)
		}
		f.configMapName = apicommonv1.GetConfName(dda, f.customConfig, apicommon.DefaultCSPMConf)

		// TODO add settings to configure f.createPSP

		if dda.Spec.Features.CSPM.HostBenchmarks != nil && apiutils.BoolValue(dda.Spec.Features.CSPM.HostBenchmarks.Enabled) {
			f.hostBenchmarksEnabled = true
		}

		reqComp = feature.RequiredComponents{
			ClusterAgent: feature.RequiredComponent{IsRequired: apiutils.NewBoolPointer(true)},
			Agent: feature.RequiredComponent{
				IsRequired: apiutils.NewBoolPointer(true),
				Containers: []apicommonv1.AgentContainerName{
					apicommonv1.SecurityAgentContainerName,
				},
			},
		}
	}

	return reqComp
}

// ConfigureV1 use to configure the feature from a v1alpha1.DatadogAgent instance.
func (f *cspmFeature) ConfigureV1(dda *v1alpha1.DatadogAgent) (reqComp feature.RequiredComponents) {
	f.owner = dda

	if dda.Spec.Agent.Security != nil && *dda.Spec.Agent.Security.Compliance.Enabled {
		f.enable = true
		f.serviceAccountName = v1alpha1.GetClusterAgentServiceAccount(dda)

		if dda.Spec.Agent.Security.Compliance.CheckInterval != nil {
			f.checkInterval = strconv.FormatInt(dda.Spec.Agent.Security.Compliance.CheckInterval.Duration.Nanoseconds(), 10)
		}

		if dda.Spec.Agent.Security.Compliance.ConfigDir != nil {
			f.configMapName = dda.Spec.Agent.Security.Compliance.ConfigDir.ConfigMapName
			f.customConfig = v1alpha1.ConvertConfigDirSpecToCustomConfig(dda.Spec.Agent.Security.Compliance.ConfigDir)
		}

		reqComp = feature.RequiredComponents{
			ClusterAgent: feature.RequiredComponent{IsRequired: apiutils.NewBoolPointer(true)},
			Agent: feature.RequiredComponent{
				IsRequired: apiutils.NewBoolPointer(true),
				Containers: []apicommonv1.AgentContainerName{
					apicommonv1.SecurityAgentContainerName,
				},
			},
		}
	}

	return reqComp
}

// ManageDependencies allows a feature to manage its dependencies.
// Feature's dependencies should be added in the store.
func (f *cspmFeature) ManageDependencies(managers feature.ResourceManagers, components feature.RequiredComponents) error {
	// Create configMap if one does not already exist and ConfigData is defined
	if f.customConfig != nil && f.customConfig.ConfigMap == nil && f.customConfig.ConfigData != nil {
		cm, err := configmap.BuildConfigMapConfigData(f.owner.GetNamespace(), f.customConfig.ConfigData, f.configMapName, cspmConfFileName)
		if err != nil {
			return err
		}

		if cm != nil {
			// Add md5 hash annotation for custom config
			if f.customConfigAnnotationKey != "" && f.customConfigAnnotationValue != "" {
				annotations := object.MergeAnnotationsLabels(f.logger, cm.GetAnnotations(), map[string]string{f.customConfigAnnotationKey: f.customConfigAnnotationValue}, "*")
				cm.SetAnnotations(annotations)
			}

			if err := managers.Store().AddOrUpdate(kubernetes.ConfigMapKind, cm); err != nil {
				return err
			}
		}
	}

	if f.createPSP {
		// Manage PodSecurityPolicy
		pspName := getPSPName(f.owner)
		psp, err := managers.PodSecurityManager().GetPodSecurityPolicy(f.owner.GetNamespace(), pspName)
		if err != nil {
			return err
		}
		psp.Spec.HostPID = true
		managers.PodSecurityManager().UpdatePodSecurityPolicy(psp)
	}

	// Manage RBAC
	rbacName := getRBACResourceName(f.owner)

	return managers.RBACManager().AddClusterPolicyRules(f.owner.GetNamespace(), rbacName, f.serviceAccountName, getRBACPolicyRules())
}

// ManageClusterAgent allows a feature to configure the ClusterAgent's corev1.PodTemplateSpec
// It should do nothing if the feature doesn't need to configure it.
func (f *cspmFeature) ManageClusterAgent(managers feature.PodTemplateManagers) error {
	if f.customConfig != nil {
		var vol corev1.Volume
		var volMount corev1.VolumeMount

		if f.customConfigAnnotationKey != "" && f.customConfigAnnotationValue != "" {
			managers.Annotation().AddAnnotation(f.customConfigAnnotationKey, f.customConfigAnnotationValue)
		}

		if f.customConfig.ConfigMap != nil {
			// Custom config is referenced via ConfigMap
			// Cannot use standard GetVolumesFromConfigMap because security features are not under /conf.d
			vol = volume.GetVolumeFromConfigMap(f.customConfig.ConfigMap, f.configMapName, cspmConfigVolumeName)

			// Need to use subpaths so that existing configurations are not overwritten
			for _, item := range f.customConfig.ConfigMap.Items {
				volMount = corev1.VolumeMount{
					Name:      cspmConfigVolumeName,
					MountPath: apicommon.SecurityAgentComplianceConfigDirVolumePath + "/" + item.Path,
					SubPath:   item.Path,
					ReadOnly:  true,
				}

				managers.VolumeMount().AddVolumeMountToContainer(&volMount, apicommonv1.ClusterAgentContainerName)
			}
		} else {
			// Custom config is referenced via ConfigData (and configMap is created in ManageDependencies)
			vol = volume.GetBasicVolume(f.configMapName, cspmConfigVolumeName)

			// Need to use subpaths so that existing configurations are not overwritten
			volMount = volume.GetVolumeMountWithSubPath(
				cspmConfigVolumeName,
				apicommon.SecurityAgentComplianceConfigDirVolumePath+"/"+cspmConfFileName,
				cspmConfFileName,
			)
			managers.VolumeMount().AddVolumeMountToContainer(&volMount, apicommonv1.ClusterAgentContainerName)
		}
		// Mount custom policies to cluster agent container.
		managers.Volume().AddVolume(&vol)
	}

	enabledEnvVar := &corev1.EnvVar{
		Name:  apicommon.DDComplianceConfigEnabled,
		Value: "true",
	}
	managers.EnvVar().AddEnvVarToContainer(apicommonv1.ClusterAgentContainerName, enabledEnvVar)

	if f.checkInterval != "" {
		intervalEnvVar := &corev1.EnvVar{
			Name:  apicommon.DDComplianceConfigCheckInterval,
			Value: f.checkInterval,
		}
		managers.EnvVar().AddEnvVarToContainer(apicommonv1.ClusterAgentContainerName, intervalEnvVar)
	}

	return nil
}

// ManageNodeAgent allows a feature to configure the Node Agent's corev1.PodTemplateSpec
// It should do nothing if the feature doesn't need to configure it.
<<<<<<< HEAD
func (f *cspmFeature) ManageNodeAgent(managers feature.PodTemplateManagers, provider kubernetes.Provider) error {
=======
func (f *cspmFeature) ManageNodeAgent(managers feature.PodTemplateManagers, provider string) error {
>>>>>>> 9cb824fe
	// security context capabilities
	capabilities := []corev1.Capability{
		"AUDIT_CONTROL",
		"AUDIT_READ",
	}
	managers.SecurityContext().AddCapabilitiesToContainer(capabilities, apicommonv1.SecurityAgentContainerName)

	volMountMgr := managers.VolumeMount()
	VolMgr := managers.Volume()

	// Custom policies are copied and merged with default policies via a workaround in the init-volume container.
	if f.customConfig != nil {
		var vol corev1.Volume
		var volMount corev1.VolumeMount

		if f.customConfigAnnotationKey != "" && f.customConfigAnnotationValue != "" {
			managers.Annotation().AddAnnotation(f.customConfigAnnotationKey, f.customConfigAnnotationValue)
		}

		if f.customConfig.ConfigMap != nil {
			// Custom config is referenced via ConfigMap
			// Cannot use typical GetVolumesFromConfigMap because security features are not under /conf.d
			vol = volume.GetVolumeFromConfigMap(f.customConfig.ConfigMap, f.configMapName, cspmConfigVolumeName)
			volMount = corev1.VolumeMount{
				Name:      cspmConfigVolumeName,
				MountPath: "/etc/datadog-agent-compliance-benchmarks",
				ReadOnly:  true,
			}
		} else {
			// Custom config is referenced via ConfigData (and configMap is created in ManageDependencies)
			vol = volume.GetBasicVolume(f.configMapName, cspmConfigVolumeName)

			volMount = corev1.VolumeMount{
				Name:      cspmConfigVolumeName,
				MountPath: "/etc/datadog-agent-compliance-benchmarks",
				ReadOnly:  true,
			}
		}
		// Mount custom policies to init-volume container.
		managers.VolumeMount().AddVolumeMountToInitContainer(&volMount, apicommonv1.InitVolumeContainerName)
		managers.Volume().AddVolume(&vol)

		// Add workaround command to init-volume container
		for id, container := range managers.PodTemplateSpec().Spec.InitContainers {
			if container.Name == "init-volume" {
				managers.PodTemplateSpec().Spec.InitContainers[id].Args = []string{
					managers.PodTemplateSpec().Spec.InitContainers[id].Args[0] + ";cp -v /etc/datadog-agent-compliance-benchmarks/* /opt/datadog-agent/compliance.d/",
				}
			}
		}

		// Add empty volume to Security Agent
		benchmarksVol, benchmarksVolMount := volume.GetVolumesEmptyDir(apicommon.SecurityAgentComplianceConfigDirVolumeName, apicommon.SecurityAgentComplianceConfigDirVolumePath, true)
		managers.Volume().AddVolume(&benchmarksVol)
		managers.VolumeMount().AddVolumeMountToContainer(&benchmarksVolMount, apicommonv1.SecurityAgentContainerName)

		// Add compliance.d volume mount to init-volume container at different path
		benchmarkVolMountInitVol := corev1.VolumeMount{
			Name:      apicommon.SecurityAgentComplianceConfigDirVolumeName,
			MountPath: "/opt/datadog-agent/compliance.d",
			ReadOnly:  false,
		}
		volMountMgr.AddVolumeMountToInitContainer(&benchmarkVolMountInitVol, apicommonv1.InitVolumeContainerName)
	}

	// cgroups volume mount
	cgroupsVol, cgroupsVolMount := volume.GetVolumes(apicommon.CgroupsVolumeName, apicommon.CgroupsHostPath, apicommon.CgroupsMountPath, true)
	volMountMgr.AddVolumeMountToContainer(&cgroupsVolMount, apicommonv1.SecurityAgentContainerName)
	VolMgr.AddVolume(&cgroupsVol)

	// passwd volume mount
	passwdVol, passwdVolMount := volume.GetVolumes(apicommon.PasswdVolumeName, apicommon.PasswdHostPath, apicommon.PasswdMountPath, true)
	volMountMgr.AddVolumeMountToContainer(&passwdVolMount, apicommonv1.SecurityAgentContainerName)
	VolMgr.AddVolume(&passwdVol)

	// procdir volume mount
	procdirVol, procdirVolMount := volume.GetVolumes(apicommon.ProcdirVolumeName, apicommon.ProcdirHostPath, apicommon.ProcdirMountPath, true)
	volMountMgr.AddVolumeMountToContainer(&procdirVolMount, apicommonv1.SecurityAgentContainerName)
	VolMgr.AddVolume(&procdirVol)

	// host root volume mount
	hostRootVol, hostRootVolMount := volume.GetVolumes(apicommon.HostRootVolumeName, apicommon.HostRootHostPath, apicommon.HostRootMountPath, true)
	volMountMgr.AddVolumeMountToContainer(&hostRootVolMount, apicommonv1.SecurityAgentContainerName)
	VolMgr.AddVolume(&hostRootVol)

	// group volume mount
	groupVol, groupVolMount := volume.GetVolumes(apicommon.GroupVolumeName, apicommon.GroupHostPath, apicommon.GroupMountPath, true)
	volMountMgr.AddVolumeMountToContainer(&groupVolMount, apicommonv1.SecurityAgentContainerName)
	VolMgr.AddVolume(&groupVol)

	// env vars
	enabledEnvVar := &corev1.EnvVar{
		Name:  apicommon.DDComplianceConfigEnabled,
		Value: "true",
	}
	managers.EnvVar().AddEnvVarToContainer(apicommonv1.CoreAgentContainerName, enabledEnvVar)
	managers.EnvVar().AddEnvVarToContainer(apicommonv1.SecurityAgentContainerName, enabledEnvVar)

	hostRootEnvVar := &corev1.EnvVar{
		Name:  apicommon.DDHostRootEnvVar,
		Value: apicommon.HostRootMountPath,
	}
	managers.EnvVar().AddEnvVarToContainer(apicommonv1.SecurityAgentContainerName, hostRootEnvVar)

	if f.checkInterval != "" {
		intervalEnvVar := &corev1.EnvVar{
			Name:  apicommon.DDComplianceConfigCheckInterval,
			Value: f.checkInterval,
		}
		managers.EnvVar().AddEnvVarToContainer(apicommonv1.SecurityAgentContainerName, intervalEnvVar)
	}

	if f.hostBenchmarksEnabled {
		hostBenchmarksEnabledEnvVar := &corev1.EnvVar{
			Name:  apicommon.DDComplianceHostBenchmarksEnabled,
			Value: apiutils.BoolToString(&f.hostBenchmarksEnabled),
		}
		managers.EnvVar().AddEnvVarToContainer(apicommonv1.SecurityAgentContainerName, hostBenchmarksEnabledEnvVar)
	}

	return nil
}

// ManageClusterChecksRunner allows a feature to configure the ClusterChecksRunner's corev1.PodTemplateSpec
// It should do nothing if the feature doesn't need to configure it.
func (f *cspmFeature) ManageClusterChecksRunner(managers feature.PodTemplateManagers) error {
	return nil
}<|MERGE_RESOLUTION|>--- conflicted
+++ resolved
@@ -241,11 +241,7 @@
 
 // ManageNodeAgent allows a feature to configure the Node Agent's corev1.PodTemplateSpec
 // It should do nothing if the feature doesn't need to configure it.
-<<<<<<< HEAD
-func (f *cspmFeature) ManageNodeAgent(managers feature.PodTemplateManagers, provider kubernetes.Provider) error {
-=======
 func (f *cspmFeature) ManageNodeAgent(managers feature.PodTemplateManagers, provider string) error {
->>>>>>> 9cb824fe
 	// security context capabilities
 	capabilities := []corev1.Capability{
 		"AUDIT_CONTROL",
