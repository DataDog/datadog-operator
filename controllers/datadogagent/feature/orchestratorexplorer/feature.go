--- conflicted
+++ resolved
@@ -131,7 +131,6 @@
 	return reqComp
 }
 
-<<<<<<< HEAD
 func mergeConfigs(ddaSpec *v2alpha1.DatadogAgentSpec, ddaStatus *v2alpha1.DatadogAgentStatus) {
 	if ddaStatus.RemoteConfigConfiguration == nil || ddaStatus.RemoteConfigConfiguration.Features == nil || ddaStatus.RemoteConfigConfiguration.Features.OrchestratorExplorer == nil || ddaStatus.RemoteConfigConfiguration.Features.OrchestratorExplorer.Enabled == nil {
 		return
@@ -150,48 +149,6 @@
 	}
 }
 
-// ConfigureV1 use to configure the feature from a v1alpha1.DatadogAgent instance.
-func (f *orchestratorExplorerFeature) ConfigureV1(dda *v1alpha1.DatadogAgent) (reqComp feature.RequiredComponents) {
-	f.owner = dda
-	orchestratorExplorer := dda.Spec.Features.OrchestratorExplorer
-	f.processAgentRequired = true
-
-	if orchestratorExplorer != nil && apiutils.BoolValue(orchestratorExplorer.Enabled) {
-		reqComp.ClusterAgent.IsRequired = apiutils.NewBoolPointer(true)
-		reqComp.Agent = feature.RequiredComponent{
-			IsRequired: apiutils.NewBoolPointer(true),
-			Containers: []apicommonv1.AgentContainerName{apicommonv1.CoreAgentContainerName, apicommonv1.ProcessAgentContainerName},
-		}
-
-		if orchestratorExplorer.Conf != nil {
-			f.customConfig = v1alpha1.ConvertCustomConfig(orchestratorExplorer.Conf)
-		}
-		f.configConfigMapName = apicommonv1.GetConfName(dda, f.customConfig, apicommon.DefaultOrchestratorExplorerConf)
-		if orchestratorExplorer.Scrubbing != nil {
-			f.scrubContainers = apiutils.BoolValue(orchestratorExplorer.Scrubbing.Containers)
-		}
-		f.extraTags = orchestratorExplorer.ExtraTags
-		if orchestratorExplorer.DDUrl != nil {
-			f.ddURL = *orchestratorExplorer.DDUrl
-		}
-		f.serviceAccountName = v1alpha1.GetClusterAgentServiceAccount(dda)
-
-		if v1alpha1.IsClusterChecksEnabled(dda) && apiutils.BoolValue(orchestratorExplorer.ClusterCheck) {
-			if v1alpha1.IsCCREnabled(dda) {
-				f.runInClusterChecksRunner = true
-				reqComp.ClusterChecksRunner.IsRequired = apiutils.NewBoolPointer(true)
-
-				f.rbacSuffix = common.ChecksRunnerSuffix
-				f.serviceAccountName = v1alpha1.GetClusterChecksRunnerServiceAccount(dda)
-			}
-		}
-	}
-
-	return reqComp
-}
-
-=======
->>>>>>> d55353fa
 // ManageDependencies allows a feature to manage its dependencies.
 // Feature's dependencies should be added in the store.
 func (f *orchestratorExplorerFeature) ManageDependencies(managers feature.ResourceManagers, components feature.RequiredComponents) error {
