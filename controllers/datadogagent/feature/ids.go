// Unless explicitly stated otherwise all files in this repository are licensed
// under the Apache License Version 2.0.
// This product includes software developed at Datadog (https://www.datadoghq.com/).
// Copyright 2016-present Datadog, Inc.

package feature

// IDType use to identify a Feature
type IDType int

const (
	// KubernetesStateCoreIDType Kubernetes state core check feature.
	KubernetesStateCoreIDType IDType = iota
	// OrchestratorExplorerIDType Orchestrator Explorer feature.
	OrchestratorExplorerIDType
<<<<<<< HEAD
	// USMIDType USM feature.
	USMIDType
	// DummyIDType Dummt feature.
=======
	// OOMKillIDType OOM Kill check feature
	OOMKillIDType
	// TCPQueueLengthIDType TCP Queue length check feature
	TCPQueueLengthIDType
	// DummyIDType Dummy feature.
>>>>>>> c2c20ef0
	DummyIDType
)<|MERGE_RESOLUTION|>--- conflicted
+++ resolved
@@ -13,16 +13,12 @@
 	KubernetesStateCoreIDType IDType = iota
 	// OrchestratorExplorerIDType Orchestrator Explorer feature.
 	OrchestratorExplorerIDType
-<<<<<<< HEAD
 	// USMIDType USM feature.
 	USMIDType
-	// DummyIDType Dummt feature.
-=======
 	// OOMKillIDType OOM Kill check feature
 	OOMKillIDType
 	// TCPQueueLengthIDType TCP Queue length check feature
 	TCPQueueLengthIDType
 	// DummyIDType Dummy feature.
->>>>>>> c2c20ef0
 	DummyIDType
 )