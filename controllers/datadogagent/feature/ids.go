// Unless explicitly stated otherwise all files in this repository are licensed
// under the Apache License Version 2.0.
// This product includes software developed at Datadog (https://www.datadoghq.com/).
// Copyright 2016-present Datadog, Inc.

package feature

// IDType use to identify a Feature
type IDType int

const (
	// DefaultIDType enable default component feature.
	DefaultIDType IDType = iota
	// DogstatsdIDType Dogstatsd feature.
	DogstatsdIDType
	// EventCollectionIDType Event Collection feature.
	EventCollectionIDType
	// KubernetesStateCoreIDType Kubernetes state core check feature.
	KubernetesStateCoreIDType
	// OrchestratorExplorerIDType Orchestrator Explorer feature.
	OrchestratorExplorerIDType
<<<<<<< HEAD
	// LiveProcessIDType Live Process feature.
	LiveProcessIDType
	// DummyIDType Dummt feature.
=======
	// LogCollectionIDType Log Collection feature.
	LogCollectionIDType
	// NPMIDType NPM feature.
	NPMIDType
	// CSPMIDType CSPM feature.
	CSPMIDType
	// USMIDType USM feature.
	USMIDType
	// OOMKillIDType OOM Kill check feature
	OOMKillIDType
	// PrometheusScrapeIDType Prometheus Scrape feature
	PrometheusScrapeIDType
	// TCPQueueLengthIDType TCP Queue length check feature
	TCPQueueLengthIDType
	// DummyIDType Dummy feature.
>>>>>>> 9fb7bddc
	DummyIDType
)<|MERGE_RESOLUTION|>--- conflicted
+++ resolved
@@ -19,11 +19,8 @@
 	KubernetesStateCoreIDType
 	// OrchestratorExplorerIDType Orchestrator Explorer feature.
 	OrchestratorExplorerIDType
-<<<<<<< HEAD
 	// LiveProcessIDType Live Process feature.
 	LiveProcessIDType
-	// DummyIDType Dummt feature.
-=======
 	// LogCollectionIDType Log Collection feature.
 	LogCollectionIDType
 	// NPMIDType NPM feature.
@@ -39,6 +36,5 @@
 	// TCPQueueLengthIDType TCP Queue length check feature
 	TCPQueueLengthIDType
 	// DummyIDType Dummy feature.
->>>>>>> 9fb7bddc
 	DummyIDType
 )