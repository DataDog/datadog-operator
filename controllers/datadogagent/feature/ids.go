// Unless explicitly stated otherwise all files in this repository are licensed
// under the Apache License Version 2.0.
// This product includes software developed at Datadog (https://www.datadoghq.com/).
// Copyright 2016-present Datadog, Inc.

package feature

// IDType use to identify a Feature
type IDType string

const (
	// DefaultIDType enable default component feature.
	DefaultIDType IDType = "default"
	// DogstatsdIDType Dogstatsd feature.
	DogstatsdIDType = "dogstatsd"
	// EventCollectionIDType Event Collection feature.
	EventCollectionIDType = "event_collection"
	// KubernetesStateCoreIDType Kubernetes state core check feature.
	KubernetesStateCoreIDType = "ksm"
	// OrchestratorExplorerIDType Orchestrator Explorer feature.
<<<<<<< HEAD
	OrchestratorExplorerIDType
	// LiveProcessIDType Live Process feature.
	LiveProcessIDType
=======
	OrchestratorExplorerIDType = "orchestrator_explorer"
>>>>>>> 3c5f80ad
	// LogCollectionIDType Log Collection feature.
	LogCollectionIDType = "log_collection"
	// NPMIDType NPM feature.
	NPMIDType = "npm"
	// CSPMIDType CSPM feature.
	CSPMIDType = "cspm"
	// CWSIDType CWS feature.
	CWSIDType = "csw"
	// USMIDType USM feature.
	USMIDType = "usm"
	// OOMKillIDType OOM Kill check feature
	OOMKillIDType = "oom_kill"
	// PrometheusScrapeIDType Prometheus Scrape feature
	PrometheusScrapeIDType = "prometheus_scrape"
	// TCPQueueLengthIDType TCP Queue length check feature
	TCPQueueLengthIDType = "tcp_queue_length"
	// ClusterChecksIDType Cluster checks feature
	ClusterChecksIDType = "cluster_checks"
	// DummyIDType Dummy feature.
	DummyIDType = "dummy"
)<|MERGE_RESOLUTION|>--- conflicted
+++ resolved
@@ -17,14 +17,10 @@
 	EventCollectionIDType = "event_collection"
 	// KubernetesStateCoreIDType Kubernetes state core check feature.
 	KubernetesStateCoreIDType = "ksm"
+	// LiveProcessIDType Live Process feature.
+	LiveProcessIDType = "live_process"
 	// OrchestratorExplorerIDType Orchestrator Explorer feature.
-<<<<<<< HEAD
-	OrchestratorExplorerIDType
-	// LiveProcessIDType Live Process feature.
-	LiveProcessIDType
-=======
 	OrchestratorExplorerIDType = "orchestrator_explorer"
->>>>>>> 3c5f80ad
 	// LogCollectionIDType Log Collection feature.
 	LogCollectionIDType = "log_collection"
 	// NPMIDType NPM feature.
