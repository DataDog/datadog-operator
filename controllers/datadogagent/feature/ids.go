// Unless explicitly stated otherwise all files in this repository are licensed
// under the Apache License Version 2.0.
// This product includes software developed at Datadog (https://www.datadoghq.com/).
// Copyright 2016-present Datadog, Inc.

package feature

// IDType use to identify a Feature
type IDType string

const (
	// DefaultIDType enable default component feature.
	DefaultIDType IDType = "default"
	// DogstatsdIDType Dogstatsd feature.
	DogstatsdIDType = "dogstatsd"
	// EventCollectionIDType Event Collection feature.
	EventCollectionIDType = "event_collection"
	// KubernetesStateCoreIDType Kubernetes state core check feature.
	KubernetesStateCoreIDType = "ksm"
	// LiveContainerIDType Live Container feature.
	LiveContainerIDType = "live_container"
	// LiveProcessIDType Live Process feature.
	LiveProcessIDType = "live_process"
	// OrchestratorExplorerIDType Orchestrator Explorer feature.
	OrchestratorExplorerIDType = "orchestrator_explorer"
	// LogCollectionIDType Log Collection feature.
	LogCollectionIDType = "log_collection"
	// NPMIDType NPM feature.
	NPMIDType = "npm"
	// CSPMIDType CSPM feature.
	CSPMIDType = "cspm"
	// CWSIDType CWS feature.
	CWSIDType = "csw"
	// USMIDType USM feature.
	USMIDType = "usm"
	// OOMKillIDType OOM Kill check feature
	OOMKillIDType = "oom_kill"
	// PrometheusScrapeIDType Prometheus Scrape feature
	PrometheusScrapeIDType = "prometheus_scrape"
	// TCPQueueLengthIDType TCP Queue length check feature
	TCPQueueLengthIDType = "tcp_queue_length"
	// ClusterChecksIDType Cluster checks feature
	ClusterChecksIDType = "cluster_checks"
	// APMIDType APM feature
	APMIDType = "apm"
<<<<<<< HEAD
	// OTLPIDType OTLP ingest feature
	OTLPIDType = "otlp"
=======
	// AdmissionControllerIDType Admission controller feature
	AdmissionControllerIDType = "admission_controller"
>>>>>>> a05d2cb2
	// DummyIDType Dummy feature.
	DummyIDType = "dummy"
)<|MERGE_RESOLUTION|>--- conflicted
+++ resolved
@@ -43,13 +43,10 @@
 	ClusterChecksIDType = "cluster_checks"
 	// APMIDType APM feature
 	APMIDType = "apm"
-<<<<<<< HEAD
+	// AdmissionControllerIDType Admission controller feature
+	AdmissionControllerIDType = "admission_controller"
 	// OTLPIDType OTLP ingest feature
 	OTLPIDType = "otlp"
-=======
-	// AdmissionControllerIDType Admission controller feature
-	AdmissionControllerIDType = "admission_controller"
->>>>>>> a05d2cb2
 	// DummyIDType Dummy feature.
 	DummyIDType = "dummy"
 )