--- conflicted
+++ resolved
@@ -28,31 +28,20 @@
 }
 
 func (impl *securityContextManagerImpl) AddCapabilitiesToContainer(capabilities []corev1.Capability, containerName commonv1.AgentContainerName) {
-<<<<<<< HEAD
-	for idx, container := range impl.podTmpl.Spec.Containers {
-		if container.Name == string(containerName) {
-			if container.SecurityContext == nil {
-				impl.podTmpl.Spec.Containers[idx].SecurityContext = &corev1.SecurityContext{
-=======
 	for i, container := range impl.podTmpl.Spec.Containers {
 		if container.Name == string(containerName) {
 			if container.SecurityContext == nil {
 				impl.podTmpl.Spec.Containers[i].SecurityContext = &corev1.SecurityContext{
->>>>>>> d0669c06
 					Capabilities: &corev1.Capabilities{
 						Add: capabilities,
 					},
 				}
 			} else {
 				// TODO add deduplication
-<<<<<<< HEAD
-				impl.podTmpl.Spec.Containers[idx].SecurityContext.Capabilities.Add = append(impl.podTmpl.Spec.Containers[idx].SecurityContext.Capabilities.Add, capabilities...)
-=======
 				impl.podTmpl.Spec.Containers[i].SecurityContext.Capabilities.Add = append(
 					impl.podTmpl.Spec.Containers[i].SecurityContext.Capabilities.Add,
 					capabilities...,
 				)
->>>>>>> d0669c06
 			}
 			return
 		}
