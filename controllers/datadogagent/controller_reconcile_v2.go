// Unless explicitly stated otherwise all files in this repository are licensed
// under the Apache License Version 2.0.
// This product includes software developed at Datadog (https://www.datadoghq.com/).
// Copyright 2016-present Datadog, Inc.

package datadogagent

import (
	"context"
	"fmt"
	"time"

	"github.com/go-logr/logr"
	corev1 "k8s.io/api/core/v1"
	apiequality "k8s.io/apimachinery/pkg/api/equality"
	apierrors "k8s.io/apimachinery/pkg/api/errors"
	metav1 "k8s.io/apimachinery/pkg/apis/meta/v1"
	"k8s.io/apimachinery/pkg/util/errors"
	"sigs.k8s.io/controller-runtime/pkg/reconcile"

	apicommon "github.com/DataDog/datadog-operator/apis/datadoghq/common"
	commonv1 "github.com/DataDog/datadog-operator/apis/datadoghq/common/v1"
	datadoghqv2alpha1 "github.com/DataDog/datadog-operator/apis/datadoghq/v2alpha1"
	"github.com/DataDog/datadog-operator/controllers/datadogagent/dependencies"
	"github.com/DataDog/datadog-operator/controllers/datadogagent/feature"
	"github.com/DataDog/datadog-operator/controllers/datadogagent/override"
	"github.com/DataDog/datadog-operator/pkg/controller/utils"
	"github.com/DataDog/datadog-operator/pkg/kubernetes"
)

func (r *Reconciler) internalReconcileV2(ctx context.Context, request reconcile.Request) (reconcile.Result, error) {
	reqLogger := r.log.WithValues("datadogagent", request.NamespacedName)
	reqLogger.Info("Reconciling DatadogAgent")

	// Fetch the DatadogAgent instance
	instance := &datadoghqv2alpha1.DatadogAgent{}
	var result reconcile.Result
	err := r.client.Get(ctx, request.NamespacedName, instance)
	if err != nil {
		if apierrors.IsNotFound(err) {
			// Request object not found, could have been deleted after reconcile request.
			// Owned objects are automatically garbage collected. For additional cleanup logic use finalizers.
			// Return and don't requeue
			return result, nil
		}
		// Error reading the object - requeue the request.
		return result, err
	}

	if instance.Spec.Global == nil || instance.Spec.Global.Credentials == nil {
		return result, fmt.Errorf("credentials not configured in the DatadogAgent, can't reconcile")
	}

	// check it the resource was properly decoded in v2
	// if not it means it was a v1
	/*if apiequality.Semantic.DeepEqual(instance.Spec, datadoghqv2alpha1.DatadogAgentSpec{}) {
		instanceV1 := &datadoghqv1alpha1.DatadogAgent{}
		if err = r.client.Get(ctx, request.NamespacedName, instanceV1); err != nil {
			if apierrors.IsNotFound(err) {
				// Request object not found, could have been deleted after reconcile request.
				// Owned objects are automatically garbage collected. For additional cleanup logic use finalizers.
				// Return and don't requeue
				return result, nil
			}
			// Error reading the object - requeue the request.starting metrics server
			return result, err
		}
		if err = datadoghqv1alpha1.ConvertTo(instanceV1, instance); err != nil {
			reqLogger.Error(err, "unable to convert to v2alpha1")
			return result, err
		}
	}*/

	if result, err = r.handleFinalizer(reqLogger, instance, r.finalizeDadV2); utils.ShouldReturn(result, err) {
		return result, err
	}

	// TODO check if IsValideDatadogAgent function is needed for v2
	/*
		if err = datadoghqv2alpha1.IsValidDatadogAgent(&instance.Spec); err != nil {
			reqLogger.V(1).Info("Invalid spec", "error", err)
			return r.updateStatusIfNeeded(reqLogger, instance, &instance.Status, result, err)
		}
	*/

	// Set default values for GlobalConfig and Features
	instanceCopy := instance.DeepCopy()
	datadoghqv2alpha1.DefaultDatadogAgent(instanceCopy)

	return r.reconcileInstanceV2(ctx, reqLogger, instanceCopy)
}

func (r *Reconciler) reconcileInstanceV2(ctx context.Context, logger logr.Logger, instance *datadoghqv2alpha1.DatadogAgent) (reconcile.Result, error) {
	var result reconcile.Result
	newStatus := instance.Status.DeepCopy()

	features, requiredComponents := feature.BuildFeatures(instance, reconcilerOptionsToFeatureOptions(&r.options, logger))
	// update list of enabled features for metrics forwarder
	r.updateMetricsForwardersFeatures(instance, features)

	// -----------------------
	// Manage dependencies
	// -----------------------
	storeOptions := &dependencies.StoreOptions{
		SupportCilium: r.options.SupportCilium,
		VersionInfo:   r.versionInfo,
		PlatformInfo:  r.platformInfo,
		Logger:        logger,
		Scheme:        r.scheme,
	}
	depsStore := dependencies.NewStore(instance, storeOptions)
	resourceManagers := feature.NewResourceManagers(depsStore)

	var errs []error

	// Set up dependencies required by enabled features
	for _, feat := range features {
		logger.V(1).Info("Dependency ManageDependencies", "featureID", feat.ID())
		if featErr := feat.ManageDependencies(resourceManagers, requiredComponents); featErr != nil {
			errs = append(errs, featErr)
		}
	}

	// Examine user configuration to override any external dependencies (e.g. RBACs)
	errs = append(errs, override.Dependencies(logger, resourceManagers, instance)...)

	userSpecifiedClusterAgentToken := instance.Spec.Global.ClusterAgentToken != nil || instance.Spec.Global.ClusterAgentTokenSecret != nil
	if !userSpecifiedClusterAgentToken {
		ensureAutoGeneratedTokenInStatus(instance, newStatus, resourceManagers, logger)
	}

	// -----------------------------
	// Start reconcile Components
	// -----------------------------

	var err error

	result, err = r.reconcileV2ClusterAgent(logger, requiredComponents, features, instance, resourceManagers, newStatus)
	if utils.ShouldReturn(result, err) {
		return r.updateStatusIfNeededV2(logger, instance, newStatus, result, err)
	}

<<<<<<< HEAD
	requiredContainers := requiredComponents.Agent.Containers

	// if introspection is enabled, for all providers, reconcile the node agent
	// if introspection is disabled, reconcile the agent once using the empty provider `LegacyProvider`
	providersList := map[string]struct{}{kubernetes.LegacyProvider: {}}
	if r.options.IntrospectionEnabled {
		providersList, err = r.handleProviders(ctx, instance, newStatus)
		if err != nil {
			errs = append(errs, err)
		}
	}
	for provider := range providersList {
		result, err = r.reconcileV2Agent(logger, requiredComponents, features, instance, resourceManagers, newStatus, requiredContainers, provider)
		if utils.ShouldReturn(result, err) {
			return r.updateStatusIfNeededV2(logger, instance, newStatus, result, err)
		}
=======
	result, err = r.reconcileV2Agent(logger, requiredComponents, features, instance, resourceManagers, newStatus)
	if utils.ShouldReturn(result, err) {
		return r.updateStatusIfNeededV2(logger, instance, newStatus, result, err)
>>>>>>> cd7b487f
	}

	result, err = r.reconcileV2ClusterChecksRunner(logger, requiredComponents, features, instance, resourceManagers, newStatus)
	if utils.ShouldReturn(result, err) {
		return r.updateStatusIfNeededV2(logger, instance, newStatus, result, err)
	}

	// ------------------------------
	// Create and update dependencies
	// ------------------------------
	errs = append(errs, depsStore.Apply(ctx, r.client)...)
	if len(errs) > 0 {
		logger.V(2).Info("Dependencies apply error", "errs", errs)
		return result, errors.NewAggregate(errs)
	}

	// -----------------------------
	// Cleanup unused dependencies
	// -----------------------------
	// Run it after the deployments reconcile
	if errs = depsStore.Cleanup(ctx, r.client); len(errs) > 0 {
		return result, errors.NewAggregate(errs)
	}

	// Always requeue
	if !result.Requeue && result.RequeueAfter == 0 {
		result.RequeueAfter = defaultRequeuePeriod
	}
	return r.updateStatusIfNeededV2(logger, instance, newStatus, result, err)
}

func (r *Reconciler) updateStatusIfNeededV2(logger logr.Logger, agentdeployment *datadoghqv2alpha1.DatadogAgent, newStatus *datadoghqv2alpha1.DatadogAgentStatus, result reconcile.Result, currentError error) (reconcile.Result, error) {
	now := metav1.NewTime(time.Now())
	if currentError == nil {
		datadoghqv2alpha1.UpdateDatadogAgentStatusConditions(newStatus, now, datadoghqv2alpha1.DatadogAgentReconcileErrorConditionType, metav1.ConditionFalse, "DatadogAgent_reconcile_ok", "DatadogAgent reconcile ok", false)
	} else {
		datadoghqv2alpha1.UpdateDatadogAgentStatusConditions(newStatus, now, datadoghqv2alpha1.DatadogAgentReconcileErrorConditionType, metav1.ConditionTrue, "DatadogAgent_reconcile_error", "DatadogAgent reconcile error", false)
	}

	r.setMetricsForwarderStatusV2(logger, agentdeployment, newStatus)

	if !apiequality.Semantic.DeepEqual(&agentdeployment.Status, newStatus) {
		updateAgentDeployment := agentdeployment.DeepCopy()
		updateAgentDeployment.Status = *newStatus
		if err := r.client.Status().Update(context.TODO(), updateAgentDeployment); err != nil {
			if apierrors.IsConflict(err) {
				logger.V(1).Info("unable to update DatadogAgent status due to update conflict")
				return reconcile.Result{RequeueAfter: time.Second}, nil
			}
			logger.Error(err, "unable to update DatadogAgent status")
			return reconcile.Result{}, err
		}
	}

	return result, currentError
}

// setMetricsForwarderStatus sets the metrics forwarder status condition if enabled
func (r *Reconciler) setMetricsForwarderStatusV2(logger logr.Logger, agentdeployment *datadoghqv2alpha1.DatadogAgent, newStatus *datadoghqv2alpha1.DatadogAgentStatus) {
	if r.options.OperatorMetricsEnabled {
		if forwarderCondition := r.forwarders.MetricsForwarderStatusForObj(agentdeployment); forwarderCondition != nil {
			datadoghqv2alpha1.UpdateDatadogAgentStatusConditions(
				newStatus,
				forwarderCondition.LastUpdateTime,
				forwarderCondition.ConditionType,
				datadoghqv2alpha1.GetMetav1ConditionStatus(forwarderCondition.Status),
				forwarderCondition.Reason,
				forwarderCondition.Message,
				true,
			)
		} else {
			logger.V(1).Info("metrics conditions status could not be set")
		}
	}
}

func ensureAutoGeneratedTokenInStatus(instance *datadoghqv2alpha1.DatadogAgent, newStatus *datadoghqv2alpha1.DatadogAgentStatus, resourceManagers feature.ResourceManagers, logger logr.Logger) {
	if instance.Status.ClusterAgent != nil && instance.Status.ClusterAgent.GeneratedToken != "" {
		// Already there; nothing to do.
		return
	}

	// The secret should have been created in the "enabledefault" feature.
	tokenSecret, exists := resourceManagers.Store().Get(
		kubernetes.SecretsKind, instance.Namespace, datadoghqv2alpha1.GetDefaultDCATokenSecretName(instance),
	)
	if !exists {
		logger.V(1).Info("expected autogenerated token was not created by the \"enabledefault\" feature")
		return
	}

	generatedToken := tokenSecret.(*corev1.Secret).Data[apicommon.DefaultTokenKey]
	if newStatus == nil {
		newStatus = &datadoghqv2alpha1.DatadogAgentStatus{}
	}
	if newStatus.ClusterAgent == nil {
		newStatus.ClusterAgent = &commonv1.DeploymentStatus{}
	}
	// Persist generated token for subsequent reconcile loops
	newStatus.ClusterAgent.GeneratedToken = string(generatedToken)
}

func (r *Reconciler) updateMetricsForwardersFeatures(dda *datadoghqv2alpha1.DatadogAgent, features []feature.Feature) {
	if r.forwarders != nil {
		r.forwarders.SetEnabledFeatures(dda, features)
	}
}<|MERGE_RESOLUTION|>--- conflicted
+++ resolved
@@ -140,9 +140,6 @@
 		return r.updateStatusIfNeededV2(logger, instance, newStatus, result, err)
 	}
 
-<<<<<<< HEAD
-	requiredContainers := requiredComponents.Agent.Containers
-
 	// if introspection is enabled, for all providers, reconcile the node agent
 	// if introspection is disabled, reconcile the agent once using the empty provider `LegacyProvider`
 	providersList := map[string]struct{}{kubernetes.LegacyProvider: {}}
@@ -153,15 +150,10 @@
 		}
 	}
 	for provider := range providersList {
-		result, err = r.reconcileV2Agent(logger, requiredComponents, features, instance, resourceManagers, newStatus, requiredContainers, provider)
+		result, err = r.reconcileV2Agent(logger, requiredComponents, features, instance, resourceManagers, newStatus, provider)
 		if utils.ShouldReturn(result, err) {
 			return r.updateStatusIfNeededV2(logger, instance, newStatus, result, err)
 		}
-=======
-	result, err = r.reconcileV2Agent(logger, requiredComponents, features, instance, resourceManagers, newStatus)
-	if utils.ShouldReturn(result, err) {
-		return r.updateStatusIfNeededV2(logger, instance, newStatus, result, err)
->>>>>>> cd7b487f
 	}
 
 	result, err = r.reconcileV2ClusterChecksRunner(logger, requiredComponents, features, instance, resourceManagers, newStatus)
