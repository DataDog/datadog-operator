// Unless explicitly stated otherwise all files in this repository are licensed
// under the Apache License Version 2.0.
// This product includes software developed at Datadog (https://www.datadoghq.com/).
// Copyright 2016-present Datadog, Inc.

package component

import (
	"fmt"

	corev1 "k8s.io/api/core/v1"
	metav1 "k8s.io/apimachinery/pkg/apis/meta/v1"

	apicommon "github.com/DataDog/datadog-operator/apis/datadoghq/common"
)

// GetVolumeForConfig return the volume that contains the agent config
func GetVolumeForConfig() corev1.Volume {
	return corev1.Volume{
		Name: apicommon.ConfigVolumeName,
		VolumeSource: corev1.VolumeSource{
			EmptyDir: &corev1.EmptyDirVolumeSource{},
		},
	}
}

// GetVolumeForConfd return the volume that contains the agent confd config files
func GetVolumeForConfd() corev1.Volume {
	return corev1.Volume{
		Name: apicommon.ConfdVolumeName,
		VolumeSource: corev1.VolumeSource{
			EmptyDir: &corev1.EmptyDirVolumeSource{},
		},
	}
}

// GetVolumeForRmCorechecks return the volume that contains the agent confd config files
func GetVolumeForRmCorechecks() corev1.Volume {
	return corev1.Volume{
		Name: "remove-corechecks",
		VolumeSource: corev1.VolumeSource{
			EmptyDir: &corev1.EmptyDirVolumeSource{},
		},
	}
}

// GetVolumeForAuth return the Volume container authentication information
func GetVolumeForAuth() corev1.Volume {
	return corev1.Volume{
		Name: apicommon.AuthVolumeName,
		VolumeSource: corev1.VolumeSource{
			EmptyDir: &corev1.EmptyDirVolumeSource{},
		},
	}
}

// GetVolumeForLogs return the Volume that should container generated logs
func GetVolumeForLogs() corev1.Volume {
	return corev1.Volume{
		Name: apicommon.LogDatadogVolumeName,
		VolumeSource: corev1.VolumeSource{
			EmptyDir: &corev1.EmptyDirVolumeSource{},
		},
	}
}

// GetVolumeInstallInfo return the Volume that should install-info file
func GetVolumeInstallInfo(owner metav1.Object) corev1.Volume {
	return corev1.Volume{
		Name: apicommon.InstallInfoVolumeName,
		VolumeSource: corev1.VolumeSource{
			ConfigMap: &corev1.ConfigMapVolumeSource{
				LocalObjectReference: corev1.LocalObjectReference{
					Name: GetInstallInfoConfigMapName(owner),
				},
			},
		},
	}
}

// GetVolumeForProc returns the volume with /proc
func GetVolumeForProc() corev1.Volume {
	return corev1.Volume{
		Name: apicommon.ProcdirVolumeName,
		VolumeSource: corev1.VolumeSource{
			HostPath: &corev1.HostPathVolumeSource{
				Path: apicommon.ProcdirHostPath,
			},
		},
	}
}

// GetVolumeForCgroups returns the volume that contains the cgroup directory
func GetVolumeForCgroups() corev1.Volume {
	return corev1.Volume{
		Name: apicommon.CgroupsVolumeName,
		VolumeSource: corev1.VolumeSource{
			HostPath: &corev1.HostPathVolumeSource{
				Path: "/sys/fs/cgroup",
			},
		},
	}
}

// GetVolumeForDogstatsd returns the volume with the Dogstatsd socket
func GetVolumeForDogstatsd() corev1.Volume {
	return corev1.Volume{
		Name: apicommon.DogstatsdSocketVolumeName,
		VolumeSource: corev1.VolumeSource{
			EmptyDir: &corev1.EmptyDirVolumeSource{},
		},
	}
}

// GetInstallInfoConfigMapName return the InstallInfo config map name base on the dda name
func GetInstallInfoConfigMapName(dda metav1.Object) string {
	return fmt.Sprintf("%s-install-info", dda.GetName())
}

// GetVolumeMountForConfig return the VolumeMount that contains the agent config
func GetVolumeMountForConfig() corev1.VolumeMount {
	return corev1.VolumeMount{
		Name:      apicommon.ConfigVolumeName,
		MountPath: apicommon.ConfigVolumePath,
	}
}

// GetVolumeMountForConfd return the VolumeMount that contains the agent confd config files
func GetVolumeMountForConfd() corev1.VolumeMount {
	return corev1.VolumeMount{
		Name:      apicommon.ConfdVolumeName,
		MountPath: apicommon.ConfdVolumePath,
		ReadOnly:  true,
	}
}

// GetVolumeMountForRmCorechecks return the VolumeMount that contains the agent confd config files
func GetVolumeMountForRmCorechecks() corev1.VolumeMount {
	return corev1.VolumeMount{
		Name:      "remove-corechecks",
		MountPath: fmt.Sprintf("%s/%s", apicommon.ConfigVolumePath, "conf.d"),
	}
}

// GetVolumeMountForAuth returns the VolumeMount that contains the authentication information
func GetVolumeMountForAuth() corev1.VolumeMount {
	return corev1.VolumeMount{
		Name:      apicommon.AuthVolumeName,
		MountPath: apicommon.AuthVolumePath,
		ReadOnly:  true,
	}
}

// GetVolumeMountForLogs return the VolumeMount for the container generated logs
func GetVolumeMountForLogs() corev1.VolumeMount {
	return corev1.VolumeMount{
		Name:      apicommon.LogDatadogVolumeName,
		MountPath: apicommon.LogDatadogVolumePath,
		ReadOnly:  false,
	}
}

// GetVolumeForTmp return the Volume use for /tmp
func GetVolumeForTmp() corev1.Volume {
	return corev1.Volume{
		Name: apicommon.TmpVolumeName,
		VolumeSource: corev1.VolumeSource{
			EmptyDir: &corev1.EmptyDirVolumeSource{},
		},
	}
}

// GetVolumeMountForTmp return the VolumeMount for /tmp
func GetVolumeMountForTmp() corev1.VolumeMount {
	return corev1.VolumeMount{
		Name:      apicommon.TmpVolumeName,
		MountPath: apicommon.TmpVolumePath,
		ReadOnly:  false,
	}
}

// GetVolumeForCertificates return the Volume use to store certificates
func GetVolumeForCertificates() corev1.Volume {
	return corev1.Volume{
		Name: apicommon.CertificatesVolumeName,
		VolumeSource: corev1.VolumeSource{
			EmptyDir: &corev1.EmptyDirVolumeSource{},
		},
	}
}

// GetVolumeMountForCertificates return the VolumeMount use to store certificates
func GetVolumeMountForCertificates() corev1.VolumeMount {
	return corev1.VolumeMount{
		Name:      apicommon.CertificatesVolumeName,
		MountPath: apicommon.CertificatesVolumePath,
		ReadOnly:  false,
	}
}

// GetVolumeMountForInstallInfo return the VolumeMount that contains the agent install-info file
func GetVolumeMountForInstallInfo() corev1.VolumeMount {
	return corev1.VolumeMount{
		Name:      apicommon.InstallInfoVolumeName,
		MountPath: apicommon.InstallInfoVolumePath,
		SubPath:   apicommon.InstallInfoVolumeSubPath,
		ReadOnly:  apicommon.InstallInfoVolumeReadOnly,
	}
}

// GetVolumeMountForProc returns the VolumeMount that contains /proc
func GetVolumeMountForProc() corev1.VolumeMount {
	return corev1.VolumeMount{
		Name:      apicommon.ProcdirVolumeName,
		MountPath: apicommon.ProcdirMountPath,
		ReadOnly:  true,
	}
}

// GetVolumeMountForCgroups returns the VolumeMount that contains the cgroups info
func GetVolumeMountForCgroups() corev1.VolumeMount {
	return corev1.VolumeMount{
		Name:      apicommon.CgroupsVolumeName,
		MountPath: apicommon.CgroupsMountPath,
		ReadOnly:  true,
	}
}

// GetVolumeMountForDogstatsdSocket returns the VolumeMount with the Dogstatsd socket
func GetVolumeMountForDogstatsdSocket(readOnly bool) corev1.VolumeMount {
	return corev1.VolumeMount{
		Name:      apicommon.DogstatsdSocketVolumeName,
		MountPath: apicommon.DogstatsdSocketVolumePath,
		ReadOnly:  readOnly,
	}
}

// GetClusterAgentServiceName return the Cluster-Agent service name based on the DatadogAgent name
func GetClusterAgentServiceName(dda metav1.Object) string {
	return fmt.Sprintf("%s-%s", dda.GetName(), apicommon.DefaultClusterAgentResourceSuffix)
}

// GetClusterAgentName return the Cluster-Agent name based on the DatadogAgent name
func GetClusterAgentName(dda metav1.Object) string {
	return fmt.Sprintf("%s-%s", dda.GetName(), apicommon.DefaultClusterAgentResourceSuffix)
}

// GetClusterAgentVersion return the Cluster-Agent version based on the DatadogAgent info
func GetClusterAgentVersion(dda metav1.Object) string {
	// Todo implement this function
	return ""
}

// GetAgentName return the Agent name based on the DatadogAgent info
func GetAgentName(dda metav1.Object) string {
	return fmt.Sprintf("%s-%s", dda.GetName(), apicommon.DefaultAgentResourceSuffix)
}

// GetAgentVersion return the Agent version based on the DatadogAgent info
func GetAgentVersion(dda metav1.Object) string {
	// TODO implement this method
	return ""
}

// GetClusterChecksRunnerName return the Cluster-Checks-Runner name based on the DatadogAgent name
func GetClusterChecksRunnerName(dda metav1.Object) string {
	return fmt.Sprintf("%s-%s", dda.GetName(), apicommon.DefaultClusterChecksRunnerResourceSuffix)
}

<<<<<<< HEAD
// GetClusterChecksRunnerVersion return the Agent version based on the DatadogAgent info
func GetClusterChecksRunnerVersion(dda metav1.Object) string {
	// TODO implement this method
	return ""
=======
// BuildEnvVarFromSource return an *corev1.EnvVar from a Env Var name and *corev1.EnvVarSource
func BuildEnvVarFromSource(name string, source *corev1.EnvVarSource) *corev1.EnvVar {
	return &corev1.EnvVar{
		Name:      name,
		ValueFrom: source,
	}
}

// BuildEnvVarFromSecret return an corev1.EnvVarSource correspond to a secret reference
func BuildEnvVarFromSecret(name, key string) *corev1.EnvVarSource {
	return &corev1.EnvVarSource{
		SecretKeyRef: &corev1.SecretKeySelector{
			LocalObjectReference: corev1.LocalObjectReference{
				Name: name,
			},
			Key: key,
		},
	}
>>>>>>> 53a49f03
}<|MERGE_RESOLUTION|>--- conflicted
+++ resolved
@@ -267,12 +267,12 @@
 	return fmt.Sprintf("%s-%s", dda.GetName(), apicommon.DefaultClusterChecksRunnerResourceSuffix)
 }
 
-<<<<<<< HEAD
 // GetClusterChecksRunnerVersion return the Agent version based on the DatadogAgent info
 func GetClusterChecksRunnerVersion(dda metav1.Object) string {
 	// TODO implement this method
 	return ""
-=======
+}
+
 // BuildEnvVarFromSource return an *corev1.EnvVar from a Env Var name and *corev1.EnvVarSource
 func BuildEnvVarFromSource(name string, source *corev1.EnvVarSource) *corev1.EnvVar {
 	return &corev1.EnvVar{
@@ -291,5 +291,4 @@
 			Key: key,
 		},
 	}
->>>>>>> 53a49f03
 }