// Unless explicitly stated otherwise all files in this repository are licensed
// under the Apache License Version 2.0.
// This product includes software developed at Datadog (https://www.datadoghq.com/).
// Copyright 2016-present Datadog, Inc.

package datadogagent

import (
	"context"
	"time"

	"github.com/go-logr/logr"
	corev1 "k8s.io/api/core/v1"
	apiequality "k8s.io/apimachinery/pkg/api/equality"
	apierrors "k8s.io/apimachinery/pkg/api/errors"
	metav1 "k8s.io/apimachinery/pkg/apis/meta/v1"
	"k8s.io/apimachinery/pkg/runtime"
	"k8s.io/apimachinery/pkg/util/errors"
	"k8s.io/apimachinery/pkg/version"
	"k8s.io/client-go/tools/record"
	"sigs.k8s.io/controller-runtime/pkg/client"
	"sigs.k8s.io/controller-runtime/pkg/reconcile"

	datadoghqv1alpha1 "github.com/DataDog/datadog-operator/apis/datadoghq/v1alpha1"
	"github.com/DataDog/datadog-operator/apis/datadoghq/v1alpha1/patch"
	componentagent "github.com/DataDog/datadog-operator/controllers/datadogagent/component/agent"
	"github.com/DataDog/datadog-operator/controllers/datadogagent/dependencies"
	"github.com/DataDog/datadog-operator/controllers/datadogagent/feature"
	"github.com/DataDog/datadog-operator/pkg/controller/utils"
	"github.com/DataDog/datadog-operator/pkg/controller/utils/condition"
	"github.com/DataDog/datadog-operator/pkg/controller/utils/datadog"
	"github.com/DataDog/datadog-operator/pkg/kubernetes"

	// Use to register features
	_ "github.com/DataDog/datadog-operator/controllers/datadogagent/feature/admissioncontroller"
	_ "github.com/DataDog/datadog-operator/controllers/datadogagent/feature/apm"
	_ "github.com/DataDog/datadog-operator/controllers/datadogagent/feature/clusterchecks"
	_ "github.com/DataDog/datadog-operator/controllers/datadogagent/feature/cspm"
	_ "github.com/DataDog/datadog-operator/controllers/datadogagent/feature/cws"
	_ "github.com/DataDog/datadog-operator/controllers/datadogagent/feature/dogstatsd"
	_ "github.com/DataDog/datadog-operator/controllers/datadogagent/feature/dummy"
	_ "github.com/DataDog/datadog-operator/controllers/datadogagent/feature/ebpfcheck"
	_ "github.com/DataDog/datadog-operator/controllers/datadogagent/feature/enabledefault"
	_ "github.com/DataDog/datadog-operator/controllers/datadogagent/feature/eventcollection"
	_ "github.com/DataDog/datadog-operator/controllers/datadogagent/feature/externalmetrics"
	_ "github.com/DataDog/datadog-operator/controllers/datadogagent/feature/kubernetesstatecore"
	_ "github.com/DataDog/datadog-operator/controllers/datadogagent/feature/livecontainer"
	_ "github.com/DataDog/datadog-operator/controllers/datadogagent/feature/liveprocess"
	_ "github.com/DataDog/datadog-operator/controllers/datadogagent/feature/logcollection"
	_ "github.com/DataDog/datadog-operator/controllers/datadogagent/feature/npm"
	_ "github.com/DataDog/datadog-operator/controllers/datadogagent/feature/oomkill"
	_ "github.com/DataDog/datadog-operator/controllers/datadogagent/feature/orchestratorexplorer"
	_ "github.com/DataDog/datadog-operator/controllers/datadogagent/feature/otlp"
	_ "github.com/DataDog/datadog-operator/controllers/datadogagent/feature/processdiscovery"
	_ "github.com/DataDog/datadog-operator/controllers/datadogagent/feature/prometheusscrape"
	_ "github.com/DataDog/datadog-operator/controllers/datadogagent/feature/remoteconfig"
	_ "github.com/DataDog/datadog-operator/controllers/datadogagent/feature/sbom"
	_ "github.com/DataDog/datadog-operator/controllers/datadogagent/feature/tcpqueuelength"
	_ "github.com/DataDog/datadog-operator/controllers/datadogagent/feature/usm"
)

const (
	defaultRequeuePeriod = 15 * time.Second
)

// ReconcilerOptions provides options read from command line
type ReconcilerOptions struct {
	ExtendedDaemonsetOptions componentagent.ExtendedDaemonsetOptions
	SupportCilium            bool
	OperatorMetricsEnabled   bool
	V2Enabled                bool
}

// Reconciler is the internal reconciler for Datadog Agent
type Reconciler struct {
<<<<<<< HEAD
	options      ReconcilerOptions
	client       client.Client
	versionInfo  *version.Info
	platformInfo kubernetes.PlatformInfo
	profiles     *kubernetes.Profiles
	scheme       *runtime.Scheme
	log          logr.Logger
	recorder     record.EventRecorder
	forwarders   datadog.MetricForwardersManager
=======
	options       ReconcilerOptions
	client        client.Client
	versionInfo   *version.Info
	platformInfo  kubernetes.PlatformInfo
	providerStore *kubernetes.ProviderStore
	scheme        *runtime.Scheme
	log           logr.Logger
	recorder      record.EventRecorder
	forwarders    datadog.MetricForwardersManager
>>>>>>> 9cb824fe
}

// NewReconciler returns a reconciler for DatadogAgent
func NewReconciler(options ReconcilerOptions, client client.Client, versionInfo *version.Info, platformInfo kubernetes.PlatformInfo,
<<<<<<< HEAD
	profiles *kubernetes.Profiles, scheme *runtime.Scheme, log logr.Logger, recorder record.EventRecorder,
	metricForwarder datadog.MetricForwardersManager) (*Reconciler, error) {
	return &Reconciler{
		options:      options,
		client:       client,
		versionInfo:  versionInfo,
		platformInfo: platformInfo,
		profiles:     profiles,
		scheme:       scheme,
		log:          log,
		recorder:     recorder,
		forwarders:   metricForwarder,
=======
	providerStore *kubernetes.ProviderStore, scheme *runtime.Scheme, log logr.Logger, recorder record.EventRecorder,
	metricForwarder datadog.MetricForwardersManager) (*Reconciler, error) {
	return &Reconciler{
		options:       options,
		client:        client,
		versionInfo:   versionInfo,
		platformInfo:  platformInfo,
		providerStore: providerStore,
		scheme:        scheme,
		log:           log,
		recorder:      recorder,
		forwarders:    metricForwarder,
>>>>>>> 9cb824fe
	}, nil
}

// Reconcile is similar to reconciler.Reconcile interface, but taking a context
func (r *Reconciler) Reconcile(ctx context.Context, request reconcile.Request) (reconcile.Result, error) {
	var resp reconcile.Result
	var err error

	if r.options.V2Enabled {
		resp, err = r.internalReconcileV2(ctx, request)
	} else {
		resp, err = r.internalReconcile(ctx, request)
	}

	r.metricsForwarderProcessError(request, err)
	return resp, err
}

func (r *Reconciler) internalReconcile(ctx context.Context, request reconcile.Request) (reconcile.Result, error) {
	reqLogger := r.log.WithValues("datadogagent", request.NamespacedName)
	reqLogger.Info("Reconciling DatadogAgent")

	// Fetch the DatadogAgent instance
	instance := &datadoghqv1alpha1.DatadogAgent{}
	var result reconcile.Result
	err := r.client.Get(ctx, request.NamespacedName, instance)
	if err != nil {
		if apierrors.IsNotFound(err) {
			// Request object not found, could have been deleted after reconcile request.
			// Owned objects are automatically garbage collected. For additional cleanup logic use finalizers.
			// Return and don't requeue
			return result, nil
		}
		// Error reading the object - requeue the request.
		return result, err
	}

	if result, err = r.handleFinalizer(reqLogger, instance, r.finalizeDadV1); utils.ShouldReturn(result, err) {
		return result, err
	}

	var patched bool
	if instance, patched = patch.CopyAndPatchDatadogAgent(instance); patched {
		reqLogger.Info("Patching DatadogAgent")
		err = r.client.Update(ctx, instance)
		if err != nil {
			reqLogger.Error(err, "failed to update DatadogAgent")
			return reconcile.Result{}, err
		}
	}
	if err = datadoghqv1alpha1.IsValidDatadogAgent(&instance.Spec); err != nil {
		reqLogger.V(1).Info("Invalid spec", "error", err)
		return r.updateStatusIfNeeded(reqLogger, instance, &instance.Status, result, err)
	}

	instOverrideStatus := datadoghqv1alpha1.DefaultDatadogAgent(instance)
	instance, result, err = r.updateOverrideIfNeeded(reqLogger, instance, instOverrideStatus, result)
	if err != nil {
		return result, err
	}

	return r.reconcileInstance(ctx, reqLogger, instance)
}

func reconcilerOptionsToFeatureOptions(opts *ReconcilerOptions, logger logr.Logger) *feature.Options {
	return &feature.Options{
		SupportExtendedDaemonset: opts.ExtendedDaemonsetOptions.Enabled,
		Logger:                   logger,
	}
}

func (r *Reconciler) reconcileInstance(ctx context.Context, logger logr.Logger, instance *datadoghqv1alpha1.DatadogAgent) (reconcile.Result, error) {
	var result reconcile.Result

	features, requiredComponents := feature.BuildFeaturesV1(instance, reconcilerOptionsToFeatureOptions(&r.options, logger))

	// -----------------------
	// Manage dependencies
	// -----------------------
	storeOptions := &dependencies.StoreOptions{
		SupportCilium: r.options.SupportCilium,
		Logger:        logger,
		Scheme:        r.scheme,
		PlatformInfo:  r.platformInfo,
	}
	depsStore := dependencies.NewStore(instance, storeOptions)
	resourcesManager := feature.NewResourceManagers(depsStore)
	var errs []error
	for _, feat := range features {
		if featErr := feat.ManageDependencies(resourcesManager, requiredComponents); featErr != nil {
			errs = append(errs, featErr)
		}
	}
	// Now create/update dependencies
	errs = append(errs, depsStore.Apply(ctx, r.client)...)
	if len(errs) > 0 {
		logger.V(2).Info("Dependencies apply error", "errs", errs)
		return result, errors.NewAggregate(errs)
	}
	// -----------------------

	newStatus := instance.Status.DeepCopy()
	reconcileFuncs := []reconcileFuncInterface{
		r.reconcileClusterAgent,
		r.reconcileClusterChecksRunner,
		r.reconcileAgent,
	}
	var err error
	for _, reconcileFunc := range reconcileFuncs {
		result, err = reconcileFunc(logger, features, instance, newStatus)
		if utils.ShouldReturn(result, err) {
			return r.updateStatusIfNeeded(logger, instance, newStatus, result, err)
		}
	}

	// Cleanup unused dependencies
	// Run it after the deployments reconcile
	if errs = depsStore.Cleanup(ctx, r.client); len(errs) > 0 {
		return result, errors.NewAggregate(errs)
	}

	// Always requeue
	if !result.Requeue && result.RequeueAfter == 0 {
		result.RequeueAfter = defaultRequeuePeriod
	}
	return r.updateStatusIfNeeded(logger, instance, newStatus, result, err)
}

type reconcileFuncInterface func(logger logr.Logger, features []feature.Feature, dda *datadoghqv1alpha1.DatadogAgent, newStatus *datadoghqv1alpha1.DatadogAgentStatus) (reconcile.Result, error)

func (r *Reconciler) updateOverrideIfNeeded(logger logr.Logger, agentdeployment *datadoghqv1alpha1.DatadogAgent, newOverride *datadoghqv1alpha1.DatadogAgentStatus, result reconcile.Result) (*datadoghqv1alpha1.DatadogAgent, reconcile.Result, error) {
	// We returned the most up to date instance to avoid conflict during the updateStatusIfNeeded after all the reconcile cycles.
	updateAgentDeployment := agentdeployment.DeepCopy()
	if !apiequality.Semantic.DeepEqual(agentdeployment.Status.DefaultOverride, newOverride.DefaultOverride) {
		updateAgentDeployment.Status.DefaultOverride = newOverride.DefaultOverride
		if err := r.client.Status().Update(context.TODO(), updateAgentDeployment); err != nil {
			if apierrors.IsConflict(err) {
				logger.V(1).Info("unable to update DatadogAgent status override due to update conflict", "error", err)
				return agentdeployment, reconcile.Result{RequeueAfter: time.Second}, nil
			}
			logger.Error(err, "unable to update DatadogAgent status override", "error", err)
			return agentdeployment, reconcile.Result{}, err
		}
		// Restore the Spec as it can be changed by Status().Update()
		updateAgentDeployment.Spec = agentdeployment.Spec
	}
	return updateAgentDeployment, result, nil
}

func (r *Reconciler) updateStatusIfNeeded(logger logr.Logger, agentdeployment *datadoghqv1alpha1.DatadogAgent, newStatus *datadoghqv1alpha1.DatadogAgentStatus, result reconcile.Result, currentError error) (reconcile.Result, error) {
	now := metav1.NewTime(time.Now())
	condition.UpdateDatadogAgentStatusConditionsFailure(newStatus, now, datadoghqv1alpha1.DatadogAgentConditionTypeReconcileError, currentError)
	if currentError == nil {
		condition.UpdateDatadogAgentStatusConditions(newStatus, now, datadoghqv1alpha1.DatadogAgentConditionTypeActive, corev1.ConditionTrue, "DatadogAgent reconcile ok", false)
	} else {
		condition.UpdateDatadogAgentStatusConditions(newStatus, now, datadoghqv1alpha1.DatadogAgentConditionTypeActive, corev1.ConditionFalse, "DatadogAgent reconcile error", false)
	}

	r.setMetricsForwarderStatus(logger, agentdeployment, newStatus)
	if !apiequality.Semantic.DeepEqual(&agentdeployment.Status, newStatus) {
		updateAgentDeployment := agentdeployment.DeepCopy()
		updateAgentDeployment.Status = *newStatus
		if err := r.client.Status().Update(context.TODO(), updateAgentDeployment); err != nil {
			if apierrors.IsConflict(err) {
				logger.V(1).Info("unable to update DatadogAgent status due to update conflict")
				return reconcile.Result{RequeueAfter: time.Second}, nil
			}
			logger.Error(err, "unable to update DatadogAgent status")
			return reconcile.Result{}, err
		}
	}

	return result, currentError
}

// setMetricsForwarderStatus sets the metrics forwarder status condition if enabled
func (r *Reconciler) setMetricsForwarderStatus(logger logr.Logger, agentdeployment *datadoghqv1alpha1.DatadogAgent, newStatus *datadoghqv1alpha1.DatadogAgentStatus) {
	if r.options.OperatorMetricsEnabled {
		if forwarderCondition := r.forwarders.MetricsForwarderStatusForObj(agentdeployment); forwarderCondition != nil {
			condition.UpdateDatadogAgentStatusConditions(
				newStatus,
				forwarderCondition.LastUpdateTime,
				datadoghqv1alpha1.DatadogAgentConditionType(forwarderCondition.ConditionType),
				condition.GetCoreV1ConditionStatus(forwarderCondition.Status),
				forwarderCondition.Reason,
				true,
			)
		} else {
			logger.V(1).Info("metrics forwarder status condition could not be set")
		}
	}
}

// metricsForwarderProcessError convert the reconciler errors into metrics if metrics forwarder is enabled
func (r *Reconciler) metricsForwarderProcessError(req reconcile.Request, err error) {
	if r.options.OperatorMetricsEnabled {
		r.forwarders.ProcessError(getMonitoredObj(req), err)
	}
}<|MERGE_RESOLUTION|>--- conflicted
+++ resolved
@@ -73,17 +73,6 @@
 
 // Reconciler is the internal reconciler for Datadog Agent
 type Reconciler struct {
-<<<<<<< HEAD
-	options      ReconcilerOptions
-	client       client.Client
-	versionInfo  *version.Info
-	platformInfo kubernetes.PlatformInfo
-	profiles     *kubernetes.Profiles
-	scheme       *runtime.Scheme
-	log          logr.Logger
-	recorder     record.EventRecorder
-	forwarders   datadog.MetricForwardersManager
-=======
 	options       ReconcilerOptions
 	client        client.Client
 	versionInfo   *version.Info
@@ -93,25 +82,10 @@
 	log           logr.Logger
 	recorder      record.EventRecorder
 	forwarders    datadog.MetricForwardersManager
->>>>>>> 9cb824fe
 }
 
 // NewReconciler returns a reconciler for DatadogAgent
 func NewReconciler(options ReconcilerOptions, client client.Client, versionInfo *version.Info, platformInfo kubernetes.PlatformInfo,
-<<<<<<< HEAD
-	profiles *kubernetes.Profiles, scheme *runtime.Scheme, log logr.Logger, recorder record.EventRecorder,
-	metricForwarder datadog.MetricForwardersManager) (*Reconciler, error) {
-	return &Reconciler{
-		options:      options,
-		client:       client,
-		versionInfo:  versionInfo,
-		platformInfo: platformInfo,
-		profiles:     profiles,
-		scheme:       scheme,
-		log:          log,
-		recorder:     recorder,
-		forwarders:   metricForwarder,
-=======
 	providerStore *kubernetes.ProviderStore, scheme *runtime.Scheme, log logr.Logger, recorder record.EventRecorder,
 	metricForwarder datadog.MetricForwardersManager) (*Reconciler, error) {
 	return &Reconciler{
@@ -124,7 +98,6 @@
 		log:           log,
 		recorder:      recorder,
 		forwarders:    metricForwarder,
->>>>>>> 9cb824fe
 	}, nil
 }
 
