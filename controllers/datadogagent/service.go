// Unless explicitly stated otherwise all files in this repository are licensed
// under the Apache License Version 2.0.
// This product includes software developed at Datadog (https://www.datadoghq.com/).
// Copyright 2016-present Datadog, Inc.

package datadogagent

import (
	"context"

	"github.com/go-logr/logr"

	corev1 "k8s.io/api/core/v1"
	"k8s.io/apimachinery/pkg/api/errors"
	metav1 "k8s.io/apimachinery/pkg/apis/meta/v1"
	"k8s.io/apimachinery/pkg/types"
	"k8s.io/apimachinery/pkg/util/intstr"

	"sigs.k8s.io/controller-runtime/pkg/client"
	"sigs.k8s.io/controller-runtime/pkg/controller/controllerutil"
	"sigs.k8s.io/controller-runtime/pkg/reconcile"

	apicommon "github.com/DataDog/datadog-operator/apis/datadoghq/common"
	datadoghqv1alpha1 "github.com/DataDog/datadog-operator/apis/datadoghq/v1alpha1"
	"github.com/DataDog/datadog-operator/controllers/datadogagent/component"
	"github.com/DataDog/datadog-operator/controllers/datadogagent/object"
	"github.com/DataDog/datadog-operator/pkg/controller/utils/comparison"
	"github.com/DataDog/datadog-operator/pkg/controller/utils/datadog"
	"github.com/DataDog/datadog-operator/pkg/kubernetes"
	"github.com/DataDog/datadog-operator/pkg/utils"
	apiregistrationv1 "k8s.io/kube-aggregator/pkg/apis/apiregistration/v1"
)

func (r *Reconciler) manageClusterAgentService(logger logr.Logger, dda *datadoghqv1alpha1.DatadogAgent) (reconcile.Result, error) {
	if !isClusterAgentEnabled(dda.Spec.ClusterAgent) {
		return r.cleanupClusterAgentService(dda)
	}

	serviceName := component.GetClusterAgentServiceName(dda)
	service := &corev1.Service{}
	err := r.client.Get(context.TODO(), types.NamespacedName{Namespace: dda.Namespace, Name: serviceName}, service)
	if err != nil {
		if errors.IsNotFound(err) {
			return r.createClusterAgentService(logger, dda)
		}
		return reconcile.Result{}, err
	}

	return r.updateIfNeededClusterAgentService(logger, dda, service)
}

func (r *Reconciler) createClusterAgentService(logger logr.Logger, dda *datadoghqv1alpha1.DatadogAgent) (reconcile.Result, error) {
	newService := newClusterAgentService(dda)
	return r.createService(logger, dda, newService)
}

func (r *Reconciler) updateIfNeededClusterAgentService(logger logr.Logger, dda *datadoghqv1alpha1.DatadogAgent, currentService *corev1.Service) (reconcile.Result, error) {
	newService := newClusterAgentService(dda)
	return r.updateIfNeededService(logger, dda, currentService, newService)
}

func (r *Reconciler) cleanupClusterAgentService(dda *datadoghqv1alpha1.DatadogAgent) (reconcile.Result, error) {
	serviceName := component.GetClusterAgentServiceName(dda)
	return cleanupService(r.client, serviceName, dda.Namespace, dda)
}

func newClusterAgentService(dda *datadoghqv1alpha1.DatadogAgent) *corev1.Service {
	labels := object.GetDefaultLabels(dda, apicommon.DefaultClusterAgentResourceSuffix, getClusterAgentVersion(dda))
	annotations := object.GetDefaultAnnotations(dda)

	service := &corev1.Service{
		ObjectMeta: metav1.ObjectMeta{
			Name:        component.GetClusterAgentServiceName(dda),
			Namespace:   dda.Namespace,
			Labels:      labels,
			Annotations: annotations,
		},
		Spec: corev1.ServiceSpec{
			Type: corev1.ServiceTypeClusterIP,
			Selector: map[string]string{
				apicommon.AgentDeploymentNameLabelKey:      dda.Name,
				apicommon.AgentDeploymentComponentLabelKey: apicommon.DefaultClusterAgentResourceSuffix,
			},
			Ports: []corev1.ServicePort{
				{
					Protocol:   corev1.ProtocolTCP,
					TargetPort: intstr.FromInt(apicommon.DefaultClusterAgentServicePort),
					Port:       apicommon.DefaultClusterAgentServicePort,
				},
			},
			SessionAffinity: corev1.ServiceAffinityNone,
		},
	}
	_, _ = comparison.SetMD5DatadogAgentGenerationAnnotation(&service.ObjectMeta, &service.Spec)

	return service
}

func (r *Reconciler) manageMetricsServerService(logger logr.Logger, dda *datadoghqv1alpha1.DatadogAgent) (reconcile.Result, error) {
	if !isMetricsProviderEnabled(dda.Spec.ClusterAgent) {
		return r.cleanupMetricsServerService(dda)
	}

	serviceName := getMetricsServerServiceName(dda)
	service := &corev1.Service{}
	err := r.client.Get(context.TODO(), types.NamespacedName{Namespace: dda.Namespace, Name: serviceName}, service)
	if err != nil {
		if errors.IsNotFound(err) {
			return r.createMetricsServerService(logger, dda)
		}
		return reconcile.Result{}, err
	}

	return r.updateIfNeededMetricsServerService(logger, dda, service)
}

func (r *Reconciler) manageMetricsServerAPIService(logger logr.Logger, dda *datadoghqv1alpha1.DatadogAgent) (reconcile.Result, error) {
	if !isMetricsProviderEnabled(dda.Spec.ClusterAgent) {
		return r.cleanupMetricsServerAPIService(logger, dda)
	}

	apiServiceName := getMetricsServerAPIServiceName()
	apiService := &apiregistrationv1.APIService{}
	err := r.client.Get(context.TODO(), types.NamespacedName{Name: apiServiceName}, apiService)
	if err != nil {
		if errors.IsNotFound(err) {
			return r.createMetricsServerAPIService(logger, dda)
		}
		return reconcile.Result{}, err
	}

	return r.updateIfNeededMetricsServerAPIService(logger, dda, apiService)
}

func (r *Reconciler) manageAdmissionControllerService(logger logr.Logger, dda *datadoghqv1alpha1.DatadogAgent) (reconcile.Result, error) {
	if !isAdmissionControllerEnabled(dda.Spec.ClusterAgent) {
		return r.cleanupAdmissionControllerService(dda)
	}

	serviceName := getAdmissionControllerServiceName(dda)
	service := &corev1.Service{}
	err := r.client.Get(context.TODO(), types.NamespacedName{Namespace: dda.Namespace, Name: serviceName}, service)
	if err != nil {
		if errors.IsNotFound(err) {
			return r.createAdmissionControllerService(logger, dda)
		}
		return reconcile.Result{}, err
	}

	return r.updateIfNeededAdmissionControllerService(logger, dda, service)
}

var testGitVersion string

func (r *Reconciler) manageAgentService(logger logr.Logger, dda *datadoghqv1alpha1.DatadogAgent) (reconcile.Result, error) {
	// Service Internal Traffic Policy exists in Kube 1.21 but it is enabled by default since 1.22
	gitVersion := ""
	if r.versionInfo != nil {
		gitVersion = r.versionInfo.GitVersion
	}
	if testGitVersion != "" {
		gitVersion = testGitVersion
	}

	forceLocalServiceEnable := dda.Spec.Agent.LocalService != nil && dda.Spec.Agent.LocalService.ForceLocalServiceEnable != nil && *dda.Spec.Agent.LocalService.ForceLocalServiceEnable
	if !utils.IsAboveMinVersion(gitVersion, "1.22-0") && !forceLocalServiceEnable {
		return r.cleanupAgentService(dda)
	}

	serviceName := getAgentServiceName(dda)
	service := &corev1.Service{}
	err := r.client.Get(context.TODO(), types.NamespacedName{Namespace: dda.Namespace, Name: serviceName}, service)
	if err != nil {
		if errors.IsNotFound(err) {
			return r.createAgentService(logger, dda)
		}
		return reconcile.Result{}, err
	}

	return r.updateIfNeededAgentService(logger, dda, service)
}

func (r *Reconciler) createMetricsServerService(logger logr.Logger, dda *datadoghqv1alpha1.DatadogAgent) (reconcile.Result, error) {
	newService := newMetricsServerService(dda)
	return r.createService(logger, dda, newService)
}

func (r *Reconciler) createMetricsServerAPIService(logger logr.Logger, dda *datadoghqv1alpha1.DatadogAgent) (reconcile.Result, error) {
	newAPIService := newMetricsServerAPIService(dda)
	return r.createAPIService(logger, dda, newAPIService)
}

func (r *Reconciler) createAdmissionControllerService(logger logr.Logger, dda *datadoghqv1alpha1.DatadogAgent) (reconcile.Result, error) {
	newService := newAdmissionControllerService(dda)
	return r.createService(logger, dda, newService)
}

func (r *Reconciler) createAgentService(logger logr.Logger, dda *datadoghqv1alpha1.DatadogAgent) (reconcile.Result, error) {
	newService := newAgentService(dda)
	return r.createService(logger, dda, newService)
}

func (r *Reconciler) cleanupMetricsServerService(dda *datadoghqv1alpha1.DatadogAgent) (reconcile.Result, error) {
	serviceName := getMetricsServerServiceName(dda)
	return cleanupService(r.client, serviceName, dda.Namespace, dda)
}

func (r *Reconciler) cleanupMetricsServerAPIService(logger logr.Logger, dda *datadoghqv1alpha1.DatadogAgent) (reconcile.Result, error) {
	apiServiceName := getMetricsServerAPIServiceName()
	return r.cleanupAPIService(logger, apiServiceName, dda)
}

func (r *Reconciler) cleanupAdmissionControllerService(dda *datadoghqv1alpha1.DatadogAgent) (reconcile.Result, error) {
	serviceName := getAdmissionControllerServiceName(dda)
	return cleanupService(r.client, serviceName, dda.Namespace, dda)
}

func (r *Reconciler) cleanupAgentService(dda *datadoghqv1alpha1.DatadogAgent) (reconcile.Result, error) {
	serviceName := getAgentServiceName(dda)
	return cleanupService(r.client, serviceName, dda.Namespace, dda)
}

func (r *Reconciler) updateIfNeededMetricsServerService(logger logr.Logger, dda *datadoghqv1alpha1.DatadogAgent, currentService *corev1.Service) (reconcile.Result, error) {
	newService := newMetricsServerService(dda)
	return r.updateIfNeededService(logger, dda, currentService, newService)
}

func (r *Reconciler) updateIfNeededMetricsServerAPIService(logger logr.Logger, dda *datadoghqv1alpha1.DatadogAgent, currentAPIService *apiregistrationv1.APIService) (reconcile.Result, error) {
	newAPIService := newMetricsServerAPIService(dda)
	return r.updateIfNeededAPIService(logger, dda, currentAPIService, newAPIService)
}

func (r *Reconciler) updateIfNeededAdmissionControllerService(logger logr.Logger, dda *datadoghqv1alpha1.DatadogAgent, currentService *corev1.Service) (reconcile.Result, error) {
	newService := newAdmissionControllerService(dda)
	return r.updateIfNeededService(logger, dda, currentService, newService)
}

func (r *Reconciler) updateIfNeededAgentService(logger logr.Logger, dda *datadoghqv1alpha1.DatadogAgent, currentService *corev1.Service) (reconcile.Result, error) {
	newService := newAgentService(dda)
	return r.updateIfNeededService(logger, dda, currentService, newService)
}

func (r *Reconciler) createService(logger logr.Logger, dda *datadoghqv1alpha1.DatadogAgent, newService *corev1.Service) (reconcile.Result, error) {
	if err := controllerutil.SetControllerReference(dda, newService, r.scheme); err != nil {
		return reconcile.Result{}, err
	}
	if err := r.client.Create(context.TODO(), newService); err != nil {
		return reconcile.Result{}, err
	}
	logger.Info("Created Service", "name", newService.Name)
	event := buildEventInfo(newService.Name, newService.Namespace, serviceKind, datadog.CreationEvent)
	r.recordEvent(dda, event)

	return reconcile.Result{Requeue: true}, nil
}

func (r *Reconciler) createAPIService(logger logr.Logger, dda *datadoghqv1alpha1.DatadogAgent, newAPIService *apiregistrationv1.APIService) (reconcile.Result, error) {
	if err := SetOwnerReference(dda, newAPIService, r.scheme); err != nil {
		return reconcile.Result{}, err
	}
	if err := r.client.Create(context.TODO(), newAPIService); err != nil {
		logger.Error(err, "failed to create APIService", "name", newAPIService.Name)
		return reconcile.Result{}, err
	}
	logger.Info("Created APIService", "name", newAPIService.Name)
	event := buildEventInfo(newAPIService.Name, newAPIService.Namespace, apiServiceKind, datadog.CreationEvent)
	r.recordEvent(dda, event)

	return reconcile.Result{Requeue: true}, nil
}

func cleanupService(client client.Client, name, namespace string, dda *datadoghqv1alpha1.DatadogAgent) (reconcile.Result, error) {
	service := &corev1.Service{}
	err := client.Get(context.TODO(), types.NamespacedName{Namespace: namespace, Name: name}, service)
	if err != nil {
		if errors.IsNotFound(err) {
			return reconcile.Result{}, nil
		}
		return reconcile.Result{}, err
	}
	if !CheckOwnerReference(dda, service) {
		return reconcile.Result{}, nil
	}

	err = client.Delete(context.TODO(), service)
	return reconcile.Result{}, err
}

func (r *Reconciler) cleanupAPIService(logger logr.Logger, name string, dda *datadoghqv1alpha1.DatadogAgent) (reconcile.Result, error) {
	apiService := &apiregistrationv1.APIService{}
	err := r.client.Get(context.TODO(), types.NamespacedName{Name: name}, apiService)
	if err != nil {
		if errors.IsNotFound(err) {
			return reconcile.Result{}, nil
		}
		return reconcile.Result{}, err
	}

	// if the apiService object is not owner by the DatadogAgent resource
	// do not delete it.
	if !CheckOwnerReference(dda, apiService) {
		return reconcile.Result{}, nil
	}

	err = r.client.Delete(context.TODO(), apiService)
	if err != nil {
		logger.Error(err, "failed to delete APIService", "name", name)
	}
	logger.Info("Deleted APIService", "name", name)
	return reconcile.Result{}, err
}

func (r *Reconciler) updateIfNeededService(logger logr.Logger, dda *datadoghqv1alpha1.DatadogAgent, currentService, newService *corev1.Service) (reconcile.Result, error) {
	result := reconcile.Result{}
	hash := newService.Annotations[apicommon.MD5AgentDeploymentAnnotationKey]
	if !comparison.IsSameSpecMD5Hash(hash, currentService.GetAnnotations()) {
		updatedService := currentService.DeepCopy()
		updatedService.Labels = newService.Labels
		updatedService.Annotations = newService.Annotations
		updatedService.Spec = newService.Spec
		// ClusterIP is an immutable field
		updatedService.Spec.ClusterIP = currentService.Spec.ClusterIP

		if err := kubernetes.UpdateFromObject(context.TODO(), r.client, newService, currentService.ObjectMeta); err != nil {
			return reconcile.Result{}, err
		}
		event := buildEventInfo(updatedService.Name, updatedService.Namespace, serviceKind, datadog.UpdateEvent)
		r.recordEvent(dda, event)
		logger.Info("Update Service", "name", newService.Name)

		result.Requeue = true
	}

	return result, nil
}

func (r *Reconciler) updateIfNeededAPIService(logger logr.Logger, dda *datadoghqv1alpha1.DatadogAgent, currentAPIService, newAPIService *apiregistrationv1.APIService) (reconcile.Result, error) {
	result := reconcile.Result{}
	hash := newAPIService.Annotations[apicommon.MD5AgentDeploymentAnnotationKey]
	if !comparison.IsSameSpecMD5Hash(hash, currentAPIService.GetAnnotations()) {
		updatedAPIService := currentAPIService.DeepCopy()
		updatedAPIService.Labels = newAPIService.Labels
		updatedAPIService.Annotations = newAPIService.Annotations
		updatedAPIService.Spec = newAPIService.Spec

		if err := kubernetes.UpdateFromObject(context.TODO(), r.client, newAPIService, currentAPIService.ObjectMeta); err != nil {
			return reconcile.Result{}, err
		}
		event := buildEventInfo(updatedAPIService.Name, updatedAPIService.Namespace, apiServiceKind, datadog.UpdateEvent)
		r.recordEvent(dda, event)
		logger.Info("Update APIService", "name", newAPIService.Name)

		result.Requeue = true
	}

	return result, nil
}

func newMetricsServerService(dda *datadoghqv1alpha1.DatadogAgent) *corev1.Service {
	labels := object.GetDefaultLabels(dda, apicommon.DefaultClusterAgentResourceSuffix, getClusterAgentVersion(dda))
	annotations := object.GetDefaultAnnotations(dda)

	service := &corev1.Service{
		ObjectMeta: metav1.ObjectMeta{
			Name:        getMetricsServerServiceName(dda),
			Namespace:   dda.Namespace,
			Labels:      labels,
			Annotations: annotations,
		},
		Spec: corev1.ServiceSpec{
			Type: corev1.ServiceTypeClusterIP,
			Selector: map[string]string{
				apicommon.AgentDeploymentNameLabelKey:      dda.Name,
				apicommon.AgentDeploymentComponentLabelKey: apicommon.DefaultClusterAgentResourceSuffix,
			},
			Ports: []corev1.ServicePort{
				{
					Protocol:   corev1.ProtocolTCP,
					TargetPort: intstr.FromInt(int(getClusterAgentMetricsProviderPort(*dda.Spec.ClusterAgent.Config))),
					Port:       apicommon.DefaultMetricsServerServicePort,
				},
			},
			SessionAffinity: corev1.ServiceAffinityNone,
		},
	}
	_, _ = comparison.SetMD5DatadogAgentGenerationAnnotation(&service.ObjectMeta, &service.Spec)

	return service
}

func newMetricsServerAPIService(dda *datadoghqv1alpha1.DatadogAgent) *apiregistrationv1.APIService {
	labels := object.GetDefaultLabels(dda, apicommon.DefaultClusterAgentResourceSuffix, getClusterAgentVersion(dda))
	annotations := object.GetDefaultAnnotations(dda)

	port := int32(apicommon.DefaultMetricsServerServicePort)
	apiService := &apiregistrationv1.APIService{
		ObjectMeta: metav1.ObjectMeta{
			Name:        getMetricsServerAPIServiceName(),
			Labels:      labels,
			Annotations: annotations,
		},
		Spec: apiregistrationv1.APIServiceSpec{
			Service: &apiregistrationv1.ServiceReference{
				Name:      getMetricsServerServiceName(dda),
				Namespace: dda.Namespace,
				Port:      &port,
			},
			Version:               "v1beta1",
			InsecureSkipTLSVerify: true,
			Group:                 "external.metrics.k8s.io",
			GroupPriorityMinimum:  100,
			VersionPriority:       100,
		},
	}
	_, _ = comparison.SetMD5DatadogAgentGenerationAnnotation(&apiService.ObjectMeta, &apiService.Spec)

	return apiService
}

func newAdmissionControllerService(dda *datadoghqv1alpha1.DatadogAgent) *corev1.Service {
	service := &corev1.Service{
		ObjectMeta: metav1.ObjectMeta{
			Name:        getAdmissionControllerServiceName(dda),
			Namespace:   dda.Namespace,
			Labels:      object.GetDefaultLabels(dda, apicommon.DefaultClusterAgentResourceSuffix, getClusterAgentVersion(dda)),
			Annotations: object.GetDefaultAnnotations(dda),
		},
		Spec: corev1.ServiceSpec{
			Type: corev1.ServiceTypeClusterIP,
			Selector: map[string]string{
				apicommon.AgentDeploymentNameLabelKey:      dda.Name,
				apicommon.AgentDeploymentComponentLabelKey: apicommon.DefaultClusterAgentResourceSuffix,
			},
			Ports: []corev1.ServicePort{
				{
					Protocol:   corev1.ProtocolTCP,
					TargetPort: intstr.FromInt(apicommon.DefaultAdmissionControllerTargetPort),
					Port:       apicommon.DefaultAdmissionControllerServicePort,
				},
			},
			SessionAffinity: corev1.ServiceAffinityNone,
		},
	}
	_, _ = comparison.SetMD5DatadogAgentGenerationAnnotation(&service.ObjectMeta, &service.Spec)

	return service
}

func newAgentService(dda *datadoghqv1alpha1.DatadogAgent) *corev1.Service {
	serviceInternalTrafficPolicy := corev1.ServiceInternalTrafficPolicyLocal

	service := &corev1.Service{
		ObjectMeta: metav1.ObjectMeta{
			Name:        getAgentServiceName(dda),
			Namespace:   dda.Namespace,
			Labels:      object.GetDefaultLabels(dda, apicommon.DefaultAgentResourceSuffix, getAgentVersion(dda)),
			Annotations: object.GetDefaultAnnotations(dda),
		},
		Spec: corev1.ServiceSpec{
			Type: corev1.ServiceTypeClusterIP,
			Selector: map[string]string{
				apicommon.AgentDeploymentNameLabelKey:      dda.Name,
				apicommon.AgentDeploymentComponentLabelKey: apicommon.DefaultAgentResourceSuffix,
			},
			Ports: []corev1.ServicePort{
				{
					Protocol:   corev1.ProtocolUDP,
<<<<<<< HEAD
					TargetPort: intstr.FromInt(datadoghqv1alpha1.DefaultDogstatsdPort),
					Port:       datadoghqv1alpha1.DefaultDogstatsdPort,
					Name:       datadoghqv1alpha1.DefaultDogstatsdPortName,
=======
					TargetPort: intstr.FromInt(apicommon.DefaultDogstatsdPort),
					Port:       apicommon.DefaultDogstatsdPort,
					Name:       apicommon.DefaultDogstatsdPortName,
>>>>>>> c32af591
				},
			},
			SessionAffinity:       corev1.ServiceAffinityNone,
			InternalTrafficPolicy: &serviceInternalTrafficPolicy,
		},
	}

	if isAPMEnabled(&dda.Spec) {
		service.Spec.Ports = append(service.Spec.Ports,
			corev1.ServicePort{
				Protocol:   corev1.ProtocolTCP,
				TargetPort: intstr.FromInt(int(*dda.Spec.Agent.Apm.HostPort)),
				Port:       *dda.Spec.Agent.Apm.HostPort,
<<<<<<< HEAD
				Name:       datadoghqv1alpha1.DefaultApmPortName,
=======
				Name:       apicommon.DefaultApmPortName,
>>>>>>> c32af591
			})
	}

	_, _ = comparison.SetMD5DatadogAgentGenerationAnnotation(&service.ObjectMeta, &service.Spec)

	return service
}<|MERGE_RESOLUTION|>--- conflicted
+++ resolved
@@ -465,15 +465,9 @@
 			Ports: []corev1.ServicePort{
 				{
 					Protocol:   corev1.ProtocolUDP,
-<<<<<<< HEAD
-					TargetPort: intstr.FromInt(datadoghqv1alpha1.DefaultDogstatsdPort),
-					Port:       datadoghqv1alpha1.DefaultDogstatsdPort,
-					Name:       datadoghqv1alpha1.DefaultDogstatsdPortName,
-=======
 					TargetPort: intstr.FromInt(apicommon.DefaultDogstatsdPort),
 					Port:       apicommon.DefaultDogstatsdPort,
 					Name:       apicommon.DefaultDogstatsdPortName,
->>>>>>> c32af591
 				},
 			},
 			SessionAffinity:       corev1.ServiceAffinityNone,
@@ -487,11 +481,7 @@
 				Protocol:   corev1.ProtocolTCP,
 				TargetPort: intstr.FromInt(int(*dda.Spec.Agent.Apm.HostPort)),
 				Port:       *dda.Spec.Agent.Apm.HostPort,
-<<<<<<< HEAD
-				Name:       datadoghqv1alpha1.DefaultApmPortName,
-=======
 				Name:       apicommon.DefaultApmPortName,
->>>>>>> c32af591
 			})
 	}
 
