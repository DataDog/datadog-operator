// Unless explicitly stated otherwise all files in this repository are licensed
// under the Apache License Version 2.0.
// This product includes software developed at Datadog (https://www.datadoghq.com/).
// Copyright 2016-present Datadog, Inc.

package override

import (
	"fmt"
	"strings"

	"github.com/go-logr/logr"

	securityv1 "github.com/openshift/api/security/v1"
	"k8s.io/apimachinery/pkg/util/errors"

	"github.com/DataDog/datadog-operator/apis/datadoghq/v2alpha1"
	apiutils "github.com/DataDog/datadog-operator/apis/utils"
	ddacomponent "github.com/DataDog/datadog-operator/controllers/datadogagent/component"
	"github.com/DataDog/datadog-operator/controllers/datadogagent/component/agent"
	"github.com/DataDog/datadog-operator/controllers/datadogagent/component/clusteragent"
	"github.com/DataDog/datadog-operator/controllers/datadogagent/feature"
	"github.com/DataDog/datadog-operator/controllers/datadogagent/object"
	"github.com/DataDog/datadog-operator/controllers/datadogagent/object/configmap"
	"github.com/DataDog/datadog-operator/pkg/controller/utils/comparison"
	"github.com/DataDog/datadog-operator/pkg/kubernetes"
)

// Dependencies is used to override any resource/dependency settings with a v2alpha1.DatadogAgentComponentOverride.
func Dependencies(logger logr.Logger, manager feature.ResourceManagers, dda *v2alpha1.DatadogAgent) (errs []error) {
	overrides := dda.Spec.Override
	namespace := dda.Namespace

	for component, override := range overrides {
		err := overrideRBAC(logger, manager, override, component, namespace)
		if err != nil {
			errs = append(errs, err)
		}

		// Handle custom agent configurations (datadog.yaml, cluster-agent.yaml, etc.)
		errs = append(errs, overrideCustomConfigs(logger, manager, override.CustomConfigurations, dda.Name, namespace)...)

		// Handle custom check configurations
<<<<<<< HEAD
		confdCMName := fmt.Sprintf(v2alpha1.ExtraConfdConfigMapName, strings.ToLower((string(component))))
		errs = append(errs, overrideExtraConfigs(manager, override.ExtraConfd, namespace, confdCMName, true)...)

		// Handle custom check files
		checksdCMName := fmt.Sprintf(v2alpha1.ExtraChecksdConfigMapName, strings.ToLower((string(component))))
		errs = append(errs, overrideExtraConfigs(manager, override.ExtraChecksd, namespace, checksdCMName, false)...)
=======
		errs = append(errs, overrideExtraConfigs(logger, manager, override.ExtraConfd, namespace, v2alpha1.ExtraConfdConfigMapName, true)...)

		// Handle custom check files
		errs = append(errs, overrideExtraConfigs(logger, manager, override.ExtraChecksd, namespace, v2alpha1.ExtraChecksdConfigMapName, false)...)
>>>>>>> ae0fa06b

		// Handle scc
		errs = append(errs, overrideSCC(manager, dda)...)
	}

	return errs
}

func overrideRBAC(logger logr.Logger, manager feature.ResourceManagers, override *v2alpha1.DatadogAgentComponentOverride, component v2alpha1.ComponentName, namespace string) error {
	var errs []error
	if override.CreateRbac != nil && !*override.CreateRbac {
		rbacManager := manager.RBACManager()
		logger.Info("Deleting RBACs for %s", component)
		errs = append(errs, rbacManager.DeleteServiceAccountByComponent(string(component), namespace))
		errs = append(errs, rbacManager.DeleteRoleByComponent(string(component), namespace))
		errs = append(errs, rbacManager.DeleteClusterRoleByComponent(string(component)))
	}

	return errors.NewAggregate(errs)
}

func overrideCustomConfigs(logger logr.Logger, manager feature.ResourceManagers, customConfigMap map[v2alpha1.AgentConfigFileName]v2alpha1.CustomConfig, ddaName, namespace string) (errs []error) {
	for fileName, customConfig := range customConfigMap {
		// Favor ConfigMap setting; if it is specified, then move on
		if customConfig.ConfigMap != nil {
			continue
		} else if customConfig.ConfigData != nil {
			configMapName := getDefaultConfigMapName(ddaName, string(fileName))
			cm, err := configmap.BuildConfigMapConfigData(namespace, customConfig.ConfigData, configMapName, string(fileName))
			if err != nil {
				errs = append(errs, err)
			}

			// Add md5 hash annotation for custom config
			hash, err := comparison.GenerateMD5ForSpec(customConfig)
			if err != nil {
				logger.Error(err, "couldn't generate hash for custom config", "filename", fileName)
			}
			annotationKey := object.GetChecksumAnnotationKey(string(fileName))
			annotations := object.MergeAnnotationsLabels(logger, cm.GetAnnotations(), map[string]string{annotationKey: hash}, "")
			cm.SetAnnotations(annotations)

			if cm != nil {
				if err := manager.Store().AddOrUpdate(kubernetes.ConfigMapKind, cm); err != nil {
					errs = append(errs, err)
				}
			}
		}
	}
	return errs
}

func overrideExtraConfigs(logger logr.Logger, manager feature.ResourceManagers, multiCustomConfig *v2alpha1.MultiCustomConfig, namespace, configMapName string, isYaml bool) (errs []error) {
	if multiCustomConfig != nil && multiCustomConfig.ConfigMap == nil && len(multiCustomConfig.ConfigDataMap) > 0 {
		cm, err := configmap.BuildConfigMapMulti(namespace, multiCustomConfig.ConfigDataMap, configMapName, isYaml)
		if err != nil {
			errs = append(errs, err)
		}

		// Add md5 hash annotation for custom config
		hash, err := comparison.GenerateMD5ForSpec(multiCustomConfig)
		if err != nil {
			logger.Error(err, "couldn't generate hash for extra custom config")
		}
		annotationKey := object.GetChecksumAnnotationKey(configMapName)
		annotations := object.MergeAnnotationsLabels(logger, cm.GetAnnotations(), map[string]string{annotationKey: hash}, "")
		cm.SetAnnotations(annotations)

		if cm != nil {
			if err := manager.Store().AddOrUpdate(kubernetes.ConfigMapKind, cm); err != nil {
				errs = append(errs, err)
			}
		}
	}
	return errs
}

func overrideSCC(manager feature.ResourceManagers, dda *v2alpha1.DatadogAgent) (errs []error) {
	for component, override := range dda.Spec.Override {
		sccConfig := override.SecurityContextConstraints
		if sccConfig != nil && apiutils.BoolValue(sccConfig.Create) {
			var sccName string
			scc := &securityv1.SecurityContextConstraints{}

			switch component {
			case v2alpha1.NodeAgentComponentName:
				sccName = ddacomponent.GetAgentSCCName(dda)
				scc = agent.GetDefaultSCC(dda)
			case v2alpha1.ClusterAgentComponentName:
				sccName = ddacomponent.GetClusterAgentSCCName(dda)
				scc = clusteragent.GetDefaultSCC(dda)
			}

			if sccConfig.CustomConfiguration != nil {
				scc = sccConfig.CustomConfiguration
			}

			errs = append(errs, manager.PodSecurityManager().AddSecurityContextConstraints(sccName, dda.Namespace, scc))
		}
	}

	return errs
}<|MERGE_RESOLUTION|>--- conflicted
+++ resolved
@@ -41,19 +41,12 @@
 		errs = append(errs, overrideCustomConfigs(logger, manager, override.CustomConfigurations, dda.Name, namespace)...)
 
 		// Handle custom check configurations
-<<<<<<< HEAD
 		confdCMName := fmt.Sprintf(v2alpha1.ExtraConfdConfigMapName, strings.ToLower((string(component))))
 		errs = append(errs, overrideExtraConfigs(manager, override.ExtraConfd, namespace, confdCMName, true)...)
 
 		// Handle custom check files
 		checksdCMName := fmt.Sprintf(v2alpha1.ExtraChecksdConfigMapName, strings.ToLower((string(component))))
 		errs = append(errs, overrideExtraConfigs(manager, override.ExtraChecksd, namespace, checksdCMName, false)...)
-=======
-		errs = append(errs, overrideExtraConfigs(logger, manager, override.ExtraConfd, namespace, v2alpha1.ExtraConfdConfigMapName, true)...)
-
-		// Handle custom check files
-		errs = append(errs, overrideExtraConfigs(logger, manager, override.ExtraChecksd, namespace, v2alpha1.ExtraChecksdConfigMapName, false)...)
->>>>>>> ae0fa06b
 
 		// Handle scc
 		errs = append(errs, overrideSCC(manager, dda)...)
