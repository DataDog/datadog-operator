--- conflicted
+++ resolved
@@ -15,11 +15,7 @@
 )
 
 // GetVolumes creates a corev1.Volume and corev1.VolumeMount corresponding to a host path.
-<<<<<<< HEAD
-func GetVolumes(volumeName, hostPath, mountPath string) (corev1.Volume, corev1.VolumeMount) {
-=======
 func GetVolumes(volumeName, hostPath, mountPath string, readOnly bool) (corev1.Volume, corev1.VolumeMount) {
->>>>>>> 9fb7bddc
 	var volume corev1.Volume
 	var volumeMount corev1.VolumeMount
 
@@ -34,8 +30,6 @@
 	volumeMount = corev1.VolumeMount{
 		Name:      volumeName,
 		MountPath: mountPath,
-<<<<<<< HEAD
-=======
 		ReadOnly:  readOnly,
 	}
 
@@ -56,7 +50,6 @@
 	volumeMount = corev1.VolumeMount{
 		Name:      volumeName,
 		MountPath: mountPath,
->>>>>>> 9fb7bddc
 		ReadOnly:  true,
 	}
 
