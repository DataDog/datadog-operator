--- conflicted
+++ resolved
@@ -15,11 +15,7 @@
 )
 
 // GetVolumes creates a corev1.Volume and corev1.VolumeMount corresponding to a host path.
-<<<<<<< HEAD
-func GetVolumes(volumeName string, hostPath string, mountPath string, readOnly bool) (corev1.Volume, corev1.VolumeMount) {
-=======
 func GetVolumes(volumeName, hostPath, mountPath string, readOnly bool) (corev1.Volume, corev1.VolumeMount) {
->>>>>>> c07038fb
 	var volume corev1.Volume
 	var volumeMount corev1.VolumeMount
 
