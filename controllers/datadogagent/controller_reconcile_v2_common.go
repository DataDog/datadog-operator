--- conflicted
+++ resolved
@@ -167,11 +167,7 @@
 			// needed to keep the agent status updated.
 			now := metav1.NewTime(time.Now())
 			newStatus.Agent = datadoghqv2alpha1.UpdateDaemonSetStatus(currentDaemonset, newStatus.Agent, &now)
-<<<<<<< HEAD
-			newStatus.CombinedAgent = datadoghqv2alpha1.UpdateCombinedDaemonSetStatus(newStatus.Agent)
-=======
 			newStatus.AgentSummary = datadoghqv2alpha1.UpdateCombinedDaemonSetStatus(newStatus.Agent)
->>>>>>> 9cb824fe
 
 			// Stop reconcile loop since DaemonSet hasn't changed
 			return reconcile.Result{}, nil
