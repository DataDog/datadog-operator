// Unless explicitly stated otherwise all files in this repository are licensed
// under the Apache License Version 2.0.
// This product includes software developed at Datadog (https://www.datadoghq.com/).
// Copyright 2016-present Datadog, Inc.

package v2alpha1

import (
	corev1 "k8s.io/api/core/v1"
	metav1 "k8s.io/apimachinery/pkg/apis/meta/v1"

	commonv1 "github.com/DataDog/datadog-operator/api/datadoghq/common/v1"
)

// ComponentName is the name of a Deployment Component
type ComponentName string

const (
	// NodeAgentComponentName is the name of the Datadog Node Agent
	NodeAgentComponentName ComponentName = "nodeAgent"
	// ClusterAgentComponentName is the name of the Cluster Agent
	ClusterAgentComponentName ComponentName = "clusterAgent"
	// ClusterChecksRunnerComponentName is the name of the Cluster Check Runner
	ClusterChecksRunnerComponentName ComponentName = "clusterChecksRunner"
)

// DatadogAgentSpec defines the desired state of DatadogAgent
type DatadogAgentSpec struct {
	// Features running on the Agent and Cluster Agent
	// +optional
	Features *DatadogFeatures `json:"features,omitempty"`

	// Global settings to configure the agents
	// +optional
	Global *GlobalConfig `json:"global,omitempty"`

	// Override the default configurations of the agents
	// +optional
	Override map[ComponentName]*DatadogAgentComponentOverride `json:"override,omitempty"`
}

// DatadogFeatures are features running on the Agent and Cluster Agent.
// +k8s:openapi-gen=true
type DatadogFeatures struct {
	// Application-level features

	// LogCollection configuration.
	LogCollection *LogCollectionFeatureConfig `json:"logCollection,omitempty"`
	// LiveProcessCollection configuration.
	LiveProcessCollection *LiveProcessCollectionFeatureConfig `json:"liveProcessCollection,omitempty"`
	// LiveContainerCollection configuration.
	LiveContainerCollection *LiveContainerCollectionFeatureConfig `json:"liveContainerCollection,omitempty"`
	// ProcessDiscovery configuration.
	ProcessDiscovery *ProcessDiscoveryFeatureConfig `json:"processDiscovery,omitempty"`
	// OOMKill configuration.
	OOMKill *OOMKillFeatureConfig `json:"oomKill,omitempty"`
	// TCPQueueLength configuration.
	TCPQueueLength *TCPQueueLengthFeatureConfig `json:"tcpQueueLength,omitempty"`
	// EBPFCheck configuration.
	EBPFCheck *EBPFCheckFeatureConfig `json:"ebpfCheck,omitempty"`
	// APM (Application Performance Monitoring) configuration.
	APM *APMFeatureConfig `json:"apm,omitempty"`
	// ASM (Application Security Management) configuration.
	ASM *ASMFeatureConfig `json:"asm,omitempty"`
	// CSPM (Cloud Security Posture Management) configuration.
	CSPM *CSPMFeatureConfig `json:"cspm,omitempty"`
	// CWS (Cloud Workload Security) configuration.
	CWS *CWSFeatureConfig `json:"cws,omitempty"`
	// NPM (Network Performance Monitoring) configuration.
	NPM *NPMFeatureConfig `json:"npm,omitempty"`
	// USM (Universal Service Monitoring) configuration.
	USM *USMFeatureConfig `json:"usm,omitempty"`
	// Dogstatsd configuration.
	Dogstatsd *DogstatsdFeatureConfig `json:"dogstatsd,omitempty"`
	// OTLP ingest configuration
	OTLP *OTLPFeatureConfig `json:"otlp,omitempty"`
	// Remote Configuration configuration.
	RemoteConfiguration *RemoteConfigurationFeatureConfig `json:"remoteConfiguration,omitempty"`
	// SBOM collection configuration.
	SBOM *SBOMFeatureConfig `json:"sbom,omitempty"`

	// Cluster-level features

	// EventCollection configuration.
	EventCollection *EventCollectionFeatureConfig `json:"eventCollection,omitempty"`
	// OrchestratorExplorer check configuration.
	OrchestratorExplorer *OrchestratorExplorerFeatureConfig `json:"orchestratorExplorer,omitempty"`
	// KubeStateMetricsCore check configuration.
	KubeStateMetricsCore *KubeStateMetricsCoreFeatureConfig `json:"kubeStateMetricsCore,omitempty"`
	// AdmissionController configuration.
	AdmissionController *AdmissionControllerFeatureConfig `json:"admissionController,omitempty"`
	// ExternalMetricsServer configuration.
	ExternalMetricsServer *ExternalMetricsServerFeatureConfig `json:"externalMetricsServer,omitempty"`
	// Autoscaling configuration.
	Autoscaling *AutoscalingFeatureConfig `json:"autoscaling,omitempty"`
	// ClusterChecks configuration.
	ClusterChecks *ClusterChecksFeatureConfig `json:"clusterChecks,omitempty"`
	// PrometheusScrape configuration.
	PrometheusScrape *PrometheusScrapeFeatureConfig `json:"prometheusScrape,omitempty"`
	// HelmCheck configuration.
	HelmCheck *HelmCheckFeatureConfig `json:"helmCheck,omitempty"`
}

// Configuration structs for each feature in DatadogFeatures. All parameters are optional and have default values when necessary.
// Note: configuration in DatadogAgentSpec.Override takes precedence.

// APMFeatureConfig contains APM (Application Performance Monitoring) configuration.
// APM runs in the Trace Agent.
type APMFeatureConfig struct {
	// Enabled enables Application Performance Monitoring.
	// Default: true
	// +optional
	Enabled *bool `json:"enabled,omitempty"`

	// HostPortConfig contains host port configuration.
	// Enabled Default: false
	// Port Default: 8126
	// +optional
	HostPortConfig *HostPortConfig `json:"hostPortConfig,omitempty"`

	// UnixDomainSocketConfig contains socket configuration.
	// See also: https://docs.datadoghq.com/agent/kubernetes/apm/?tab=helm#agent-environment-variables
	// Enabled Default: true
	// Path Default: `/var/run/datadog/apm.socket`
	// +optional
	UnixDomainSocketConfig *UnixDomainSocketConfig `json:"unixDomainSocketConfig,omitempty"`

	// SingleStepInstrumentation allows the agent to inject the Datadog APM libraries into all pods in the cluster.
	// Feature is in beta.
	// See also: https://docs.datadoghq.com/tracing/trace_collection/single-step-apm
	// Enabled Default: false
	// +optional
	SingleStepInstrumentation *SingleStepInstrumentation `json:"instrumentation,omitempty"`
}

// SingleStepInstrumentation contains the config for the namespaces to target and the library to inject.
type SingleStepInstrumentation struct {
	// Enabled enables injecting the Datadog APM libraries into all pods in the cluster.
	// Default: false
	// +optional
	Enabled *bool `json:"enabled,omitempty"`

	// EnabledNamespaces enables injecting the Datadog APM libraries into pods in specific namespaces.
	// +optional
	// +listType=set
	EnabledNamespaces []string `json:"enabledNamespaces,omitempty"`

	// DisabledNamespaces disables injecting the Datadog APM libraries into pods in specific namespaces.
	// +optional
	// +listType=set
	DisabledNamespaces []string `json:"disabledNamespaces,omitempty"`

	// LibVersions configures injection of specific tracing library versions with Single Step Instrumentation.
	// <Library>: <Version>
	// ex: "java": "v1.18.0"
	// +optional
	LibVersions map[string]string `json:"libVersions,omitempty"`

	// LanguageDetection detects languages and adds them as annotations on Deployments, but does not use these languages for injecting libraries to workload pods.
	// (Requires Agent 7.52.0+ and Cluster Agent 7.52.0+)
	// +optional
	LanguageDetection *LanguageDetectionConfig `json:"languageDetection,omitempty"`
}

// LanguageDetectionConfig contains the config for Language Detection.
type LanguageDetectionConfig struct {
	// Enabled enables Language Detection to automatically detect languages of user workloads (beta).
	// Requires SingleStepInstrumentation.Enabled to be true.
	// Default: true
	// +optional
	Enabled *bool `json:"enabled,omitempty"`
}

// ASMFeatureConfig contains Application Security Management (ASM) configuration.
// Note that this will only affect pods where the Datadog client libraries are installed or APM Single Step Instrumentation is enabled.
type ASMFeatureConfig struct {
	// Threats configures ASM App & API Protection.
	// Enabled Default: false
	// +optional
	Threats *ASMThreatsConfig `json:"threats,omitempty"`

	// SCA configures Software Composition Analysis.
	// Enabled Default: false
	// +optional
	SCA *ASMSCAConfig `json:"sca,omitempty"`

	// IAST configures Interactive Application Security Testing.
	// Enabled Default: false
	// +optional
	IAST *ASMIASTConfig `json:"iast,omitempty"`
}

type ASMThreatsConfig struct {
	// Enabled enables ASM App & API Protection.
	// Default: false
	// +optional
	Enabled *bool `json:"enabled,omitempty"`
}

type ASMSCAConfig struct {
	// Enabled enables Software Composition Analysis (SCA).
	// Default: false
	// +optional
	Enabled *bool `json:"enabled,omitempty"`
}

type ASMIASTConfig struct {
	// Enabled enables Interactive Application Security Testing (IAST).
	// Default: false
	// +optional
	Enabled *bool `json:"enabled,omitempty"`
}

// LogCollectionFeatureConfig contains Logs configuration.
// Logs collection is run in the Agent.
type LogCollectionFeatureConfig struct {
	// Enabled enables Log collection.
	// Default: false
	// +optional
	Enabled *bool `json:"enabled,omitempty"`

	// ContainerCollectAll enables Log collection from all containers.
	// Default: false
	// +optional
	ContainerCollectAll *bool `json:"containerCollectAll,omitempty"`

	// ContainerCollectUsingFiles enables log collection from files in `/var/log/pods instead` of using the container runtime API.
	// Collecting logs from files is usually the most efficient way of collecting logs.
	// See also: https://docs.datadoghq.com/agent/basic_agent_usage/kubernetes/#log-collection-setup
	// Default: true
	// +optional
	ContainerCollectUsingFiles *bool `json:"containerCollectUsingFiles,omitempty"`

	// ContainerLogsPath allows log collection from the container log path.
	// Set to a different path if you are not using the Docker runtime.
	// See also: https://docs.datadoghq.com/agent/kubernetes/daemonset_setup/?tab=k8sfile#create-manifest
	// Default: `/var/lib/docker/containers`
	// +optional
	ContainerLogsPath *string `json:"containerLogsPath,omitempty"`

	// PodLogsPath allows log collection from a pod log path.
	// Default: `/var/log/pods`
	// +optional
	PodLogsPath *string `json:"podLogsPath,omitempty"`

	// ContainerSymlinksPath allows log collection to use symbolic links in this directory to validate container ID -> pod.
	// Default: `/var/log/containers`
	// +optional
	ContainerSymlinksPath *string `json:"containerSymlinksPath,omitempty"`

	// TempStoragePath (always mounted from the host) is used by the Agent to store information about processed log files.
	// If the Agent is restarted, it starts tailing the log files immediately.
	// Default: `/var/lib/datadog-agent/logs`
	// +optional
	TempStoragePath *string `json:"tempStoragePath,omitempty"`

	// OpenFilesLimit sets the maximum number of log files that the Datadog Agent tails.
	// Increasing this limit can increase resource consumption of the Agent.
	// See also: https://docs.datadoghq.com/agent/basic_agent_usage/kubernetes/#log-collection-setup
	// Default: 100
	// +optional
	OpenFilesLimit *int32 `json:"openFilesLimit,omitempty"`
}

// LiveProcessCollectionFeatureConfig contains Process Collection configuration.
// Process Collection is run in the Process Agent.
type LiveProcessCollectionFeatureConfig struct {
	// Enabled enables Process monitoring.
	// Default: false
	// +optional
	Enabled *bool `json:"enabled,omitempty"`

	// ScrubProcessArguments enables scrubbing of sensitive data in process command-lines (passwords, tokens, etc. ).
	// Default: true
	// +optional
	ScrubProcessArguments *bool `json:"scrubProcessArguments,omitempty"`

	// StripProcessArguments enables stripping of all process arguments.
	// Default: false
	// +optional
	StripProcessArguments *bool `json:"stripProcessArguments,omitempty"`
}

// LiveContainerCollectionFeatureConfig contains Container Collection configuration.
// Container Collection is run in the Process Agent.
type LiveContainerCollectionFeatureConfig struct {
	// Enables container collection for the Live Container View.
	// Default: true
	// +optional
	Enabled *bool `json:"enabled,omitempty"`
}

// ProcessDiscoveryFeatureConfig contains the configuration for the process discovery check
// ProcessDiscovery is run in the ProcessAgent
type ProcessDiscoveryFeatureConfig struct {
	// Enabled enables the Process Discovery check in the Agent.
	// Default: true
	// +optional
	Enabled *bool `json:"enabled,omitempty"`
}

// OOMKillFeatureConfig configures the OOM Kill monitoring feature.
type OOMKillFeatureConfig struct {
	// Enables the OOMKill eBPF-based check.
	// Default: false
	// +optional
	Enabled *bool `json:"enabled,omitempty"`
}

// TCPQueueLengthFeatureConfig configures the TCP queue length monitoring feature.
type TCPQueueLengthFeatureConfig struct {
	// Enables the TCP queue length eBPF-based check.
	// Default: false
	// +optional
	Enabled *bool `json:"enabled,omitempty"`
}

// EBPFCheckFeatureConfig configures the eBPF check feature.
type EBPFCheckFeatureConfig struct {
	// Enables the eBPF check.
	// Default: false
	// +optional
	Enabled *bool `json:"enabled,omitempty"`
}

// CSPMFeatureConfig contains CSPM (Cloud Security Posture Management) configuration.
// CSPM runs in the Security Agent and Cluster Agent.
type CSPMFeatureConfig struct {
	// Enabled enables Cloud Security Posture Management.
	// Default: false
	// +optional
	Enabled *bool `json:"enabled,omitempty"`

	// CheckInterval defines the check interval.
	// +optional
	CheckInterval *metav1.Duration `json:"checkInterval,omitempty"`

	// CustomBenchmarks contains CSPM benchmarks.
	// The content of the ConfigMap will be merged with the benchmarks bundled with the agent.
	// Any benchmarks with the same name as those existing in the agent will take precedence.
	// +optional
	CustomBenchmarks *CustomConfig `json:"customBenchmarks,omitempty"`

	// HostBenchmarks contains configuration for host benchmarks.
	// +optional
	HostBenchmarks *CSPMHostBenchmarksConfig `json:"hostBenchmarks,omitempty"`
}

// CSPMHostBenchmarksConfig contains configuration for host benchmarks.
// +k8s:openapi-gen=true
type CSPMHostBenchmarksConfig struct {
	// Enabled enables host benchmarks.
	// Default: true
	// +optional
	Enabled *bool `json:"enabled,omitempty"`
}

// CWSFeatureConfig contains CWS (Cloud Workload Security) configuration.
// CWS runs in the Security Agent.
type CWSFeatureConfig struct {
	// Enabled enables Cloud Workload Security.
	// Default: false
	// +optional
	Enabled *bool `json:"enabled,omitempty"`

	// SyscallMonitorEnabled enables Syscall Monitoring (recommended for troubleshooting only).
	// Default: false
	// +optional
	SyscallMonitorEnabled *bool `json:"syscallMonitorEnabled,omitempty"`

	Network             *CWSNetworkConfig             `json:"network,omitempty"`
	SecurityProfiles    *CWSSecurityProfilesConfig    `json:"securityProfiles,omitempty"`
	RemoteConfiguration *CWSRemoteConfigurationConfig `json:"remoteConfiguration,omitempty"`

	// CustomPolicies contains security policies.
	// The content of the ConfigMap will be merged with the policies bundled with the agent.
	// Any policies with the same name as those existing in the agent will take precedence.
	// +optional
	CustomPolicies *CustomConfig `json:"customPolicies,omitempty"`
}

type CWSNetworkConfig struct {
	// Enabled enables Cloud Workload Security Network detections.
	// Default: true
	// +optional
	Enabled *bool `json:"enabled,omitempty"`
}

type CWSSecurityProfilesConfig struct {
	// Enabled enables Security Profiles collection for Cloud Workload Security.
	// Default: true
	// +optional
	Enabled *bool `json:"enabled,omitempty"`
}

type CWSRemoteConfigurationConfig struct {
	// Enabled enables Remote Configuration for Cloud Workload Security.
	// Default: true
	// +optional
	Enabled *bool `json:"enabled,omitempty"`
}

// RemoteConfigurationFeatureConfig contains RC (Remote Configuration) configuration.
// RC runs in the Agent.
type RemoteConfigurationFeatureConfig struct {
	// Enable this option to activate Remote Configuration.
	// Default: true
	// +optional
	Enabled *bool `json:"enabled,omitempty"`
}

// SBOMFeatureConfig contains SBOM (Software Bill of Materials) collection configuration.
// SBOM runs in the Agent.
type SBOMFeatureConfig struct {
	// Enable this option to activate SBOM collection.
	// Default: false
	// +optional
	Enabled *bool `json:"enabled,omitempty"`

	ContainerImage *SBOMContainerImageConfig `json:"containerImage,omitempty"`
	Host           *SBOMHostConfig           `json:"host,omitempty"`
}

// SBOMTypeConfig contains configuration for a SBOM collection type.
type SBOMHostConfig struct {
	// Enable this option to activate SBOM collection.
	// Default: false
	// +optional
	Enabled *bool `json:"enabled,omitempty"`

	// Analyzers to use for SBOM collection.
	// +optional
	// +listType=set
	Analyzers []string `json:"analyzers,omitempty"`
}

// SBOMTypeConfig contains configuration for a SBOM collection type.
type SBOMContainerImageConfig struct {
	// Enable this option to activate SBOM collection.
	// Default: false
	// +optional
	Enabled *bool `json:"enabled,omitempty"`

	// Analyzers to use for SBOM collection.
	// +optional
	// +listType=set
	Analyzers []string `json:"analyzers,omitempty"`

	// Enable this option to enable support for uncompressed layers.
	// Default: false
	// +optional
	UncompressedLayersSupport bool `json:"uncompressedLayersSupport,omitempty"`

	// Enable this option to enable experimental overlayFS direct scan.
	// Default: false
	// +optional
	OverlayFSDirectScan bool `json:"overlayFSDirectScan,omitempty"`
}

// NPMFeatureConfig contains NPM (Network Performance Monitoring) feature configuration.
// Network Performance Monitoring runs in the System Probe and Process Agent.
type NPMFeatureConfig struct {
	// Enabled enables Network Performance Monitoring.
	// Default: false
	// +optional
	Enabled *bool `json:"enabled,omitempty"`

	// EnableConntrack enables the system-probe agent to connect to the netlink/conntrack subsystem to add NAT information to connection data.
	// See also: http://conntrack-tools.netfilter.org/
	// Default: false
	// +optional
	EnableConntrack *bool `json:"enableConntrack,omitempty"`

	// CollectDNSStats enables DNS stat collection.
	// Default: false
	// +optional
	CollectDNSStats *bool `json:"collectDNSStats,omitempty"`
}

// USMFeatureConfig contains USM (Universal Service Monitoring) feature configuration.
// Universal Service Monitoring runs in the Process Agent and System Probe.
type USMFeatureConfig struct {
	// Enabled enables Universal Service Monitoring.
	// Default: false
	// +optional
	Enabled *bool `json:"enabled,omitempty"`
}

// DogstatsdFeatureConfig contains the Dogstatsd configuration parameters.
// +k8s:openapi-gen=true
type DogstatsdFeatureConfig struct {
	// OriginDetectionEnabled enables origin detection for container tagging.
	// See also: https://docs.datadoghq.com/developers/dogstatsd/unix_socket/#using-origin-detection-for-container-tagging
	// +optional
	OriginDetectionEnabled *bool `json:"originDetectionEnabled,omitempty"`

	// TagCardinality configures tag cardinality for the metrics collected using origin detection (`low`, `orchestrator` or `high`).
	// See also: https://docs.datadoghq.com/getting_started/tagging/assigning_tags/?tab=containerizedenvironments#environment-variables
	// Cardinality default: low
	// +optional
	TagCardinality *string `json:"tagCardinality,omitempty"`

	// HostPortConfig contains host port configuration.
	// Enabled Default: false
	// Port Default: 8125
	// +optional
	HostPortConfig *HostPortConfig `json:"hostPortConfig,omitempty"`

	// UnixDomainSocketConfig contains socket configuration.
	// See also: https://docs.datadoghq.com/agent/kubernetes/apm/?tab=helm#agent-environment-variables
	// Enabled Default: true
	// Path Default: `/var/run/datadog/dsd.socket`
	// +optional
	UnixDomainSocketConfig *UnixDomainSocketConfig `json:"unixDomainSocketConfig,omitempty"`

	// Configure the Dogstasd Mapper Profiles.
	// Can be passed as raw data or via a json encoded string in a config map.
	// See also: https://docs.datadoghq.com/developers/dogstatsd/dogstatsd_mapper/
	// +optional
	MapperProfiles *CustomConfig `json:"mapperProfiles,omitempty"`
}

// OTLPFeatureConfig contains configuration for OTLP ingest.
// +k8s:openapi-gen=true
type OTLPFeatureConfig struct {
	// Receiver contains configuration for the OTLP ingest receiver.
	Receiver OTLPReceiverConfig `json:"receiver,omitempty"`
}

// OTLPReceiverConfig contains configuration for the OTLP ingest receiver.
// +k8s:openapi-gen=true
type OTLPReceiverConfig struct {
	// Protocols contains configuration for the OTLP ingest receiver protocols.
	Protocols OTLPProtocolsConfig `json:"protocols,omitempty"`
}

// OTLPProtocolsConfig contains configuration for the OTLP ingest receiver protocols.
// +k8s:openapi-gen=true
type OTLPProtocolsConfig struct {
	// GRPC contains configuration for the OTLP ingest OTLP/gRPC receiver.
	// +optional
	GRPC *OTLPGRPCConfig `json:"grpc,omitempty"`

	// HTTP contains configuration for the OTLP ingest OTLP/HTTP receiver.
	// +optional
	HTTP *OTLPHTTPConfig `json:"http,omitempty"`
}

// OTLPGRPCConfig contains configuration for the OTLP ingest OTLP/gRPC receiver.
// +k8s:openapi-gen=true
type OTLPGRPCConfig struct {
	// Enable the OTLP/gRPC endpoint.
	// +optional
	Enabled *bool `json:"enabled,omitempty"`

	// Endpoint for OTLP/gRPC.
	// gRPC supports several naming schemes: https://github.com/grpc/grpc/blob/master/doc/naming.md
	// The Datadog Operator supports only 'host:port' (usually `0.0.0.0:port`).
	// Default: `0.0.0.0:4317`.
	// +optional
	Endpoint *string `json:"endpoint,omitempty"`
}

// OTLPHTTPConfig contains configuration for the OTLP ingest OTLP/HTTP receiver.
// +k8s:openapi-gen=true
type OTLPHTTPConfig struct {
	// Enable the OTLP/HTTP endpoint.
	// +optional
	Enabled *bool `json:"enabled,omitempty"`

	// Endpoint for OTLP/HTTP.
	// Default: '0.0.0.0:4318'.
	// +optional
	Endpoint *string `json:"endpoint,omitempty"`
}

// EventCollectionFeatureConfig contains the Event Collection configuration.
// +k8s:openapi-gen=true
type EventCollectionFeatureConfig struct {
	// CollectKubernetesEvents enables Kubernetes event collection.
	// Default: true
	CollectKubernetesEvents *bool `json:"collectKubernetesEvents,omitempty"`

	// UnbundleEvents enables collection of Kubernetes events as individual events.
	// Default: false
	// +optional
	UnbundleEvents *bool `json:"unbundleEvents,omitempty"`

	// CollectedEventTypes defines the list of events to collect when UnbundleEvents is enabled.
	// Default:
	// [
	// {"kind":"Pod","reasons":["Failed","BackOff","Unhealthy","FailedScheduling","FailedMount","FailedAttachVolume"]},
	// {"kind":"Node","reasons":["TerminatingEvictedPod","NodeNotReady","Rebooted","HostPortConflict"]},
	// {"kind":"CronJob","reasons":["SawCompletedJob"]}
	// ]
	// +optional
	// +listType=atomic
	CollectedEventTypes []EventTypes `json:"collectedEventTypes,omitempty"`
}

// EventTypes defines the kind and reasons of events to collect.
type EventTypes struct {
	// Kind is the kind of event to collect. (ex: Pod, Node, CronJob)
	Kind string `json:"kind"`

	// Reasons is a list of event reasons to collect. (ex: Failed, BackOff, Unhealthy)
	// +listType=atomic
	Reasons []string `json:"reasons"`
}

// OrchestratorExplorerFeatureConfig contains the Orchestrator Explorer check feature configuration.
// The Orchestrator Explorer check runs in the Process and Cluster Agents (or Cluster Check Runners).
// See also: https://docs.datadoghq.com/infrastructure/livecontainers/#kubernetes-resources
// +k8s:openapi-gen=true
type OrchestratorExplorerFeatureConfig struct {
	// Enabled enables the Orchestrator Explorer.
	// Default: true
	// +optional
	Enabled *bool `json:"enabled,omitempty"`

	// Conf overrides the configuration for the default Orchestrator Explorer check.
	// This must point to a ConfigMap containing a valid cluster check configuration.
	// +optional
	Conf *CustomConfig `json:"conf,omitempty"`

	// ScrubContainers enables scrubbing of sensitive container data (passwords, tokens, etc. ).
	// Default: true
	// +optional
	ScrubContainers *bool `json:"scrubContainers,omitempty"`

	// `CustomResources` defines custom resources for the orchestrator explorer to collect.
	// Each item should follow the convention `group/version/kind`. For example, `datadoghq.com/v1alpha1/datadogmetrics`.
	// +optional
	// +listType=set
	CustomResources []string `json:"customResources,omitempty"`

	// Additional tags to associate with the collected data in the form of `a b c`.
	// This is a Cluster Agent option distinct from DD_TAGS that is used in the Orchestrator Explorer.
	// +optional
	// +listType=set
	ExtraTags []string `json:"extraTags,omitempty"`

	// Override the API endpoint for the Orchestrator Explorer.
	// URL Default: "https://orchestrator.datadoghq.com".
	// +optional
	DDUrl *string `json:"ddUrl,omitempty"`
}

// KubeStateMetricsCoreFeatureConfig contains the Kube State Metrics Core check feature configuration.
// The Kube State Metrics Core check runs in the Cluster Agent (or Cluster Check Runners).
// See also: https://docs.datadoghq.com/integrations/kubernetes_state_core
// +k8s:openapi-gen=true
type KubeStateMetricsCoreFeatureConfig struct {
	// Enabled enables Kube State Metrics Core.
	// Default: true
	// +optional
	Enabled *bool `json:"enabled,omitempty"`

	// Conf overrides the configuration for the default Kubernetes State Metrics Core check.
	// This must point to a ConfigMap containing a valid cluster check configuration.
	// +optional
	Conf *CustomConfig `json:"conf,omitempty"`
}

// AdmissionControllerFeatureConfig contains the Admission Controller feature configuration.
// The Admission Controller runs in the Cluster Agent.
type AdmissionControllerFeatureConfig struct {
	// Enabled enables the Admission Controller.
	// Default: true
	// +optional
	Enabled *bool `json:"enabled,omitempty"`

	// MutateUnlabelled enables config injection without the need of pod label 'admission.datadoghq.com/enabled="true"'.
	// Default: false
	// +optional
	MutateUnlabelled *bool `json:"mutateUnlabelled,omitempty"`

	// ServiceName corresponds to the webhook service name.
	// +optional
	ServiceName *string `json:"serviceName,omitempty"`

	// AgentCommunicationMode corresponds to the mode used by the Datadog application libraries to communicate with the Agent.
	// It can be "hostip", "service", or "socket".
	// +optional
	AgentCommunicationMode *string `json:"agentCommunicationMode,omitempty"`

	// FailurePolicy determines how unrecognized and timeout errors are handled.
	// +optional
	FailurePolicy *string `json:"failurePolicy,omitempty"`

	// WebhookName is a custom name for the MutatingWebhookConfiguration.
	// Default: "datadog-webhook"
	// +optional
	WebhookName *string `json:"webhookName,omitempty"`

	// AgentSidecarInjection contains Agent sidecar injection configurations.
	// +optional
	AgentSidecarInjection *AgentSidecarInjectionConfig `json:"agentSidecarInjection,omitempty"`

	// Registry defines an image registry for the admission controller.
	// +optional
	Registry *string `json:"registry,omitempty"`

	// CWSInstrumentation holds the CWS Instrumentation endpoint configuration
	// +optional
	CWSInstrumentation *CWSInstrumentationConfig `json:"cwsInstrumentation,omitempty"`
}

type AgentSidecarInjectionConfig struct {
	// Enabled enables Sidecar injections.
	// Default: false
	// +optional
	Enabled *bool `json:"enabled"`

	// ClusterAgentCommunicationEnabled enables communication between Agent sidecars and the Cluster Agent.
	// Default : true
	// +optional
	ClusterAgentCommunicationEnabled *bool `json:"clusterAgentCommunicationEnabled,omitempty"`

	// Provider is used to add infrastructure provider-specific configurations to the Agent sidecar.
	// Currently only "fargate" is supported.
	// To use the feature in other environments (including local testing) omit the config.
	// See also: https://docs.datadoghq.com/integrations/eks_fargate
	// +optional
	Provider *string `json:"provider,omitempty"`

	// Registry overrides the default registry for the sidecar Agent.
	// +optional
	Registry *string `json:"registry,omitempty"`

	// Image overrides the default Agent image name and tag for the Agent sidecar.
	// +optional
	Image *commonv1.AgentImageConfig `json:"image,omitempty"`

	// Selectors define the pod selector for sidecar injection. Only one rule is supported.
	// +optional
	// +listType=atomic
	Selectors []*Selector `json:"selectors,omitempty"`

	// Profiles define the sidecar configuration override. Only one profile is supported.
	// +optional
	// +listType=atomic
	Profiles []*Profile `json:"profiles,omitempty"`
}

// Selectors define a pod selector for sidecar injection.
type Selector struct {
	// NamespaceSelector specifies the label selector for namespaces.
	// +optional
	NamespaceSelector *metav1.LabelSelector `json:"namespaceSelector,omitempty"`

	// ObjectSelector specifies the label selector for objects.
	// +optional
	ObjectSelector *metav1.LabelSelector `json:"objectSelector,omitempty"`
}

// Profile defines a sidecar configuration override.
type Profile struct {
	// EnvVars specifies the environment variables for the profile.
	// +optional
	// +listType=map
	// +listMapKey=name
	EnvVars []corev1.EnvVar `json:"env,omitempty"`

	// ResourceRequirements specifies the resource requirements for the profile.
	// +optional
	ResourceRequirements *corev1.ResourceRequirements `json:"resources,omitempty"`
}

// CWSInstrumentationConfig contains the configuration of the CWS Instrumentation admission controller endpoint.
type CWSInstrumentationConfig struct {
	// Enable the CWS Instrumentation admission controller endpoint.
	// Default: false
	// +optional
	Enabled *bool `json:"enabled,omitempty"`

	// Mode defines the behavior of the CWS Instrumentation endpoint, and can be either "init_container" or "remote_copy".
	// Default: "remote_copy"
	// +optional
	Mode *string `json:"mode,omitempty"`
}

// ExternalMetricsServerFeatureConfig contains the External Metrics Server feature configuration.
// The External Metrics Server runs in the Cluster Agent.
type ExternalMetricsServerFeatureConfig struct {
	// Enabled enables the External Metrics Server.
	// Default: false
	// +optional
	Enabled *bool `json:"enabled,omitempty"`

	// RegisterAPIService registers the External Metrics endpoint as an APIService
	// Default: true
	// +optional
	RegisterAPIService *bool `json:"registerAPIService,omitempty"`

	// WPAController enables the informer and controller of the Watermark Pod Autoscaler.
	// NOTE: The Watermark Pod Autoscaler controller needs to be installed.
	// See also: https://github.com/DataDog/watermarkpodautoscaler.
	// Default: false
	// +optional
	WPAController *bool `json:"wpaController,omitempty"`

	// UseDatadogMetrics enables usage of the DatadogMetrics CRD (allowing one to scale on arbitrary Datadog metric queries).
	// Default: true
	// +optional
	UseDatadogMetrics *bool `json:"useDatadogMetrics,omitempty"`

	// Port specifies the metricsProvider External Metrics Server service port.
	// Default: 8443
	// +optional
	Port *int32 `json:"port,omitempty"`

	// Override the API endpoint for the External Metrics Server.
	// URL Default: "https://app.datadoghq.com".
	// +optional
	Endpoint *Endpoint `json:"endpoint,omitempty"`
}

// AutoscalingFeatureConfig contains the Autoscaling product configuration.
type AutoscalingFeatureConfig struct {
	// Workload contains the configuration for the workload autoscaling product.
	Workload *WorkloadAutoscalingFeatureConfig `json:"workload,omitempty"`
}

// WorkloadAutoscalingFeatureConfig contains the configuration for the workload autoscaling product.
type WorkloadAutoscalingFeatureConfig struct {
	// Enabled enables the workload autoscaling product.
	// Default: false
	// +optional
	Enabled *bool `json:"enabled,omitempty"`
}

// ClusterChecksFeatureConfig contains the Cluster Checks feature configuration.
// Cluster Checks are picked up and scheduled by the Cluster Agent.
// Cluster Checks Runners are Agents dedicated to running Cluster Checks dispatched by the Cluster Agent.
// (If Cluster Checks Runners are not activated, checks are dispatched to Node Agents).
type ClusterChecksFeatureConfig struct {
	// Enables Cluster Checks scheduling in the Cluster Agent.
	// Default: true
	// +optional
	Enabled *bool `json:"enabled,omitempty"`

	// Enabled enables Cluster Checks Runners to run all Cluster Checks.
	// Default: false
	// +optional
	UseClusterChecksRunners *bool `json:"useClusterChecksRunners,omitempty"`
}

// PrometheusScrapeFeatureConfig allows configuration of the Prometheus Autodiscovery feature.
// +k8s:openapi-gen=true
type PrometheusScrapeFeatureConfig struct {
	// Enable autodiscovery of pods and services exposing Prometheus metrics.
	// Default: false
	// +optional
	Enabled *bool `json:"enabled,omitempty"`

	// EnableServiceEndpoints enables generating dedicated checks for service endpoints.
	// Default: false
	// +optional
	EnableServiceEndpoints *bool `json:"enableServiceEndpoints,omitempty"`

	// AdditionalConfigs allows adding advanced Prometheus check configurations with custom discovery rules.
	// +optional
	AdditionalConfigs *string `json:"additionalConfigs,omitempty"`

	// Version specifies the version of the OpenMetrics check.
	// Default: 2
	// +optional
	Version *int `json:"version,omitempty"`
}

// HelmCheckFeatureConfig allows configuration of the Helm check feature.
// +k8s:openapi-gen=true
type HelmCheckFeatureConfig struct {
	// Enabled enables the Helm check.
	// Default: false
	// +optional
	Enabled *bool `json:"enabled,omitempty"`

	// CollectEvents set to `true` enables event collection in the Helm check
	// (Requires Agent 7.36.0+ and Cluster Agent 1.20.0+)
	// Default: false
	// +optional
	CollectEvents *bool `json:"collectEvents,omitempty"`

	// ValuesAsTags collects Helm values from a release and uses them as tags
	// (Requires Agent and Cluster Agent 7.40.0+).
	// Default: {}
	// +optional
	ValuesAsTags map[string]string `json:"valuesAsTags,omitempty"`
}

// Generic support structs

// HostPortConfig contains host port configuration.
type HostPortConfig struct {
	// Enabled enables host port configuration
	// Default: false
	// +optional
	Enabled *bool `json:"enabled,omitempty"`

	// Port takes a port number (0 < x < 65536) to expose on the host. (Most containers do not need this.)
	// If HostNetwork is enabled, this value must match the ContainerPort.
	// +optional
	Port *int32 `json:"hostPort,omitempty"`
}

// UnixDomainSocketConfig contains the Unix Domain Socket configuration.
// +k8s:openapi-gen=true
type UnixDomainSocketConfig struct {
	// Enabled enables Unix Domain Socket.
	// Default: true
	// +optional
	Enabled *bool `json:"enabled,omitempty"`

	// Path defines the socket path used when enabled.
	// +optional
	Path *string `json:"path,omitempty"`
}

// Endpoint configures an endpoint and its associated Datadog credentials.
type Endpoint struct {
	// URL defines the endpoint URL.
	URL *string `json:"url,omitempty"`

	// Credentials defines the Datadog credentials used to submit data to/query data from Datadog.
	Credentials *DatadogCredentials `json:"credentials,omitempty"`
}

// OriginDetectionUnified defines the origin detection unified mechanism behavior.
type OriginDetectionUnified struct {
	// Enabled enables unified mechanism for origin detection.
	// Default: false
	// +optional
	Enabled *bool `json:"enabled,omitempty"`
}

// CustomConfig provides a place for custom configuration of the Agent or Cluster Agent, corresponding to datadog.yaml,
// system-probe.yaml, security-agent.yaml or datadog-cluster.yaml.
// The configuration can be provided in the ConfigData field as raw data, or referenced in a ConfigMap.
// Note: `ConfigData` and `ConfigMap` cannot be set together.
// +k8s:openapi-gen=true
type CustomConfig struct {
	// ConfigData corresponds to the configuration file content.
	ConfigData *string `json:"configData,omitempty"`

	// ConfigMap references an existing ConfigMap with the configuration file content.
	ConfigMap *commonv1.ConfigMapConfig `json:"configMap,omitempty"`
}

// MultiCustomConfig provides a place for custom configuration of the Agent or Cluster Agent, corresponding to /confd/*.yaml.
// The configuration can be provided in the ConfigDataMap field as raw data, or referenced in a single ConfigMap.
// Note: `ConfigDataMap` and `ConfigMap` cannot be set together.
// +k8s:openapi-gen=true
type MultiCustomConfig struct {
	// ConfigDataMap corresponds to the content of the configuration files.
	// The key should be the filename the contents get mounted to; for instance check.py or check.yaml.
	ConfigDataMap map[string]string `json:"configDataMap,omitempty"`

	// ConfigMap references an existing ConfigMap with the content of the configuration files.
	ConfigMap *commonv1.ConfigMapConfig `json:"configMap,omitempty"`
}

// GlobalConfig is a set of parameters that are used to configure all the components of the Datadog Operator.
type GlobalConfig struct {
	// Credentials defines the Datadog credentials used to submit data to/query data from Datadog.
	Credentials *DatadogCredentials `json:"credentials,omitempty"`

	// ClusterAgentToken is the token for communication between the NodeAgent and ClusterAgent.
	ClusterAgentToken *string `json:"clusterAgentToken,omitempty"`

	// ClusterAgentTokenSecret is the secret containing the Cluster Agent token.
	ClusterAgentTokenSecret *commonv1.SecretConfig `json:"clusterAgentTokenSecret,omitempty"`

	// ClusterName sets a unique cluster name for the deployment to easily scope monitoring data in the Datadog app.
	// +optional
	ClusterName *string `json:"clusterName,omitempty"`

	// Site is the Datadog intake site Agent data are sent to.
	// Set to 'datadoghq.com' to send data to the US1 site (default).
	// Set to 'datadoghq.eu' to send data to the EU site.
	// Set to 'us3.datadoghq.com' to send data to the US3 site.
	// Set to 'us5.datadoghq.com' to send data to the US5 site.
	// Set to 'ddog-gov.com' to send data to the US1-FED site.
	// Set to 'ap1.datadoghq.com' to send data to the AP1 site.
	// Default: 'datadoghq.com'
	// +optional
	Site *string `json:"site,omitempty"`

	// Endpoint is the Datadog intake URL the Agent data are sent to.
	// Only set this option if you need the Agent to send data to a custom URL.
	// Overrides the site setting defined in `Site`.
	// +optional
	Endpoint *Endpoint `json:"endpoint,omitempty"`

	// Registry is the image registry to use for all Agent images.
	// Use 'public.ecr.aws/datadog' for AWS ECR.
	// Use 'docker.io/datadog' for DockerHub.
	// Default: 'gcr.io/datadoghq'
	// +optional
	Registry *string `json:"registry,omitempty"`

	// LogLevel sets logging verbosity. This can be overridden by container.
	// Valid log levels are: trace, debug, info, warn, error, critical, and off.
	// Default: 'info'
	LogLevel *string `json:"logLevel,omitempty"`

	// Tags contains a list of tags to attach to every metric, event and service check collected.
	// Learn more about tagging: https://docs.datadoghq.com/tagging/
	// +optional
	// +listType=set
	Tags []string `json:"tags,omitempty"`

<<<<<<< HEAD
	// ChecksTagCardinality configures tag cardinality for the metrics collected by integrations (`low`, `orchestrator` or `high`).
	// See also: https://docs.datadoghq.com/getting_started/tagging/assigning_tags/?tab=containerizedenvironments#tags-cardinality.
	// Not set by default to avoid overriding existing DD_CHECKS_TAG_CARDINALITY configurations, the default value in the Agent is low.
	// Ref: https://github.com/DataDog/datadog-agent/blob/856cf4a66142ce91fd4f8a278149436eb971184a/pkg/config/setup/config.go#L625.
	// +optional
	ChecksTagCardinality *string `json:"checksTagCardinality,omitempty"`
=======
	//Env contains a list of environment variables that are set for all Agents.
	// +optional
	// +listType=map
	// +listMapKey=name
	Env []corev1.EnvVar `json:"env,omitempty"`
>>>>>>> 35d37999

	// OriginDetectionUnified defines the origin detection unified mechanism behavior.
	// +optional
	OriginDetectionUnified *OriginDetectionUnified `json:"originDetectionUnified,omitempty"`

	// Provide a mapping of Kubernetes Labels to Datadog Tags.
	// <KUBERNETES_LABEL>: <DATADOG_TAG_KEY>
	// +optional
	PodLabelsAsTags map[string]string `json:"podLabelsAsTags,omitempty"`

	// Provide a mapping of Kubernetes Annotations to Datadog Tags.
	// <KUBERNETES_ANNOTATIONS>: <DATADOG_TAG_KEY>
	// +optional
	PodAnnotationsAsTags map[string]string `json:"podAnnotationsAsTags,omitempty"`

	// Provide a mapping of Kubernetes Node Labels to Datadog Tags.
	// <KUBERNETES_NODE_LABEL>: <DATADOG_TAG_KEY>
	// +optional
	NodeLabelsAsTags map[string]string `json:"nodeLabelsAsTags,omitempty"`

	// Provide a mapping of Kubernetes Namespace Labels to Datadog Tags.
	// <KUBERNETES_NAMESPACE_LABEL>: <DATADOG_TAG_KEY>
	// +optional
	NamespaceLabelsAsTags map[string]string `json:"namespaceLabelsAsTags,omitempty"`

	// Provide a mapping of Kubernetes Namespace Annotations to Datadog Tags.
	// <KUBERNETES_LABEL>: <DATADOG_TAG_KEY>
	// +optional
	NamespaceAnnotationsAsTags map[string]string `json:"namespaceAnnotationsAsTags,omitempty"`

	// NetworkPolicy contains the network configuration.
	// +optional
	NetworkPolicy *NetworkPolicyConfig `json:"networkPolicy,omitempty"`

	// LocalService contains configuration to customize the internal traffic policy service.
	// +optional
	LocalService *LocalService `json:"localService,omitempty"`

	// Kubelet contains the kubelet configuration parameters.
	// +optional
	Kubelet *commonv1.KubeletConfig `json:"kubelet,omitempty"`

	// Path to the docker runtime socket.
	// +optional
	DockerSocketPath *string `json:"dockerSocketPath,omitempty"`

	// Path to the container runtime socket (if different from Docker).
	// +optional
	CriSocketPath *string `json:"criSocketPath,omitempty"`

	// Set DisableNonResourceRules to exclude NonResourceURLs from default ClusterRoles.
	// Required 'true' for Google Cloud Marketplace.
	// +optional
	DisableNonResourceRules *bool `json:"disableNonResourceRules,omitempty"`

	// ContainerStrategy determines whether agents run in a single or multiple containers.
	// Default: 'optimized'
	// +optional
	ContainerStrategy *ContainerStrategyType `json:"containerStrategy,omitempty"`

	// FIPS contains configuration used to customize the FIPS proxy sidecar.
	FIPS *FIPSConfig `json:"fips,omitempty"`
}

// DatadogCredentials is a generic structure that holds credentials to access Datadog.
// +k8s:openapi-gen=true
type DatadogCredentials struct {
	// APIKey configures your Datadog API key.
	// See also: https://app.datadoghq.com/account/settings#agent/kubernetes
	APIKey *string `json:"apiKey,omitempty"`

	// APISecret references an existing Secret which stores the API key instead of creating a new one.
	// If set, this parameter takes precedence over "APIKey".
	// +optional
	APISecret *commonv1.SecretConfig `json:"apiSecret,omitempty"`

	// AppKey configures your Datadog application key.
	// If you are using features.externalMetricsServer.enabled = true, you must set
	// a Datadog application key for read access to your metrics.
	// +optional
	AppKey *string `json:"appKey,omitempty"`

	// AppSecret references an existing Secret which stores the application key instead of creating a new one.
	// If set, this parameter takes precedence over "AppKey".
	// +optional
	AppSecret *commonv1.SecretConfig `json:"appSecret,omitempty"`
}

// SecretBackendConfig provides configuration for the secret backend.
type SecretBackendConfig struct {
	// Command defines the secret backend command to use
	Command *string `json:"command,omitempty"`

	// Args defines the list of arguments to pass to the command
	Args []string `json:"args,omitempty"`
}

// NetworkPolicyFlavor specifies which flavor of Network Policy to use.
type NetworkPolicyFlavor string

const (
	// NetworkPolicyFlavorKubernetes refers to  `networking.k8s.io/v1/NetworkPolicy`
	NetworkPolicyFlavorKubernetes NetworkPolicyFlavor = "kubernetes"

	// NetworkPolicyFlavorCilium refers to `cilium.io/v2/CiliumNetworkPolicy`
	NetworkPolicyFlavorCilium NetworkPolicyFlavor = "cilium"
)

// NetworkPolicyConfig provides Network Policy configuration for the agents.
// +k8s:openapi-gen=true
type NetworkPolicyConfig struct {
	// Create defines whether to create a NetworkPolicy for the current deployment.
	// +optional
	Create *bool `json:"create,omitempty"`

	// Flavor defines Which network policy to use.
	// +optional
	Flavor NetworkPolicyFlavor `json:"flavor,omitempty"`

	// DNSSelectorEndpoints defines the cilium selector of the DNS server entity.
	// +optional
	// +listType=atomic
	DNSSelectorEndpoints []metav1.LabelSelector `json:"dnsSelectorEndpoints,omitempty"`
}

// LocalService provides the internal traffic policy service configuration.
// +k8s:openapi-gen=true
type LocalService struct {
	// NameOverride defines the name of the internal traffic service to target the agent running on the local node.
	// +optional
	NameOverride *string `json:"nameOverride,omitempty"`

	// ForceEnableLocalService forces the creation of the internal traffic policy service to target the agent running on the local node.
	// This parameter only applies to Kubernetes 1.21, where the feature is in alpha and is disabled by default.
	// (On Kubernetes 1.22+, the feature entered beta and the internal traffic service is created by default, so this parameter is ignored.)
	// Default: false
	// +optional
	ForceEnableLocalService *bool `json:"forceEnableLocalService,omitempty"`
}

// SeccompConfig is used to override default values for Seccomp Profile configurations.
// +k8s:openapi-gen=true
type SeccompConfig struct {
	// CustomRootPath specifies a custom Seccomp Profile root location.
	// +optional
	CustomRootPath *string `json:"customRootPath,omitempty"`

	// CustomProfile specifies a ConfigMap containing a custom Seccomp Profile.
	// ConfigMap data must either have the key `system-probe-seccomp.json` or CustomProfile.Items
	// must include a corev1.KeytoPath that maps the key to the path `system-probe-seccomp.json`.
	// +optional
	CustomProfile *CustomConfig `json:"customProfile,omitempty"`
}

// AgentConfigFileName is the list of known Agent config files
type AgentConfigFileName string

const (
	// AgentGeneralConfigFile is the name of the main Agent config file
	AgentGeneralConfigFile AgentConfigFileName = "datadog.yaml"
	// SystemProbeConfigFile is the name of the of System Probe config file
	SystemProbeConfigFile AgentConfigFileName = "system-probe.yaml"
	// SecurityAgentConfigFile is the name of the Security Agent config file
	SecurityAgentConfigFile AgentConfigFileName = "security-agent.yaml"
	// ClusterAgentConfigFile is the name of the Cluster Agent config file
	ClusterAgentConfigFile AgentConfigFileName = "datadog-cluster.yaml"
)

// DatadogAgentComponentOverride is the generic description equivalent to a subset of the PodTemplate for a component.
type DatadogAgentComponentOverride struct {
	// Name overrides the default name for the resource
	// +optional
	Name *string `json:"name,omitempty"`

	// Number of the replicas.
	// Not applicable for a DaemonSet/ExtendedDaemonSet deployment
	// +optional
	Replicas *int32 `json:"replicas,omitempty"`

	// Set CreateRbac to false to prevent automatic creation of Role/ClusterRole for this component
	// +optional
	CreateRbac *bool `json:"createRbac,omitempty"`

	// Sets the ServiceAccount used by this component.
	// Ignored if the field CreateRbac is true.
	// +optional
	ServiceAccountName *string `json:"serviceAccountName,omitempty"`

	// The container image of the different components (Datadog Agent, Cluster Agent, Cluster Check Runner).
	// +optional
	Image *commonv1.AgentImageConfig `json:"image,omitempty"`

	// Specify additional environment variables for all containers in this component
	// Priority is Container > Component.
	// See also: https://docs.datadoghq.com/agent/kubernetes/?tab=helm#environment-variables
	//
	// +optional
	// +listType=map
	// +listMapKey=name
	Env []corev1.EnvVar `json:"env,omitempty"`

	// CustomConfiguration allows to specify custom configuration files for `datadog.yaml`, `datadog-cluster.yaml`, `security-agent.yaml`, and `system-probe.yaml`.
	// The content is merged with configuration generated by the Datadog Operator, with priority given to custom configuration.
	// WARNING: It is possible to override values set in the `DatadogAgent`.
	// +optional
	CustomConfigurations map[AgentConfigFileName]CustomConfig `json:"customConfigurations,omitempty"`

	// Confd configuration allowing to specify config files for custom checks placed under /etc/datadog-agent/conf.d/.
	// See https://docs.datadoghq.com/agent/guide/agent-configuration-files/?tab=agentv6 for more details.
	// +optional
	ExtraConfd *MultiCustomConfig `json:"extraConfd,omitempty"`

	// Checksd configuration allowing to specify custom checks placed under /etc/datadog-agent/checks.d/
	// See https://docs.datadoghq.com/agent/guide/agent-configuration-files/?tab=agentv6 for more details.
	// +optional
	ExtraChecksd *MultiCustomConfig `json:"extraChecksd,omitempty"`

	// Configure the basic configurations for each Agent container. Valid Agent container names are:
	// `agent`, `cluster-agent`, `init-config`, `init-volume`, `process-agent`, `seccomp-setup`,
	// `security-agent`, `system-probe`, `trace-agent`, and `all`.
	// Configuration under `all` applies to all configured containers.
	// +optional
	Containers map[commonv1.AgentContainerName]*DatadogAgentGenericContainer `json:"containers,omitempty"`

	// Specify additional volumes in the different components (Datadog Agent, Cluster Agent, Cluster Check Runner).
	// +optional
	// +listType=map
	// +listMapKey=name
	Volumes []corev1.Volume `json:"volumes,omitempty"`

	// Pod-level SecurityContext.
	// +optional
	SecurityContext *corev1.PodSecurityContext `json:"securityContext,omitempty"`

	// If specified, indicates the pod's priority. "system-node-critical" and "system-cluster-critical"
	// are two special keywords which indicate the highest priorities with the former being the highest priority.
	// Any other name must be defined by creating a PriorityClass object with that name. If not specified,
	// the pod priority is default, or zero if there is no default.
	PriorityClassName *string `json:"priorityClassName,omitempty"`

	// If specified, the pod's scheduling constraints.
	// +optional
	Affinity *corev1.Affinity `json:"affinity,omitempty"`

	// Set DNS policy for the pod.
	// Defaults to "ClusterFirst".
	// Valid values are 'ClusterFirstWithHostNet', 'ClusterFirst', 'Default' or 'None'.
	// DNS parameters given in DNSConfig will be merged with the policy selected with DNSPolicy.
	// To have DNS options set along with hostNetwork, you have to specify DNS policy
	// explicitly to 'ClusterFirstWithHostNet'.
	// +optional
	DNSPolicy *corev1.DNSPolicy `json:"dnsPolicy,omitempty"`

	// Specifies the DNS parameters of a pod.
	// Parameters specified here will be merged to the generated DNS
	// configuration based on DNSPolicy.
	// +optional
	DNSConfig *corev1.PodDNSConfig `json:"dnsConfig,omitempty"`

	// NodeSelector is a selector which must be true for the pod to fit on a node.
	// Selector which must match a node's labels for the pod to be scheduled on that node.
	// More info: https://kubernetes.io/docs/concepts/configuration/assign-pod-node/
	// +optional
	NodeSelector map[string]string `json:"nodeSelector,omitempty"`

	// The deployment strategy to use to replace existing pods with new ones.
	// +optional
	UpdateStrategy *commonv1.UpdateStrategy `json:"updateStrategy,omitempty"`

	// Configure the component tolerations.
	// +optional
	// +listType=atomic
	Tolerations []corev1.Toleration `json:"tolerations,omitempty"`

	// Annotations provide annotations that are added to the different component (Datadog Agent, Cluster Agent, Cluster Check Runner) pods.
	Annotations map[string]string `json:"annotations,omitempty"`

	// AdditionalLabels provide labels that are added to the different component (Datadog Agent, Cluster Agent, Cluster Check Runner) pods.
	Labels map[string]string `json:"labels,omitempty"`

	// Host networking requested for this pod. Use the host's network namespace.
	// +optional
	HostNetwork *bool `json:"hostNetwork,omitempty"`

	// Use the host's PID namespace.
	// +optional
	HostPID *bool `json:"hostPID,omitempty"`

	// Disabled force disables a component.
	// +optional
	Disabled *bool `json:"disabled,omitempty"`
}

// DatadogAgentGenericContainer is the generic structure describing any container's common configuration.
// +k8s:openapi-gen=true
type DatadogAgentGenericContainer struct {
	// Name of the container that is overridden
	//+optional
	Name *string `json:"name,omitempty"`

	// LogLevel sets logging verbosity (overrides global setting).
	// Valid log levels are: trace, debug, info, warn, error, critical, and off.
	// Default: 'info'
	// +optional
	LogLevel *string `json:"logLevel,omitempty"`

	// Specify additional environment variables in the container.
	// See also: https://docs.datadoghq.com/agent/kubernetes/?tab=helm#environment-variables
	//
	// +optional
	// +listType=map
	// +listMapKey=name
	Env []corev1.EnvVar `json:"env,omitempty"`

	// Specify additional volume mounts in the container.
	// +optional
	// +listType=map
	// +listMapKey=name
	// +listMapKey=mountPath
	VolumeMounts []corev1.VolumeMount `json:"volumeMounts,omitempty"`

	// Specify the Request and Limits of the pods
	// To get guaranteed QoS class, specify requests and limits equal.
	// See also: http://kubernetes.io/docs/user-guide/compute-resources/
	Resources *corev1.ResourceRequirements `json:"resources,omitempty"`

	// Command allows the specification of a custom entrypoint for container
	// +listType=atomic
	Command []string `json:"command,omitempty"`

	// Args allows the specification of extra args to the `Command` parameter
	// +listType=atomic
	Args []string `json:"args,omitempty"`

	// HealthPort of the container for the internal liveness probe.
	// Must be the same as the Liveness/Readiness probes.
	// +optional
	HealthPort *int32 `json:"healthPort,omitempty"`

	// Configure the Readiness Probe of the container
	// +optional
	ReadinessProbe *corev1.Probe `json:"readinessProbe,omitempty"`

	// Configure the Liveness Probe of the container
	// +optional
	LivenessProbe *corev1.Probe `json:"livenessProbe,omitempty"`

	// Container-level SecurityContext.
	// +optional
	SecurityContext *corev1.SecurityContext `json:"securityContext,omitempty"`

	// Seccomp configurations to override Operator actions. For all other Seccomp Profile manipulation,
	// use SecurityContext.
	// +optional
	SeccompConfig *SeccompConfig `json:"seccompConfig,omitempty"`

	// AppArmorProfileName specifies an apparmor profile.
	// +optional
	AppArmorProfileName *string `json:"appArmorProfileName,omitempty"`
}

type ContainerStrategyType string

const (
	// OptimizedContainerStrategy indicates multiple Agent containers with one process per
	// container (default)
	OptimizedContainerStrategy ContainerStrategyType = "optimized"
	// SingleContainerStrategy indicates a single Agent container with multiple (unprivileged)
	// processes in one container
	SingleContainerStrategy ContainerStrategyType = "single"
)

// FIPSConfig contains the FIPS configuration.
// +k8s:openapi-gen=true
type FIPSConfig struct {
	// Enable FIPS sidecar.
	// +optional
	Enabled *bool `json:"enabled,omitempty"`
	// The container image of the FIPS sidecar.
	// +optional
	Image *commonv1.AgentImageConfig `json:"image,omitempty"`
	// Set the local IP address.
	// Default: `127.0.0.1`
	// +optional
	LocalAddress *string `json:"localAddress,omitempty"`
	// Port specifies which port is used by the containers to communicate to the FIPS sidecar.
	// Default: 9803
	// +optional
	Port *int32 `json:"port,omitempty"`
	// PortRange specifies the number of ports used.
	// Default: 15
	// +optional
	PortRange *int32 `json:"portRange,omitempty"`
	// Resources is the requests and limits for the FIPS sidecar container.
	// +optional
	Resources *corev1.ResourceRequirements `json:"resources,omitempty"`
	// UseHTTPS enables HTTPS.
	// Default: false
	// +optional
	UseHTTPS *bool `json:"useHTTPS,omitempty"`
	// CustomFIPSConfig configures a custom configMap to provide the FIPS configuration.
	// Specify custom contents for the FIPS proxy sidecar container config
	// (/etc/datadog-fips-proxy/datadog-fips-proxy.cfg). If empty, the default FIPS
	// proxy sidecar container config is used.
	// +optional
	CustomFIPSConfig *CustomConfig `json:"customFIPSConfig,omitempty"`
}

// RemoteConfigConfiguration stores the configuration received from RemoteConfig.
// +k8s:openapi-gen=true
type RemoteConfigConfiguration struct {
	Features *DatadogFeatures `json:"features,omitempty"`
}

// DatadogAgentStatus defines the observed state of DatadogAgent.
// +k8s:openapi-gen=true
type DatadogAgentStatus struct {
	// Conditions Represents the latest available observations of a DatadogAgent's current state.
	// +optional
	// +listType=map
	// +listMapKey=type
	Conditions []metav1.Condition `json:"conditions"`
	// The actual state of the Agent as a daemonset or an extended daemonset.
	// +optional
	// +listType=atomic
	AgentList []*commonv1.DaemonSetStatus `json:"agentList,omitempty"`
	// The combined actual state of all Agents as daemonsets or extended daemonsets.
	// +optional
	Agent *commonv1.DaemonSetStatus `json:"agent,omitempty"`
	// The actual state of the Cluster Agent as a deployment.
	// +optional
	ClusterAgent *commonv1.DeploymentStatus `json:"clusterAgent,omitempty"`
	// The actual state of the Cluster Checks Runner as a deployment.
	// +optional
	ClusterChecksRunner *commonv1.DeploymentStatus `json:"clusterChecksRunner,omitempty"`
	// RemoteConfigConfiguration stores the configuration received from RemoteConfig.
	// +optional
	RemoteConfigConfiguration *RemoteConfigConfiguration `json:"remoteConfigConfiguration,omitempty"`
}

// DatadogAgent Deployment with the Datadog Operator.
// +kubebuilder:object:root=true
// +kubebuilder:subresource:status
// +kubebuilder:storageversion
// +kubebuilder:resource:path=datadogagents,shortName=dd
// +kubebuilder:printcolumn:name="agent",type="string",JSONPath=".status.agent.status"
// +kubebuilder:printcolumn:name="cluster-agent",type="string",JSONPath=".status.clusterAgent.status"
// +kubebuilder:printcolumn:name="cluster-checks-runner",type="string",JSONPath=".status.clusterChecksRunner.status"
// +kubebuilder:printcolumn:name="age",type="date",JSONPath=".metadata.creationTimestamp"
// +k8s:openapi-gen=true
// +genclient
type DatadogAgent struct {
	metav1.TypeMeta   `json:",inline"`
	metav1.ObjectMeta `json:"metadata,omitempty"`

	Spec   DatadogAgentSpec   `json:"spec,omitempty"`
	Status DatadogAgentStatus `json:"status,omitempty"`
}

//+kubebuilder:object:root=true

// DatadogAgentList contains a list of DatadogAgent.
type DatadogAgentList struct {
	metav1.TypeMeta `json:",inline"`
	metav1.ListMeta `json:"metadata,omitempty"`
	Items           []DatadogAgent `json:"items"`
}

func init() {
	SchemeBuilder.Register(&DatadogAgent{}, &DatadogAgentList{})
}<|MERGE_RESOLUTION|>--- conflicted
+++ resolved
@@ -1011,20 +1011,18 @@
 	// +listType=set
 	Tags []string `json:"tags,omitempty"`
 
-<<<<<<< HEAD
+	//Env contains a list of environment variables that are set for all Agents.
+	// +optional
+	// +listType=map
+	// +listMapKey=name
+	Env []corev1.EnvVar `json:"env,omitempty"`
+
 	// ChecksTagCardinality configures tag cardinality for the metrics collected by integrations (`low`, `orchestrator` or `high`).
 	// See also: https://docs.datadoghq.com/getting_started/tagging/assigning_tags/?tab=containerizedenvironments#tags-cardinality.
 	// Not set by default to avoid overriding existing DD_CHECKS_TAG_CARDINALITY configurations, the default value in the Agent is low.
 	// Ref: https://github.com/DataDog/datadog-agent/blob/856cf4a66142ce91fd4f8a278149436eb971184a/pkg/config/setup/config.go#L625.
 	// +optional
 	ChecksTagCardinality *string `json:"checksTagCardinality,omitempty"`
-=======
-	//Env contains a list of environment variables that are set for all Agents.
-	// +optional
-	// +listType=map
-	// +listMapKey=name
-	Env []corev1.EnvVar `json:"env,omitempty"`
->>>>>>> 35d37999
 
 	// OriginDetectionUnified defines the origin detection unified mechanism behavior.
 	// +optional
