// Unless explicitly stated otherwise all files in this repository are licensed
// under the Apache License Version 2.0.
// This product includes software developed at Datadog (https://www.datadoghq.com/).
// Copyright 2016-present Datadog, Inc.

package test

import (
	"github.com/DataDog/datadog-operator/api/datadoghq/v2alpha1"
	"github.com/DataDog/datadog-operator/api/utils"
	apiutils "github.com/DataDog/datadog-operator/api/utils"
	defaulting "github.com/DataDog/datadog-operator/pkg/defaulting"
	corev1 "k8s.io/api/core/v1"
	"k8s.io/apimachinery/pkg/api/resource"
	metav1 "k8s.io/apimachinery/pkg/apis/meta/v1"
)

type DatadogAgentBuilder struct {
	datadogAgent v2alpha1.DatadogAgent
}

// NewDatadogAgentBuilder creates DatadogAgent and initializes Global, Features, Override properties
func NewDatadogAgentBuilder() *DatadogAgentBuilder {
	dda := &v2alpha1.DatadogAgent{
		Spec: v2alpha1.DatadogAgentSpec{
			Global:   &v2alpha1.GlobalConfig{},
			Features: &v2alpha1.DatadogFeatures{},
			Override: map[v2alpha1.ComponentName]*v2alpha1.DatadogAgentComponentOverride{},
		},
	}

	return &DatadogAgentBuilder{
		datadogAgent: *dda,
	}
}

// NewDefaultDatadogAgentBuilder created DatadogAgent and applies defaults
func NewDefaultDatadogAgentBuilder() *DatadogAgentBuilder {
	dda := &v2alpha1.DatadogAgent{}
	v2alpha1.DefaultDatadogAgent(dda)

	return &DatadogAgentBuilder{
		datadogAgent: *dda,
	}
}

// NewDefaultDatadogAgentBuilder initialized with name, namespace, creds and metadata
func NewInitializedDatadogAgentBuilder(ns, name string) *DatadogAgentBuilder {
	dda := NewDatadogAgent(ns, name, nil)
	dda.Spec.Features = &v2alpha1.DatadogFeatures{}

	return &DatadogAgentBuilder{
		datadogAgent: *dda,
	}
}

// Build returns DatadogAgent pointer with current properties
func (builder *DatadogAgentBuilder) Build() *v2alpha1.DatadogAgent {
	return &builder.datadogAgent
}

// BuildWithDefaults applies defaults to current properties and returns resulting DatadogAgent
func (builder *DatadogAgentBuilder) BuildWithDefaults() *v2alpha1.DatadogAgent {
	v2alpha1.DefaultDatadogAgent(&builder.datadogAgent)
	return &builder.datadogAgent
}

// Common
func (builder *DatadogAgentBuilder) WithName(name string) *DatadogAgentBuilder {
	builder.datadogAgent.Name = name
	return builder
}

// Global environment variable
func (builder *DatadogAgentBuilder) WithEnvVars(envs []corev1.EnvVar) *DatadogAgentBuilder {
	builder.datadogAgent.Spec.Global.Env = envs
	return builder
}

// Dogstatsd
func (builder *DatadogAgentBuilder) initDogstatsd() {
	if builder.datadogAgent.Spec.Features.Dogstatsd == nil {
		builder.datadogAgent.Spec.Features.Dogstatsd = &v2alpha1.DogstatsdFeatureConfig{}
		builder.datadogAgent.Spec.Features.Dogstatsd.UnixDomainSocketConfig = &v2alpha1.UnixDomainSocketConfig{}
	}
}

func (builder *DatadogAgentBuilder) WithDogstatsdHostPortEnabled(enabled bool) *DatadogAgentBuilder {
	builder.initDogstatsd()
	builder.datadogAgent.Spec.Features.Dogstatsd.HostPortConfig.Enabled = apiutils.NewBoolPointer(enabled)
	return builder
}

func (builder *DatadogAgentBuilder) WithDogstatsdHostPortConfig(port int32) *DatadogAgentBuilder {
	builder.initDogstatsd()
	builder.datadogAgent.Spec.Features.Dogstatsd.HostPortConfig.Port = apiutils.NewInt32Pointer(port)
	return builder
}

func (builder *DatadogAgentBuilder) WithDogstatsdOriginDetectionEnabled(enabled bool) *DatadogAgentBuilder {
	builder.initDogstatsd()
	builder.datadogAgent.Spec.Features.Dogstatsd.OriginDetectionEnabled = apiutils.NewBoolPointer(enabled)
	return builder
}

func (builder *DatadogAgentBuilder) WithDogstatsdTagCardinality(cardinality string) *DatadogAgentBuilder {
	builder.initDogstatsd()
	builder.datadogAgent.Spec.Features.Dogstatsd.OriginDetectionEnabled = apiutils.NewBoolPointer(true)
	builder.datadogAgent.Spec.Features.Dogstatsd.TagCardinality = apiutils.NewStringPointer(cardinality)
	return builder
}

func (builder *DatadogAgentBuilder) WithDogstatsdUnixDomainSocketConfigEnabled(enabled bool) *DatadogAgentBuilder {
	builder.initDogstatsd()
	builder.datadogAgent.Spec.Features.Dogstatsd.UnixDomainSocketConfig.Enabled = apiutils.NewBoolPointer(enabled)
	return builder
}

func (builder *DatadogAgentBuilder) WithDogstatsdUnixDomainSocketConfigPath(customPath string) *DatadogAgentBuilder {
	builder.initDogstatsd()
	builder.datadogAgent.Spec.Features.Dogstatsd.UnixDomainSocketConfig.Path = apiutils.NewStringPointer(customPath)
	return builder
}

func (builder *DatadogAgentBuilder) WithDogstatsdMapperProfiles(customMapperProfilesConf string) *DatadogAgentBuilder {
	builder.initDogstatsd()
	builder.datadogAgent.Spec.Features.Dogstatsd.MapperProfiles = &v2alpha1.CustomConfig{ConfigData: apiutils.NewStringPointer(customMapperProfilesConf)}
	return builder
}

// Live ContainerCollection

func (builder *DatadogAgentBuilder) initLiveContainer() {
	if builder.datadogAgent.Spec.Features.LiveContainerCollection == nil {
		builder.datadogAgent.Spec.Features.LiveContainerCollection = &v2alpha1.LiveContainerCollectionFeatureConfig{}
	}
}

func (builder *DatadogAgentBuilder) WithLiveContainerCollectionEnabled(enabled bool) *DatadogAgentBuilder {
	builder.initLiveContainer()
	builder.datadogAgent.Spec.Features.LiveContainerCollection.Enabled = apiutils.NewBoolPointer(enabled)
	return builder
}

// Live Processes
func (builder *DatadogAgentBuilder) initLiveProcesses() {
	if builder.datadogAgent.Spec.Features.LiveProcessCollection == nil {
		builder.datadogAgent.Spec.Features.LiveProcessCollection = &v2alpha1.LiveProcessCollectionFeatureConfig{}
	}
}

func (builder *DatadogAgentBuilder) WithLiveProcessEnabled(enabled bool) *DatadogAgentBuilder {
	builder.initLiveProcesses()
	builder.datadogAgent.Spec.Features.LiveProcessCollection.Enabled = apiutils.NewBoolPointer(enabled)
	return builder
}

func (builder *DatadogAgentBuilder) WithLiveProcessScrubStrip(scrubEnabled, stripEnabled bool) *DatadogAgentBuilder {
	builder.initLiveProcesses()
	builder.datadogAgent.Spec.Features.LiveProcessCollection.ScrubProcessArguments = apiutils.NewBoolPointer(scrubEnabled)
	builder.datadogAgent.Spec.Features.LiveProcessCollection.StripProcessArguments = apiutils.NewBoolPointer(stripEnabled)
	return builder
}

// Admission Controller
func (builder *DatadogAgentBuilder) initAdmissionController() {
	if builder.datadogAgent.Spec.Features.AdmissionController == nil {
		builder.datadogAgent.Spec.Features.AdmissionController = &v2alpha1.AdmissionControllerFeatureConfig{}
	}
	if builder.datadogAgent.Spec.Features.AdmissionController.CWSInstrumentation == nil {
		builder.datadogAgent.Spec.Features.AdmissionController.CWSInstrumentation = &v2alpha1.CWSInstrumentationConfig{}
	}
}

func (builder *DatadogAgentBuilder) initSidecarInjection() {
	if builder.datadogAgent.Spec.Features.AdmissionController.AgentSidecarInjection == nil {
		builder.datadogAgent.Spec.Features.AdmissionController.AgentSidecarInjection = &v2alpha1.AgentSidecarInjectionConfig{}
	}
	if builder.datadogAgent.Spec.Features.AdmissionController.AgentSidecarInjection.Image == nil {
		builder.datadogAgent.Spec.Features.AdmissionController.AgentSidecarInjection.Image = &v2alpha1.AgentImageConfig{}
	}
}

func (builder *DatadogAgentBuilder) WithAdmissionControllerEnabled(enabled bool) *DatadogAgentBuilder {
	builder.initAdmissionController()
	builder.datadogAgent.Spec.Features.AdmissionController.Enabled = apiutils.NewBoolPointer(enabled)
	return builder
}

func (builder *DatadogAgentBuilder) WithAdmissionControllerMutateUnlabelled(enabled bool) *DatadogAgentBuilder {
	builder.initAdmissionController()
	builder.datadogAgent.Spec.Features.AdmissionController.MutateUnlabelled = apiutils.NewBoolPointer(enabled)
	return builder
}

func (builder *DatadogAgentBuilder) WithAdmissionControllerServiceName(name string) *DatadogAgentBuilder {
	builder.initAdmissionController()
	builder.datadogAgent.Spec.Features.AdmissionController.ServiceName = apiutils.NewStringPointer(name)
	return builder
}

func (builder *DatadogAgentBuilder) WithAdmissionControllerAgentCommunicationMode(comMode string) *DatadogAgentBuilder {
	builder.initAdmissionController()
	builder.datadogAgent.Spec.Features.AdmissionController.AgentCommunicationMode = apiutils.NewStringPointer(comMode)
	return builder
}

func (builder *DatadogAgentBuilder) WithAdmissionControllerFailurePolicy(policy string) *DatadogAgentBuilder {
	builder.initAdmissionController()
	builder.datadogAgent.Spec.Features.AdmissionController.FailurePolicy = apiutils.NewStringPointer(policy)
	return builder
}

func (builder *DatadogAgentBuilder) WithAdmissionControllerWebhookName(name string) *DatadogAgentBuilder {
	builder.initAdmissionController()
	builder.datadogAgent.Spec.Features.AdmissionController.WebhookName = apiutils.NewStringPointer(name)
	return builder
}

func (builder *DatadogAgentBuilder) WithAdmissionControllerRegistry(name string) *DatadogAgentBuilder {
	builder.initAdmissionController()
	builder.datadogAgent.Spec.Features.AdmissionController.Registry = apiutils.NewStringPointer(name)
	return builder
}

// sidecar Injection
func (builder *DatadogAgentBuilder) WithSidecarInjectionEnabled(enabled bool) *DatadogAgentBuilder {
	// builder.initAdmissionController()
	builder.initSidecarInjection()
	builder.datadogAgent.Spec.Features.AdmissionController.AgentSidecarInjection.Enabled = apiutils.NewBoolPointer(enabled)
	if enabled {
		builder.datadogAgent.Spec.Features.AdmissionController.AgentSidecarInjection.ClusterAgentCommunicationEnabled = apiutils.NewBoolPointer(enabled)
		builder.datadogAgent.Spec.Features.AdmissionController.AgentSidecarInjection.Provider = apiutils.NewStringPointer("fargate")
		builder.datadogAgent.Spec.Features.AdmissionController.AgentSidecarInjection.Image.Name = "agent"
		builder.datadogAgent.Spec.Features.AdmissionController.AgentSidecarInjection.Image.Tag = defaulting.AgentLatestVersion
	}
	return builder
}

func (builder *DatadogAgentBuilder) WithSidecarInjectionClusterAgentCommunicationEnabled(enabled bool) *DatadogAgentBuilder {
	builder.initAdmissionController()
	builder.initSidecarInjection()
	builder.datadogAgent.Spec.Features.AdmissionController.AgentSidecarInjection.ClusterAgentCommunicationEnabled = apiutils.NewBoolPointer(enabled)
	return builder
}

func (builder *DatadogAgentBuilder) WithSidecarInjectionProvider(provider string) *DatadogAgentBuilder {
	builder.initAdmissionController()
	builder.initSidecarInjection()
	builder.datadogAgent.Spec.Features.AdmissionController.AgentSidecarInjection.Provider = apiutils.NewStringPointer(provider)
	return builder
}

func (builder *DatadogAgentBuilder) WithSidecarInjectionRegistry(registry string) *DatadogAgentBuilder {
	builder.initAdmissionController()
	builder.initSidecarInjection()
	builder.datadogAgent.Spec.Features.AdmissionController.AgentSidecarInjection.Registry = apiutils.NewStringPointer(registry)
	return builder
}

func (builder *DatadogAgentBuilder) WithSidecarInjectionImageName(name string) *DatadogAgentBuilder {
	builder.initAdmissionController()
	builder.initSidecarInjection()
	if name != "" {
		builder.datadogAgent.Spec.Features.AdmissionController.AgentSidecarInjection.Image.Name = name
	} else if builder.datadogAgent.Spec.Override["nodeAgent"] != nil && builder.datadogAgent.Spec.Override["nodeAgent"].Image != nil && builder.datadogAgent.Spec.Override["nodeAgent"].Image.Name != "" {
		builder.datadogAgent.Spec.Features.AdmissionController.AgentSidecarInjection.Image.Name = builder.datadogAgent.Spec.Override["nodeAgent"].Image.Name
	}
	return builder
}

func (builder *DatadogAgentBuilder) WithSidecarInjectionImageTag(tag string) *DatadogAgentBuilder {
	builder.initAdmissionController()
	builder.initSidecarInjection()
	if tag != "" {
		builder.datadogAgent.Spec.Features.AdmissionController.AgentSidecarInjection.Image.Tag = tag
	} else if builder.datadogAgent.Spec.Override["nodeAgent"] != nil && builder.datadogAgent.Spec.Override["nodeAgent"].Image != nil && builder.datadogAgent.Spec.Override["nodeAgent"].Image.Tag != "" {
		builder.datadogAgent.Spec.Features.AdmissionController.AgentSidecarInjection.Image.Tag = builder.datadogAgent.Spec.Override["nodeAgent"].Image.Tag
	}
	return builder
}

func (builder *DatadogAgentBuilder) WithSidecarInjectionSelectors(selectorKey, selectorValue string) *DatadogAgentBuilder {
	builder.initAdmissionController()
	builder.initSidecarInjection()

	selectors := []*v2alpha1.Selector{
		{
			NamespaceSelector: &metav1.LabelSelector{
				MatchLabels: map[string]string{
					selectorKey: selectorValue,
				},
			},
			ObjectSelector: &metav1.LabelSelector{
				MatchLabels: map[string]string{
					selectorKey: selectorValue,
				},
			},
		},
	}

	builder.datadogAgent.Spec.Features.AdmissionController.AgentSidecarInjection.Selectors = selectors
	return builder
}

func (builder *DatadogAgentBuilder) WithSidecarInjectionProfiles(envKey, envValue, resourceCPU, resourceMem string) *DatadogAgentBuilder {
	builder.initAdmissionController()
	builder.initSidecarInjection()

	profiles := []*v2alpha1.Profile{
		{
			EnvVars: []corev1.EnvVar{
				{
					Name:  envKey,
					Value: envValue,
				},
			},
			ResourceRequirements: &corev1.ResourceRequirements{
				Requests: corev1.ResourceList{
					corev1.ResourceCPU:    resource.MustParse(resourceCPU),
					corev1.ResourceMemory: resource.MustParse(resourceMem),
				},
			},
		},
	}

	builder.datadogAgent.Spec.Features.AdmissionController.AgentSidecarInjection.Profiles = profiles
	return builder
}

// Process Discovery
func (builder *DatadogAgentBuilder) initProcessDiscovery() {
	if builder.datadogAgent.Spec.Features.ProcessDiscovery == nil {
		builder.datadogAgent.Spec.Features.ProcessDiscovery = &v2alpha1.ProcessDiscoveryFeatureConfig{}
	}
}

func (builder *DatadogAgentBuilder) WithProcessDiscoveryEnabled(enabled bool) *DatadogAgentBuilder {
	builder.initProcessDiscovery()
	builder.datadogAgent.Spec.Features.ProcessDiscovery.Enabled = apiutils.NewBoolPointer(enabled)
	return builder
}

// Log Collection
func (builder *DatadogAgentBuilder) initLogCollection() {
	if builder.datadogAgent.Spec.Features.LogCollection == nil {
		builder.datadogAgent.Spec.Features.LogCollection = &v2alpha1.LogCollectionFeatureConfig{}
	}
}

func (builder *DatadogAgentBuilder) WithLogCollectionEnabled(enabled bool) *DatadogAgentBuilder {
	builder.initLogCollection()
	builder.datadogAgent.Spec.Features.LogCollection.Enabled = apiutils.NewBoolPointer(enabled)
	return builder
}

func (builder *DatadogAgentBuilder) WithLogCollectionCollectAll(enabled bool) *DatadogAgentBuilder {
	builder.initLogCollection()
	builder.datadogAgent.Spec.Features.LogCollection.ContainerCollectAll = apiutils.NewBoolPointer(enabled)
	return builder
}

func (builder *DatadogAgentBuilder) WithLogCollectionLogCollectionUsingFiles(enabled bool) *DatadogAgentBuilder {
	builder.initLogCollection()
	builder.datadogAgent.Spec.Features.LogCollection.ContainerCollectUsingFiles = apiutils.NewBoolPointer(enabled)
	return builder
}

func (builder *DatadogAgentBuilder) WithLogCollectionOpenFilesLimit(limit int32) *DatadogAgentBuilder {
	builder.initLogCollection()
	builder.datadogAgent.Spec.Features.LogCollection.OpenFilesLimit = apiutils.NewInt32Pointer(limit)
	return builder
}

func (builder *DatadogAgentBuilder) WithLogCollectionPaths(podLogs, containerLogs, containerSymlinks, tempStorate string) *DatadogAgentBuilder {
	builder.initLogCollection()
	builder.datadogAgent.Spec.Features.LogCollection.PodLogsPath = apiutils.NewStringPointer(podLogs)
	builder.datadogAgent.Spec.Features.LogCollection.ContainerLogsPath = apiutils.NewStringPointer(containerLogs)
	builder.datadogAgent.Spec.Features.LogCollection.ContainerSymlinksPath = apiutils.NewStringPointer(containerSymlinks)
	builder.datadogAgent.Spec.Features.LogCollection.TempStoragePath = apiutils.NewStringPointer(tempStorate)
	return builder
}

// Event Collection
func (builder *DatadogAgentBuilder) initEventCollection() {
	if builder.datadogAgent.Spec.Features.EventCollection == nil {
		builder.datadogAgent.Spec.Features.EventCollection = &v2alpha1.EventCollectionFeatureConfig{}
	}
}

func (builder *DatadogAgentBuilder) WithEventCollectionKubernetesEvents(enabled bool) *DatadogAgentBuilder {
	builder.initEventCollection()
	builder.datadogAgent.Spec.Features.EventCollection.CollectKubernetesEvents = apiutils.NewBoolPointer(enabled)

	return builder
}

func (builder *DatadogAgentBuilder) WithEventCollectionUnbundleEvents(enabled bool, eventTypes []v2alpha1.EventTypes) *DatadogAgentBuilder {
	builder.initEventCollection()
	builder.datadogAgent.Spec.Features.EventCollection.UnbundleEvents = apiutils.NewBoolPointer(enabled)
	builder.datadogAgent.Spec.Features.EventCollection.CollectedEventTypes = eventTypes

	return builder
}

// Remote Config
func (builder *DatadogAgentBuilder) initRemoteConfig() {
	if builder.datadogAgent.Spec.Features.RemoteConfiguration == nil {
		builder.datadogAgent.Spec.Features.RemoteConfiguration = &v2alpha1.RemoteConfigurationFeatureConfig{}
	}
}

func (builder *DatadogAgentBuilder) WithRemoteConfigEnabled(enabled bool) *DatadogAgentBuilder {
	builder.initRemoteConfig()
	builder.datadogAgent.Spec.Features.RemoteConfiguration.Enabled = apiutils.NewBoolPointer(enabled)
	return builder
}

// KSM

func (builder *DatadogAgentBuilder) initKSM() {
	if builder.datadogAgent.Spec.Features.KubeStateMetricsCore == nil {
		builder.datadogAgent.Spec.Features.KubeStateMetricsCore = &v2alpha1.KubeStateMetricsCoreFeatureConfig{}
	}
}

func (builder *DatadogAgentBuilder) WithKSMEnabled(enabled bool) *DatadogAgentBuilder {
	builder.initKSM()
	builder.datadogAgent.Spec.Features.KubeStateMetricsCore.Enabled = apiutils.NewBoolPointer(enabled)
	return builder
}

func (builder *DatadogAgentBuilder) WithKSMCustomConf(customData string) *DatadogAgentBuilder {
	builder.initKSM()
	builder.datadogAgent.Spec.Features.KubeStateMetricsCore.Conf = &v2alpha1.CustomConfig{
		ConfigData: apiutils.NewStringPointer(customData),
	}
	return builder
}

// Orchestrator Explorer

func (builder *DatadogAgentBuilder) initOE() {
	if builder.datadogAgent.Spec.Features.OrchestratorExplorer == nil {
		builder.datadogAgent.Spec.Features.OrchestratorExplorer = &v2alpha1.OrchestratorExplorerFeatureConfig{}
	}
}

func (builder *DatadogAgentBuilder) WithOrchestratorExplorerEnabled(enabled bool) *DatadogAgentBuilder {
	builder.initOE()
	builder.datadogAgent.Spec.Features.OrchestratorExplorer.Enabled = apiutils.NewBoolPointer(enabled)
	return builder
}

func (builder *DatadogAgentBuilder) WithOrchestratorExplorerScrubContainers(enabled bool) *DatadogAgentBuilder {
	builder.initOE()
	builder.datadogAgent.Spec.Features.OrchestratorExplorer.ScrubContainers = apiutils.NewBoolPointer(enabled)
	return builder
}

func (builder *DatadogAgentBuilder) WithOrchestratorExplorerExtraTags(tags []string) *DatadogAgentBuilder {
	builder.initOE()
	builder.datadogAgent.Spec.Features.OrchestratorExplorer.ExtraTags = tags
	return builder
}

func (builder *DatadogAgentBuilder) WithOrchestratorExplorerDDUrl(ddUrl string) *DatadogAgentBuilder {
	builder.initOE()
	builder.datadogAgent.Spec.Features.OrchestratorExplorer.DDUrl = apiutils.NewStringPointer(ddUrl)
	return builder
}

func (builder *DatadogAgentBuilder) WithOrchestratorExplorerCustomConfigData(customConfigData string) *DatadogAgentBuilder {
	builder.initOE()
	builder.datadogAgent.Spec.Features.OrchestratorExplorer.Conf = &v2alpha1.CustomConfig{
		ConfigData: &customConfigData,
	}
	return builder
}

// Cluster Checks

func (builder *DatadogAgentBuilder) initCC() {
	if builder.datadogAgent.Spec.Features.ClusterChecks == nil {
		builder.datadogAgent.Spec.Features.ClusterChecks = &v2alpha1.ClusterChecksFeatureConfig{}
	}
}

func (builder *DatadogAgentBuilder) WithClusterChecksEnabled(enabled bool) *DatadogAgentBuilder {
	builder.initCC()
	builder.datadogAgent.Spec.Features.ClusterChecks.Enabled = apiutils.NewBoolPointer(enabled)
	return builder
}

func (builder *DatadogAgentBuilder) WithClusterChecksUseCLCEnabled(enabled bool) *DatadogAgentBuilder {
	builder.initCC()
	builder.datadogAgent.Spec.Features.ClusterChecks.UseClusterChecksRunners = apiutils.NewBoolPointer(enabled)
	return builder
}

// Prometheus Scrape

func (builder *DatadogAgentBuilder) initPrometheusScrape() {
	if builder.datadogAgent.Spec.Features.PrometheusScrape == nil {
		builder.datadogAgent.Spec.Features.PrometheusScrape = &v2alpha1.PrometheusScrapeFeatureConfig{}
	}
}

func (builder *DatadogAgentBuilder) WithPrometheusScrapeEnabled(enabled bool) *DatadogAgentBuilder {
	builder.initPrometheusScrape()
	builder.datadogAgent.Spec.Features.PrometheusScrape.Enabled = apiutils.NewBoolPointer(enabled)
	return builder
}

func (builder *DatadogAgentBuilder) WithPrometheusScrapeServiceEndpoints(enabled bool) *DatadogAgentBuilder {
	builder.initPrometheusScrape()
	builder.datadogAgent.Spec.Features.PrometheusScrape.EnableServiceEndpoints = apiutils.NewBoolPointer(enabled)
	return builder
}

func (builder *DatadogAgentBuilder) WithPrometheusScrapeAdditionalConfigs(additionalConfig string) *DatadogAgentBuilder {
	builder.initPrometheusScrape()
	builder.datadogAgent.Spec.Features.PrometheusScrape.AdditionalConfigs = apiutils.NewStringPointer(additionalConfig)
	return builder
}

func (builder *DatadogAgentBuilder) WithPrometheusScrapeVersion(version int) *DatadogAgentBuilder {
	builder.initPrometheusScrape()
	builder.datadogAgent.Spec.Features.PrometheusScrape.Version = apiutils.NewIntPointer(version)
	return builder
}

// APM

func (builder *DatadogAgentBuilder) initAPM() {
	if builder.datadogAgent.Spec.Features.APM == nil {
		builder.datadogAgent.Spec.Features.APM = &v2alpha1.APMFeatureConfig{}
	}
}

func (builder *DatadogAgentBuilder) WithAPMEnabled(enabled bool) *DatadogAgentBuilder {
	builder.initAPM()
	builder.datadogAgent.Spec.Features.APM.Enabled = apiutils.NewBoolPointer(enabled)
	return builder
}

func (builder *DatadogAgentBuilder) WithAPMHostPortEnabled(enabled bool, port *int32) *DatadogAgentBuilder {
	builder.initAPM()
	builder.datadogAgent.Spec.Features.APM.HostPortConfig = &v2alpha1.HostPortConfig{
		Enabled: apiutils.NewBoolPointer(enabled),
	}
	if port != nil {
		builder.datadogAgent.Spec.Features.APM.HostPortConfig.Port = port
	}
	return builder
}

func (builder *DatadogAgentBuilder) WithAPMUDSEnabled(enabled bool, apmSocketHostPath string) *DatadogAgentBuilder {
	builder.initAPM()
	builder.datadogAgent.Spec.Features.APM.UnixDomainSocketConfig = &v2alpha1.UnixDomainSocketConfig{
		Enabled: apiutils.NewBoolPointer(enabled),
		Path:    apiutils.NewStringPointer(apmSocketHostPath),
	}
	return builder
}

func (builder *DatadogAgentBuilder) WithAPMSingleStepInstrumentationEnabled(enabled bool, enabledNamespaces []string, disabledNamespaces []string, libVersion map[string]string, languageDetectionEnabled bool) *DatadogAgentBuilder {
	builder.initAPM()
	builder.datadogAgent.Spec.Features.APM.SingleStepInstrumentation = &v2alpha1.SingleStepInstrumentation{
		Enabled:            apiutils.NewBoolPointer(enabled),
		EnabledNamespaces:  enabledNamespaces,
		DisabledNamespaces: disabledNamespaces,
		LibVersions:        libVersion,
		LanguageDetection:  &v2alpha1.LanguageDetectionConfig{Enabled: apiutils.NewBoolPointer(languageDetectionEnabled)},
	}
	return builder
}

func (builder *DatadogAgentBuilder) WithASMEnabled(threats, sca, iast bool) *DatadogAgentBuilder {
	builder.datadogAgent.Spec.Features.ASM = &v2alpha1.ASMFeatureConfig{
		Threats: &v2alpha1.ASMThreatsConfig{
			Enabled: apiutils.NewBoolPointer(threats),
		},
		SCA: &v2alpha1.ASMSCAConfig{
			Enabled: apiutils.NewBoolPointer(sca),
		},
		IAST: &v2alpha1.ASMIASTConfig{
			Enabled: apiutils.NewBoolPointer(iast),
		},
	}
	return builder
}

// OTLP

func (builder *DatadogAgentBuilder) initOTLP() {
	if builder.datadogAgent.Spec.Features.OTLP == nil {
		builder.datadogAgent.Spec.Features.OTLP = &v2alpha1.OTLPFeatureConfig{}
		builder.datadogAgent.Spec.Features.OTLP.Receiver = v2alpha1.OTLPReceiverConfig{
			Protocols: v2alpha1.OTLPProtocolsConfig{},
		}
	}
}

func (builder *DatadogAgentBuilder) WithOTLPGRPCSettings(enabled bool, hostPortEnabled bool, customHostPort int32, endpoint string) *DatadogAgentBuilder {
	builder.initOTLP()
	builder.datadogAgent.Spec.Features.OTLP.Receiver.Protocols.GRPC = &v2alpha1.OTLPGRPCConfig{
		Enabled: apiutils.NewBoolPointer(enabled),
		HostPortConfig: &v2alpha1.HostPortConfig{
			Enabled: apiutils.NewBoolPointer(hostPortEnabled),
			Port:    apiutils.NewInt32Pointer(customHostPort),
		},
		Endpoint: apiutils.NewStringPointer(endpoint),
	}
	return builder
}

func (builder *DatadogAgentBuilder) WithOTLPHTTPSettings(enabled bool, hostPortEnabled bool, customHostPort int32, endpoint string) *DatadogAgentBuilder {
	builder.initOTLP()
	builder.datadogAgent.Spec.Features.OTLP.Receiver.Protocols.HTTP = &v2alpha1.OTLPHTTPConfig{
		Enabled: apiutils.NewBoolPointer(enabled),
		HostPortConfig: &v2alpha1.HostPortConfig{
			Enabled: apiutils.NewBoolPointer(hostPortEnabled),
			Port:    apiutils.NewInt32Pointer(customHostPort),
		},
		Endpoint: apiutils.NewStringPointer(endpoint),
	}
	return builder
}

// NPM

func (builder *DatadogAgentBuilder) initNPM() {
	if builder.datadogAgent.Spec.Features.NPM == nil {
		builder.datadogAgent.Spec.Features.NPM = &v2alpha1.NPMFeatureConfig{}
	}
}

func (builder *DatadogAgentBuilder) WithNPMEnabled(enabled bool) *DatadogAgentBuilder {
	builder.initNPM()
	builder.datadogAgent.Spec.Features.NPM.Enabled = apiutils.NewBoolPointer(enabled)
	return builder
}

// CSPM

func (builder *DatadogAgentBuilder) initCSPM() {
	if builder.datadogAgent.Spec.Features.CSPM == nil {
		builder.datadogAgent.Spec.Features.CSPM = &v2alpha1.CSPMFeatureConfig{}
	}
}

func (builder *DatadogAgentBuilder) WithCSPMEnabled(enabled bool) *DatadogAgentBuilder {
	builder.initCSPM()
	builder.datadogAgent.Spec.Features.CSPM.Enabled = apiutils.NewBoolPointer(enabled)
	return builder
}

// CWS

func (builder *DatadogAgentBuilder) initCWS() {
	if builder.datadogAgent.Spec.Features.CWS == nil {
		builder.datadogAgent.Spec.Features.CWS = &v2alpha1.CWSFeatureConfig{}
	}
}

func (builder *DatadogAgentBuilder) WithCWSEnabled(enabled bool) *DatadogAgentBuilder {
	builder.initCWS()
	builder.datadogAgent.Spec.Features.CWS.Enabled = apiutils.NewBoolPointer(enabled)
	return builder
}

// cwsInstrumentation

func (builder *DatadogAgentBuilder) initCWSInstrumentation() {
	if builder.datadogAgent.Spec.Features.AdmissionController.CWSInstrumentation == nil {
		builder.datadogAgent.Spec.Features.AdmissionController.CWSInstrumentation = &v2alpha1.CWSInstrumentationConfig{}
	}
}

func (builder *DatadogAgentBuilder) WithCWSInstrumentationEnabled(enabled bool) *DatadogAgentBuilder {
	builder.initCWSInstrumentation()
	builder.datadogAgent.Spec.Features.AdmissionController.CWSInstrumentation.Enabled = apiutils.NewBoolPointer(enabled)
	return builder
}

func (builder *DatadogAgentBuilder) WithCWSInstrumentationMode(mode string) *DatadogAgentBuilder {
	builder.initCWSInstrumentation()
	builder.datadogAgent.Spec.Features.AdmissionController.CWSInstrumentation.Mode = apiutils.NewStringPointer(mode)
	return builder
}

// OOMKill

func (builder *DatadogAgentBuilder) initOOMKill() {
	if builder.datadogAgent.Spec.Features.OOMKill == nil {
		builder.datadogAgent.Spec.Features.OOMKill = &v2alpha1.OOMKillFeatureConfig{}
	}
}

func (builder *DatadogAgentBuilder) WithOOMKillEnabled(enabled bool) *DatadogAgentBuilder {
	builder.initOOMKill()
	builder.datadogAgent.Spec.Features.OOMKill.Enabled = apiutils.NewBoolPointer(enabled)
	return builder
}

// Helm Check

func (builder *DatadogAgentBuilder) initHelmCheck() {
	if builder.datadogAgent.Spec.Features.HelmCheck == nil {
		builder.datadogAgent.Spec.Features.HelmCheck = &v2alpha1.HelmCheckFeatureConfig{}
	}
}

func (builder *DatadogAgentBuilder) WithHelmCheckEnabled(enabled bool) *DatadogAgentBuilder {
	builder.initHelmCheck()
	builder.datadogAgent.Spec.Features.HelmCheck.Enabled = apiutils.NewBoolPointer(enabled)
	return builder
}

func (builder *DatadogAgentBuilder) WithHelmCheckCollectEvents(enabled bool) *DatadogAgentBuilder {
	builder.initHelmCheck()
	builder.datadogAgent.Spec.Features.HelmCheck.CollectEvents = apiutils.NewBoolPointer(enabled)
	return builder
}

func (builder *DatadogAgentBuilder) WithHelmCheckValuesAsTags(valuesAsTags map[string]string) *DatadogAgentBuilder {
	builder.initHelmCheck()
	builder.datadogAgent.Spec.Features.HelmCheck.ValuesAsTags = valuesAsTags
	return builder
}

// Global Kubelet

func (builder *DatadogAgentBuilder) WithGlobalKubeletConfig(hostCAPath, agentCAPath string, tlsVerify bool) *DatadogAgentBuilder {
	builder.datadogAgent.Spec.Global.Kubelet = &v2alpha1.KubeletConfig{
		TLSVerify:   apiutils.NewBoolPointer(tlsVerify),
		HostCAPath:  hostCAPath,
		AgentCAPath: agentCAPath,
	}
	return builder
}

func (builder *DatadogAgentBuilder) WithGlobalDockerSocketPath(dockerSocketPath string) *DatadogAgentBuilder {
	builder.datadogAgent.Spec.Global.DockerSocketPath = apiutils.NewStringPointer(dockerSocketPath)
	return builder
}

func (builder *DatadogAgentBuilder) WithGlobalCriSocketPath(criSocketPath string) *DatadogAgentBuilder {
	builder.datadogAgent.Spec.Global.DockerSocketPath = apiutils.NewStringPointer(criSocketPath)
	return builder
}

// Global ContainerStrategy

func (builder *DatadogAgentBuilder) WithSingleContainerStrategy(enabled bool) *DatadogAgentBuilder {
	if enabled {
		scs := v2alpha1.SingleContainerStrategy
		builder.datadogAgent.Spec.Global.ContainerStrategy = &scs
	} else {
		ocs := v2alpha1.OptimizedContainerStrategy
		builder.datadogAgent.Spec.Global.ContainerStrategy = &ocs
	}
	return builder
}

// Global Credentials

func (builder *DatadogAgentBuilder) WithCredentials(apiKey, appKey string) *DatadogAgentBuilder {
	builder.datadogAgent.Spec.Global.Credentials = &v2alpha1.DatadogCredentials{
		APIKey: utils.NewStringPointer(apiKey),
		AppKey: utils.NewStringPointer(appKey),
	}
	return builder
}

// Global OriginDetectionUnified

func (builder *DatadogAgentBuilder) WithOriginDetectionUnified(enabled bool) *DatadogAgentBuilder {
	builder.datadogAgent.Spec.Global.OriginDetectionUnified = &v2alpha1.OriginDetectionUnified{
		Enabled: apiutils.NewBoolPointer(enabled),
	}
	return builder
}

// Global Registry

func (builder *DatadogAgentBuilder) WithRegistry(registry string) *DatadogAgentBuilder {
	builder.datadogAgent.Spec.Global.Registry = apiutils.NewStringPointer(registry)

	return builder
}

<<<<<<< HEAD
// Global ChecksTagCardinality

func (builder *DatadogAgentBuilder) WithChecksTagCardinality(cardinality string) *DatadogAgentBuilder {
	builder.datadogAgent.Spec.Global.ChecksTagCardinality = apiutils.NewStringPointer(cardinality)
=======
// Global SecretBackend

func (builder *DatadogAgentBuilder) WithGlobalSecretBackendGlobalPerms(command string, args string, timeout int32) *DatadogAgentBuilder {
	builder.datadogAgent.Spec.Global.SecretBackend = &v2alpha1.SecretBackendConfig{
		Command:                 apiutils.NewStringPointer(command),
		Args:                    apiutils.NewStringPointer(args),
		Timeout:                 apiutils.NewInt32Pointer(timeout),
		EnableGlobalPermissions: apiutils.NewBoolPointer(true),
	}
	return builder
}

func (builder *DatadogAgentBuilder) WithGlobalSecretBackendSpecificRoles(command string, args string, timeout int32, secretNs string, secretNames []string) *DatadogAgentBuilder {
	builder.datadogAgent.Spec.Global.SecretBackend = &v2alpha1.SecretBackendConfig{
		Command:                 apiutils.NewStringPointer(command),
		Args:                    apiutils.NewStringPointer(args),
		Timeout:                 apiutils.NewInt32Pointer(timeout),
		EnableGlobalPermissions: apiutils.NewBoolPointer(false),
		Roles: []*v2alpha1.SecretBackendRolesConfig{
			{
				Namespace: apiutils.NewStringPointer(secretNs),
				Secrets:   secretNames,
			},
		},
	}
>>>>>>> 7fe79797
	return builder
}

// Override

func (builder *DatadogAgentBuilder) WithComponentOverride(componentName v2alpha1.ComponentName, override v2alpha1.DatadogAgentComponentOverride) *DatadogAgentBuilder {
	if builder.datadogAgent.Spec.Override == nil {
		builder.datadogAgent.Spec.Override = map[v2alpha1.ComponentName]*v2alpha1.DatadogAgentComponentOverride{}
	}

	builder.datadogAgent.Spec.Override[componentName] = &override
	return builder
}

// FIPS

func (builder *DatadogAgentBuilder) WithFIPS(fipsConfig v2alpha1.FIPSConfig) *DatadogAgentBuilder {
	if builder.datadogAgent.Spec.Global == nil {
		builder.datadogAgent.Spec.Global = &v2alpha1.GlobalConfig{}
	}

	builder.datadogAgent.Spec.Global.FIPS = &fipsConfig
	return builder
}<|MERGE_RESOLUTION|>--- conflicted
+++ resolved
@@ -791,12 +791,13 @@
 	return builder
 }
 
-<<<<<<< HEAD
 // Global ChecksTagCardinality
 
 func (builder *DatadogAgentBuilder) WithChecksTagCardinality(cardinality string) *DatadogAgentBuilder {
 	builder.datadogAgent.Spec.Global.ChecksTagCardinality = apiutils.NewStringPointer(cardinality)
-=======
+	return builder
+}
+
 // Global SecretBackend
 
 func (builder *DatadogAgentBuilder) WithGlobalSecretBackendGlobalPerms(command string, args string, timeout int32) *DatadogAgentBuilder {
@@ -822,7 +823,6 @@
 			},
 		},
 	}
->>>>>>> 7fe79797
 	return builder
 }
 
