--- conflicted
+++ resolved
@@ -19,7 +19,6 @@
 	OverrideReconcileConflictConditionType = "OverrideReconcileConflict"
 	// DatadogAgentReconcileErrorConditionType ReconcileConditionType for DatadogAgent reconcile error
 	DatadogAgentReconcileErrorConditionType = "DatadogAgentReconcileError"
-<<<<<<< HEAD
 
 	// ExtraConfdConfigMapName is the name of the ConfigMap storing Custom Confd data
 	ExtraConfdConfigMapName = "%s-extra-confd"
@@ -57,6 +56,4 @@
 	DefaultApmPort = 8126
 	// DefaultApmPortName default apm port name
 	DefaultApmPortName = "traceport"
-=======
->>>>>>> 35d37999
 )