--- conflicted
+++ resolved
@@ -5,12 +5,8 @@
 toolchain go1.23.5
 
 require (
-<<<<<<< HEAD
-	github.com/DataDog/datadog-api-client-go/v2 v2.27.0
-=======
 	github.com/DataDog/datadog-api-client-go/v2 v2.34.0
 	github.com/google/go-cmp v0.6.0 // indirect
->>>>>>> 5986db59
 	github.com/pkg/errors v0.9.1
 	github.com/stretchr/testify v1.10.0
 	k8s.io/api v0.31.4
@@ -21,11 +17,6 @@
 )
 
 require (
-<<<<<<< HEAD
-	github.com/DataDog/zstd v1.5.2 // indirect
-	github.com/davecgh/go-spew v1.1.2-0.20180830191138-d8f796af33cc // indirect
-	github.com/emicklei/go-restful/v3 v3.11.0 // indirect
-=======
 	github.com/DataDog/zstd v1.5.6 // indirect
 	github.com/beorn7/perks v1.0.1 // indirect
 	github.com/cespare/xxhash/v2 v2.3.0 // indirect
@@ -34,7 +25,6 @@
 	github.com/evanphx/json-patch v5.6.0+incompatible // indirect
 	github.com/evanphx/json-patch/v5 v5.9.0 // indirect
 	github.com/fsnotify/fsnotify v1.8.0 // indirect
->>>>>>> 5986db59
 	github.com/fxamacker/cbor/v2 v2.7.0 // indirect
 	github.com/go-logr/logr v1.4.2 // indirect
 	github.com/go-openapi/jsonpointer v0.21.0 // indirect
@@ -42,11 +32,8 @@
 	github.com/go-openapi/swag v0.23.0 // indirect
 	github.com/goccy/go-json v0.10.4 // indirect
 	github.com/gogo/protobuf v1.3.2 // indirect
-<<<<<<< HEAD
-=======
 	github.com/golang/groupcache v0.0.0-20241129210726-2c02b8208cf8 // indirect
 	github.com/golang/protobuf v1.5.4 // indirect
->>>>>>> 5986db59
 	github.com/google/gnostic-models v0.6.9 // indirect
 	github.com/google/gofuzz v1.2.0 // indirect
 	github.com/josharian/intern v1.0.0 // indirect
@@ -55,18 +42,6 @@
 	github.com/mailru/easyjson v0.7.7 // indirect
 	github.com/modern-go/concurrent v0.0.0-20180306012644-bacd9c7ef1dd // indirect
 	github.com/modern-go/reflect2 v1.0.2 // indirect
-<<<<<<< HEAD
-	github.com/pmezard/go-difflib v1.0.1-0.20181226105442-5d4384ee4fb2 // indirect
-	github.com/x448/float16 v0.8.4 // indirect
-	golang.org/x/net v0.33.0 // indirect
-	golang.org/x/oauth2 v0.21.0 // indirect
-	golang.org/x/text v0.21.0 // indirect
-	golang.org/x/tools v0.25.0 // indirect
-	google.golang.org/protobuf v1.35.1 // indirect
-	gopkg.in/inf.v0 v0.9.1 // indirect
-	gopkg.in/yaml.v2 v2.4.0 // indirect
-	gopkg.in/yaml.v3 v3.0.1 // indirect
-=======
 	github.com/munnerz/goautoneg v0.0.0-20191010083416-a7dc8b61c822 // indirect
 	github.com/onsi/ginkgo/v2 v2.20.2 // indirect
 	github.com/onsi/gomega v1.34.1 // indirect
@@ -93,7 +68,6 @@
 	gopkg.in/yaml.v3 v3.0.1 // indirect
 	k8s.io/apiextensions-apiserver v0.31.1 // indirect
 	k8s.io/client-go v0.31.3 // indirect
->>>>>>> 5986db59
 	k8s.io/klog/v2 v2.130.1 // indirect
 	k8s.io/utils v0.0.0-20240821151609-f90d01438635 // indirect
 	sigs.k8s.io/json v0.0.0-20221116044647-bc3834ca7abd // indirect
