--- conflicted
+++ resolved
@@ -91,14 +91,15 @@
 	leaderElectionLeaseDuration time.Duration
 
 	// Controllers options
-	supportExtendedDaemonset bool
-	supportCilium            bool
-	datadogAgentEnabled      bool
-	datadogMonitorEnabled    bool
-	operatorMetricsEnabled   bool
-	webhookEnabled           bool
-	v2APIEnabled             bool
-	maximumGoroutines        int
+	supportExtendedDaemonset           bool
+	supportCilium                      bool
+	datadogAgentEnabled                bool
+	datadogMonitorEnabled              bool
+	datadogMonitorRequiredTagsDisabled bool
+	operatorMetricsEnabled             bool
+	webhookEnabled                     bool
+	v2APIEnabled                       bool
+	maximumGoroutines                  int
 
 	// Secret Backend options
 	secretBackendCommand string
@@ -117,32 +118,6 @@
 	// Leader Election options flags
 	flag.BoolVar(&opts.enableLeaderElection, "enable-leader-election", true,
 		"Enable leader election for controller manager. Enabling this will ensure there is only one active controller manager.")
-<<<<<<< HEAD
-	flag.StringVar(&leaderElectionResourceLock, "leader-election-resource", "configmaps", "determines which resource lock to use for leader election. option:[configmapsleases|endpointsleases|configmaps]")
-	flag.DurationVar(&leaderElectionLeaseDuration, "leader-election-lease-duration", 60*time.Second, "Define LeaseDuration as well as RenewDeadline (leaseDuration / 2) and RetryPeriod (leaseDuration / 4)")
-
-	// Custom flags
-	var printVersion, pprofActive, supportExtendedDaemonset, supportCilium, datadogAgentEnabled, datadogMonitorEnabled, datadogMonitorRequiredTagsDisabled, operatorMetricsEnabled, webhookEnabled, v2APIEnabled bool
-	var logEncoder, secretBackendCommand string
-	var secretBackendArgs stringSlice
-	flag.StringVar(&logEncoder, "logEncoder", "json", "log encoding ('json' or 'console')")
-	flag.StringVar(&secretBackendCommand, "secretBackendCommand", "", "Secret backend command")
-	flag.Var(&secretBackendArgs, "secretBackendArgs", "Space separated arguments of the secret backend command")
-	logLevel := zap.LevelFlag("loglevel", zapcore.InfoLevel, "Set log level")
-	flag.BoolVar(&printVersion, "version", false, "Print version and exit")
-	flag.BoolVar(&pprofActive, "pprof", false, "Enable pprof endpoint")
-	flag.BoolVar(&supportExtendedDaemonset, "supportExtendedDaemonset", false, "Support usage of Datadog ExtendedDaemonset CRD.")
-	flag.BoolVar(&supportCilium, "supportCilium", false, "Support usage of Cilium network policies.")
-	flag.BoolVar(&datadogAgentEnabled, "datadogAgentEnabled", true, "Enable the DatadogAgent controller")
-	flag.BoolVar(&datadogMonitorEnabled, "datadogMonitorEnabled", false, "Enable the DatadogMonitor controller")
-	flag.BoolVar(&datadogMonitorRequiredTagsDisabled, "datadogMonitorRequiredTagsDisabled", false, "Disable required automatic tagging of Operator-managed monitors")
-	flag.BoolVar(&operatorMetricsEnabled, "operatorMetricsEnabled", true, "Enable sending operator metrics to Datadog")
-	flag.BoolVar(&v2APIEnabled, "v2APIEnabled", true, "Enable the v2 api")
-	flag.BoolVar(&webhookEnabled, "webhookEnabled", true, "Enable CRD conversion webhook.")
-	maximumGoroutines := flag.Int("maximumGoroutines", defaultMaximumGoroutines, "Override health check threshold for maximum number of goroutines.")
-
-	// Parsing flags
-=======
 	flag.StringVar(&opts.leaderElectionResourceLock, "leader-election-resource", "configmaps", "determines which resource lock to use for leader election. option:[configmapsleases|endpointsleases|configmaps]")
 	flag.DurationVar(&opts.leaderElectionLeaseDuration, "leader-election-lease-duration", 60*time.Second, "Define LeaseDuration as well as RenewDeadline (leaseDuration / 2) and RetryPeriod (leaseDuration / 4)")
 
@@ -151,6 +126,7 @@
 	flag.BoolVar(&opts.supportCilium, "supportCilium", false, "Support usage of Cilium network policies.")
 	flag.BoolVar(&opts.datadogAgentEnabled, "datadogAgentEnabled", true, "Enable the DatadogAgent controller")
 	flag.BoolVar(&opts.datadogMonitorEnabled, "datadogMonitorEnabled", false, "Enable the DatadogMonitor controller")
+	flag.BoolVar(&datadogMonitorRequiredTagsDisabled, "datadogMonitorRequiredTagsDisabled", false, "Disable required automatic tagging of Operator-managed monitors")
 	flag.BoolVar(&opts.operatorMetricsEnabled, "operatorMetricsEnabled", true, "Enable sending operator metrics to Datadog")
 	flag.BoolVar(&opts.v2APIEnabled, "v2APIEnabled", true, "Enable the v2 api")
 	flag.BoolVar(&opts.webhookEnabled, "webhookEnabled", true, "Enable CRD conversion webhook.")
@@ -162,7 +138,6 @@
 
 	// trigger flag parsing
 	// in needs to be the last function call
->>>>>>> 01ce5122
 	flag.Parse()
 }
 
@@ -241,24 +216,14 @@
 	}
 
 	options := controllers.SetupOptions{
-<<<<<<< HEAD
-		SupportExtendedDaemonset:           supportExtendedDaemonset,
-		SupportCilium:                      supportCilium,
+		SupportExtendedDaemonset:           opts.supportExtendedDaemonset,
+		SupportCilium:                      opts.supportCilium,
 		Creds:                              creds,
-		DatadogAgentEnabled:                datadogAgentEnabled,
-		DatadogMonitorEnabled:              datadogMonitorEnabled,
-		DatadogMonitorRequiredTagsDisabled: datadogMonitorRequiredTagsDisabled,
-		OperatorMetricsEnabled:             operatorMetricsEnabled,
-		V2APIEnabled:                       v2APIEnabled,
-=======
-		SupportExtendedDaemonset: opts.supportExtendedDaemonset,
-		SupportCilium:            opts.supportCilium,
-		Creds:                    creds,
-		DatadogAgentEnabled:      opts.datadogAgentEnabled,
-		DatadogMonitorEnabled:    opts.datadogMonitorEnabled,
-		OperatorMetricsEnabled:   opts.operatorMetricsEnabled,
-		V2APIEnabled:             opts.v2APIEnabled,
->>>>>>> 01ce5122
+		DatadogAgentEnabled:                opts.datadogAgentEnabled,
+		DatadogMonitorEnabled:              opts.datadogMonitorEnabled,
+		DatadogMonitorRequiredTagsDisabled: opts.datadogMonitorRequiredTagsDisabled,
+		OperatorMetricsEnabled:             opts.operatorMetricsEnabled,
+		V2APIEnabled:                       opts.v2APIEnabled,
 	}
 
 	if err = controllers.SetupControllers(setupLog, mgr, options); err != nil {
