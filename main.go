--- conflicted
+++ resolved
@@ -122,11 +122,8 @@
 	datadogAgentProfileEnabled             bool
 	remoteConfigEnabled                    bool
 	processChecksInCoreAgentEnabled        bool
-<<<<<<< HEAD
+	otelAgentEnabled                       bool
 	datadogDashboardEnabled                bool
-=======
-	otelAgentEnabled                       bool
->>>>>>> fe0485df
 
 	// Secret Backend options
 	secretBackendCommand string
@@ -160,11 +157,8 @@
 	flag.BoolVar(&opts.datadogAgentProfileEnabled, "datadogAgentProfileEnabled", false, "Enable DatadogAgentProfile controller (beta)")
 	flag.BoolVar(&opts.remoteConfigEnabled, "remoteConfigEnabled", false, "Enable RemoteConfig capabilities in the Operator (beta)")
 	flag.BoolVar(&opts.processChecksInCoreAgentEnabled, "processChecksInCoreAgentEnabled", false, "Enable running process checks in the core agent (beta)")
-<<<<<<< HEAD
+	flag.BoolVar(&opts.otelAgentEnabled, "otelAgentEnabled", false, "Enable the OTel agent container (beta)")
 	flag.BoolVar(&opts.datadogDashboardEnabled, "datadogSLOEnabled", false, "Enable the DatadogSLO controller")
-=======
-	flag.BoolVar(&opts.otelAgentEnabled, "otelAgentEnabled", false, "Enable the OTel agent container (beta)")
->>>>>>> fe0485df
 
 	// ExtendedDaemonset configuration
 	flag.BoolVar(&opts.supportExtendedDaemonset, "supportExtendedDaemonset", false, "Support usage of Datadog ExtendedDaemonset CRD.")
@@ -299,11 +293,8 @@
 		IntrospectionEnabled:            opts.introspectionEnabled,
 		DatadogAgentProfileEnabled:      opts.datadogAgentProfileEnabled,
 		ProcessChecksInCoreAgentEnabled: opts.processChecksInCoreAgentEnabled,
-<<<<<<< HEAD
+		OtelAgentEnabled:                opts.otelAgentEnabled,
 		DatadogDashboardEnabled:         opts.datadogDashboardEnabled,
-=======
-		OtelAgentEnabled:                opts.otelAgentEnabled,
->>>>>>> fe0485df
 	}
 
 	if err = controllers.SetupControllers(setupLog, mgr, options); err != nil {
