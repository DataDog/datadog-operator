// Unless explicitly stated otherwise all files in this repository are licensed
// under the Apache License Version 2.0.
// This product includes software developed at Datadog (https://www.datadoghq.com/).
// Copyright 2016-present Datadog, Inc.

package main

import (
	"flag"
	"fmt"
	"net/http"
	"os"
	goruntime "runtime"
	"strings"
	"time"

	apicommon "github.com/DataDog/datadog-operator/apis/datadoghq/common"
	corev1 "k8s.io/api/core/v1"
	v1 "k8s.io/apimachinery/pkg/apis/meta/v1"
	"k8s.io/apimachinery/pkg/labels"
	"k8s.io/apimachinery/pkg/runtime"
	utilruntime "k8s.io/apimachinery/pkg/util/runtime"
	clientgoscheme "k8s.io/client-go/kubernetes/scheme"
	_ "k8s.io/client-go/plugin/pkg/client/auth/gcp"
	toolscache "k8s.io/client-go/tools/cache"
	"k8s.io/client-go/tools/leaderelection/resourcelock"
	klog "k8s.io/klog/v2"
	apiregistrationv1 "k8s.io/kube-aggregator/pkg/apis/apiregistration/v1"
	ctrl "sigs.k8s.io/controller-runtime"
	"sigs.k8s.io/controller-runtime/pkg/cache"
	"sigs.k8s.io/controller-runtime/pkg/client"
	ctrlzap "sigs.k8s.io/controller-runtime/pkg/log/zap"
	"sigs.k8s.io/controller-runtime/pkg/manager"

	"go.uber.org/zap"
	"go.uber.org/zap/zapcore"

	"gopkg.in/DataDog/dd-trace-go.v1/profiler"

	edsdatadoghqv1alpha1 "github.com/DataDog/extendeddaemonset/api/v1alpha1"
	"github.com/DataDog/extendeddaemonset/pkg/controller/metrics"
	"github.com/go-logr/logr"

	datadoghqv1alpha1 "github.com/DataDog/datadog-operator/apis/datadoghq/v1alpha1"
	datadoghqv2alpha1 "github.com/DataDog/datadog-operator/apis/datadoghq/v2alpha1"
	"github.com/DataDog/datadog-operator/controllers"
	"github.com/DataDog/datadog-operator/pkg/config"
	"github.com/DataDog/datadog-operator/pkg/controller/debug"
	"github.com/DataDog/datadog-operator/pkg/remoteconfig"
	"github.com/DataDog/datadog-operator/pkg/secrets"
	"github.com/DataDog/datadog-operator/pkg/version"
	// +kubebuilder:scaffold:imports
)

const (
	defaultMaximumGoroutines = 400
)

var (
	scheme   = runtime.NewScheme()
	setupLog = ctrl.Log.WithName("setup")
)

func init() {
	klog.SetLogger(ctrl.Log.WithName("klog"))

	utilruntime.Must(clientgoscheme.AddToScheme(scheme))
	utilruntime.Must(apiregistrationv1.AddToScheme(scheme))

	utilruntime.Must(datadoghqv1alpha1.AddToScheme(scheme))
	utilruntime.Must(edsdatadoghqv1alpha1.AddToScheme(scheme))
	utilruntime.Must(datadoghqv2alpha1.AddToScheme(scheme))
	// +kubebuilder:scaffold:scheme
}

// stringSlice implements flag.Value
type stringSlice []string

func (ss *stringSlice) String() string {
	return fmt.Sprintf("%s", *ss)
}

func (ss *stringSlice) Set(value string) error {
	*ss = strings.Split(value, " ")
	return nil
}

const (
	// ExtendedDaemonset default configuration values from https://github.com/DataDog/extendeddaemonset/blob/main/api/v1alpha1/extendeddaemonset_default.go
	defaultCanaryAutoPauseEnabled = true
	defaultCanaryAutoFailEnabled  = true
	// default to 0, to use default value from EDS.
	defaultCanaryAutoPauseMaxRestarts          = 0
	defaultCanaryAutoFailMaxRestarts           = 0
	defaultCanaryAutoPauseMaxSlowStartDuration = 0
)

type options struct {
	// Observability options
	metricsAddr      string
	profilingEnabled bool
	logLevel         *zapcore.Level
	logEncoder       string
	printVersion     bool
	pprofActive      bool

	// Leader Election options
	enableLeaderElection        bool
	leaderElectionResourceLock  string
	leaderElectionLeaseDuration time.Duration

	// Controllers options
	supportExtendedDaemonset               bool
	edsMaxPodUnavailable                   string
	edsMaxPodSchedulerFailure              string
	edsCanaryDuration                      time.Duration
	edsCanaryReplicas                      string
	edsCanaryAutoPauseEnabled              bool
	edsCanaryAutoPauseMaxRestarts          int
	edsCanaryAutoFailEnabled               bool
	edsCanaryAutoFailMaxRestarts           int
	edsCanaryAutoPauseMaxSlowStartDuration time.Duration
	supportCilium                          bool
	datadogAgentEnabled                    bool
	datadogMonitorEnabled                  bool
	datadogSLOEnabled                      bool
	operatorMetricsEnabled                 bool
	webhookEnabled                         bool
	v2APIEnabled                           bool
	maximumGoroutines                      int
	introspectionEnabled                   bool
	datadogAgentProfileEnabled             bool
<<<<<<< HEAD
	remoteConfigEnabled                    bool
=======
	processChecksInCoreAgentEnabled        bool
>>>>>>> 04d81970

	// Secret Backend options
	secretBackendCommand string
	secretBackendArgs    stringSlice
}

func (opts *options) Parse() {
	// Observability flags
	flag.StringVar(&opts.metricsAddr, "metrics-addr", ":8080", "The address the metric endpoint binds to.")
	flag.BoolVar(&opts.profilingEnabled, "profiling-enabled", false, "Enable Datadog profile in the Datadog Operator process.")
	opts.logLevel = zap.LevelFlag("loglevel", zapcore.InfoLevel, "Set log level")
	flag.StringVar(&opts.logEncoder, "logEncoder", "json", "log encoding ('json' or 'console')")
	flag.BoolVar(&opts.printVersion, "version", false, "Print version and exit")
	flag.BoolVar(&opts.pprofActive, "pprof", false, "Enable pprof endpoint")

	// Leader Election options flags
	flag.BoolVar(&opts.enableLeaderElection, "enable-leader-election", true,
		"Enable leader election for controller manager. Enabling this will ensure there is only one active controller manager.")
	flag.StringVar(&opts.leaderElectionResourceLock, "leader-election-resource", resourcelock.ConfigMapsLeasesResourceLock, "determines which resource lock to use for leader election. option:[configmapsleases|endpointsleases|leases]")
	flag.DurationVar(&opts.leaderElectionLeaseDuration, "leader-election-lease-duration", 60*time.Second, "Define LeaseDuration as well as RenewDeadline (leaseDuration / 2) and RetryPeriod (leaseDuration / 4)")

	// Custom flags
	flag.StringVar(&opts.secretBackendCommand, "secretBackendCommand", "", "Secret backend command")
	flag.Var(&opts.secretBackendArgs, "secretBackendArgs", "Space separated arguments of the secret backend command")
	flag.BoolVar(&opts.supportCilium, "supportCilium", false, "Support usage of Cilium network policies.")
	flag.BoolVar(&opts.datadogAgentEnabled, "datadogAgentEnabled", true, "Enable the DatadogAgent controller")
	flag.BoolVar(&opts.datadogMonitorEnabled, "datadogMonitorEnabled", false, "Enable the DatadogMonitor controller")
	flag.BoolVar(&opts.datadogSLOEnabled, "datadogSLOEnabled", false, "Enable the DatadogSLO controller")
	flag.BoolVar(&opts.operatorMetricsEnabled, "operatorMetricsEnabled", true, "Enable sending operator metrics to Datadog")
	flag.BoolVar(&opts.v2APIEnabled, "v2APIEnabled", true, "Enable the v2 api")
	flag.BoolVar(&opts.webhookEnabled, "webhookEnabled", false, "Enable CRD conversion webhook.")
	flag.IntVar(&opts.maximumGoroutines, "maximumGoroutines", defaultMaximumGoroutines, "Override health check threshold for maximum number of goroutines.")
	flag.BoolVar(&opts.introspectionEnabled, "introspectionEnabled", false, "Enable introspection (beta)")
	flag.BoolVar(&opts.datadogAgentProfileEnabled, "datadogAgentProfileEnabled", false, "Enable DatadogAgentProfile controller (beta)")
<<<<<<< HEAD
	flag.BoolVar(&opts.remoteConfigEnabled, "remoteConfigEnabled", false, "Enable RemoteConfig capabilities in the Operator (beta)")
=======
	flag.BoolVar(&opts.processChecksInCoreAgentEnabled, "processChecksInCoreAgentEnabled", false, "Enable running process checks in the core agent (beta)")
>>>>>>> 04d81970

	// ExtendedDaemonset configuration
	flag.BoolVar(&opts.supportExtendedDaemonset, "supportExtendedDaemonset", false, "Support usage of Datadog ExtendedDaemonset CRD.")
	flag.StringVar(&opts.edsMaxPodUnavailable, "edsMaxPodUnavailable", "", "ExtendedDaemonset number of max unavailable pods during the rolling update")
	flag.StringVar(&opts.edsMaxPodSchedulerFailure, "edsMaxPodSchedulerFailure", "", "ExtendedDaemonset number of max pod scheduler failures")
	flag.DurationVar(&opts.edsCanaryDuration, "edsCanaryDuration", 10*time.Minute, "ExtendedDaemonset canary duration")
	flag.StringVar(&opts.edsCanaryReplicas, "edsCanaryReplicas", "", "ExtendedDaemonset number of canary pods")
	flag.BoolVar(&opts.edsCanaryAutoPauseEnabled, "edsCanaryAutoPauseEnabled", defaultCanaryAutoPauseEnabled, "ExtendedDaemonset canary auto pause enabled")
	flag.IntVar(&opts.edsCanaryAutoPauseMaxRestarts, "edsCanaryAutoPauseMaxRestarts", defaultCanaryAutoPauseMaxRestarts, "ExtendedDaemonset canary auto pause max restart count")
	flag.BoolVar(&opts.edsCanaryAutoFailEnabled, "edsCanaryAutoFailEnabled", defaultCanaryAutoFailEnabled, "ExtendedDaemonset canary auto fail enabled")
	flag.IntVar(&opts.edsCanaryAutoFailMaxRestarts, "edsCanaryAutoFailMaxRestarts", defaultCanaryAutoFailMaxRestarts, "ExtendedDaemonset canary auto fail max restart count")
	flag.DurationVar(&opts.edsCanaryAutoPauseMaxSlowStartDuration, "edsCanaryAutoPauseMaxSlowStartDuration", defaultCanaryAutoPauseMaxSlowStartDuration*time.Minute, "ExtendedDaemonset canary max slow start duration")

	// Parsing flags
	flag.Parse()
}

func main() {
	var opts options
	opts.Parse()

	if err := run(&opts); err != nil {
		os.Exit(1)
	}

	os.Exit(0)
}

// run allow to use defer func() paradigm properly.
// do not use `os.Exit()` in this function
func run(opts *options) error {
	// Logging setup
	if err := customSetupLogging(*opts.logLevel, opts.logEncoder); err != nil {
		return setupErrorf(setupLog, err, "Unable to setup the logger")
	}

	// Print version information
	if opts.printVersion {
		version.PrintVersionWriter(os.Stdout, "text")
		return nil
	}
	version.PrintVersionLogs(setupLog)

	if !opts.v2APIEnabled {
		setupLog.Error(nil, "The 'v2APIEnabled' flag is deprecated since v1.2.0+ and will be removed in v1.7.0. "+
			"Once removed, the Datadog Operator cannot be configured to reconcile the v1alpha1 DatadogAgent CRD. "+
			"However, you will still be able to apply a v1alpha1 manifest with the conversion webhook enabled (using the flag 'webhookEnabled'). "+
			"DatadogAgent v1alpha1 and the conversion webhook will be removed in v1.8.0. "+
			"See the migration page for instructions on migrating to v2alpha1: https://docs.datadoghq.com/containers/guide/datadogoperator_migration/")
	}

	if opts.profilingEnabled {
		setupLog.Info("Starting datadog profiler")
		if err := profiler.Start(
			profiler.WithVersion(version.Version),
			profiler.WithProfileTypes(profiler.CPUProfile, profiler.HeapProfile),
		); err != nil {
			return setupErrorf(setupLog, err, "unable to start datadog profiler")
		}

		defer profiler.Stop()
	}

	// Dispatch CLI flags to each package
	secrets.SetSecretBackendCommand(opts.secretBackendCommand)
	secrets.SetSecretBackendArgs(opts.secretBackendArgs)

	renewDeadline := opts.leaderElectionLeaseDuration / 2
	retryPeriod := opts.leaderElectionLeaseDuration / 4

	restConfig := ctrl.GetConfigOrDie()
	restConfig.UserAgent = "datadog-operator"
	mgr, err := ctrl.NewManager(restConfig, config.ManagerOptionsWithNamespaces(setupLog, ctrl.Options{
		Scheme:                     scheme,
		MetricsBindAddress:         opts.metricsAddr,
		HealthProbeBindAddress:     ":8081",
		Port:                       9443,
		LeaderElection:             opts.enableLeaderElection,
		LeaderElectionID:           "datadog-operator-lock",
		LeaderElectionResourceLock: opts.leaderElectionResourceLock,
		LeaseDuration:              &opts.leaderElectionLeaseDuration,
		RenewDeadline:              &renewDeadline,
		RetryPeriod:                &retryPeriod,
		NewCache:                   cache.BuilderWithOptions(cacheOptions()),
	}))
	if err != nil {
		return setupErrorf(setupLog, err, "Unable to start manager")

	}

	// Custom setup
	customSetupHealthChecks(setupLog, mgr, &opts.maximumGoroutines)
	customSetupEndpoints(opts.pprofActive, mgr)

	creds, err := config.NewCredentialManager().GetCredentials()
	if err != nil && opts.datadogMonitorEnabled {
		return setupErrorf(setupLog, err, "Unable to get credentials for DatadogMonitor")
	}

	if opts.remoteConfigEnabled {
		err = remoteconfig.NewRemoteConfigUpdater(mgr.GetClient(), ctrl.Log.WithName("remote_config")).Setup(creds)
		if err != nil {
			setupErrorf(setupLog, err, "Unable to set up Remote Config service")
		}
	}

	options := controllers.SetupOptions{
		SupportExtendedDaemonset: controllers.ExtendedDaemonsetOptions{
			Enabled:                             opts.supportExtendedDaemonset,
			MaxPodUnavailable:                   opts.edsMaxPodUnavailable,
			CanaryDuration:                      opts.edsCanaryDuration,
			CanaryReplicas:                      opts.edsCanaryReplicas,
			CanaryAutoPauseEnabled:              opts.edsCanaryAutoPauseEnabled,
			CanaryAutoPauseMaxRestarts:          opts.edsCanaryAutoPauseMaxRestarts,
			CanaryAutoFailEnabled:               opts.edsCanaryAutoFailEnabled,
			CanaryAutoFailMaxRestarts:           opts.edsCanaryAutoFailMaxRestarts,
			CanaryAutoPauseMaxSlowStartDuration: opts.edsCanaryAutoPauseMaxSlowStartDuration,
			MaxPodSchedulerFailure:              opts.edsMaxPodSchedulerFailure,
		},
		SupportCilium:                   opts.supportCilium,
		Creds:                           creds,
		DatadogAgentEnabled:             opts.datadogAgentEnabled,
		DatadogMonitorEnabled:           opts.datadogMonitorEnabled,
		DatadogSLOEnabled:               opts.datadogSLOEnabled,
		OperatorMetricsEnabled:          opts.operatorMetricsEnabled,
		V2APIEnabled:                    opts.v2APIEnabled,
		IntrospectionEnabled:            opts.introspectionEnabled,
		DatadogAgentProfileEnabled:      opts.datadogAgentProfileEnabled,
		ProcessChecksInCoreAgentEnabled: opts.processChecksInCoreAgentEnabled,
	}

	if err = controllers.SetupControllers(setupLog, mgr, options); err != nil {
		return setupErrorf(setupLog, err, "Unable to start controllers")
	}

	if opts.webhookEnabled && opts.datadogAgentEnabled {
		if err = (&datadoghqv2alpha1.DatadogAgent{}).SetupWebhookWithManager(mgr); err != nil {
			return setupErrorf(setupLog, err, "unable to create webhook", "webhook", "DatadogAgent")
		}
	}

	// +kubebuilder:scaffold:builder

	setupLog.Info("starting manager")
	if err := mgr.Start(ctrl.SetupSignalHandler()); err != nil {
		return setupErrorf(setupLog, err, "Problem running manager")
	}

	return nil
}

// This function is used to configure the cache used by the manager. It is very
// important to reduce memory usage.
// For the profiles feature we need to list the agent pods, but we're only
// interested in the node name and the labels. This function removes all the
// rest of fields to reduce memory usage.
// Also for the profiles feature, we need to list the nodes, but we're only
// interested in the node name and the labels.
// Note that if in the future we need to list or get pods or nodes and use other
// fields we'll need to modify this function.
func cacheOptions() cache.Options {
	return cache.Options{
		SelectorsByObject: cache.SelectorsByObject{
			// Store pods only if they are node agent pods.
			&corev1.Pod{}: {
				Label: labels.SelectorFromSet(map[string]string{
					apicommon.AgentDeploymentComponentLabelKey: apicommon.DefaultAgentResourceSuffix,
				}),
			},
		},
		TransformByObject: map[client.Object]toolscache.TransformFunc{
			// Store only the node name and the labels of the pod.
			&corev1.Pod{}: func(obj interface{}) (interface{}, error) {
				pod := obj.(*corev1.Pod)

				newPod := &corev1.Pod{
					TypeMeta: pod.TypeMeta,
					ObjectMeta: v1.ObjectMeta{
						Namespace: pod.Namespace,
						Name:      pod.Name,
						Labels:    pod.Labels,
					},
					Spec: corev1.PodSpec{
						NodeName: pod.Spec.NodeName,
					},
				}

				return newPod, nil
			},

			// Store only the node name and its labels.
			&corev1.Node{}: func(obj interface{}) (interface{}, error) {
				node := obj.(*corev1.Node)

				newNode := &corev1.Node{
					TypeMeta: node.TypeMeta,
					ObjectMeta: v1.ObjectMeta{
						Name:   node.Name,
						Labels: node.Labels,
					},
				}

				return newNode, nil
			},
		},
	}
}

func customSetupLogging(logLevel zapcore.Level, logEncoder string) error {
	encoderConfig := zap.NewProductionEncoderConfig()
	encoderConfig.EncodeLevel = zapcore.CapitalLevelEncoder
	encoderConfig.EncodeTime = zapcore.RFC3339TimeEncoder

	var encoder zapcore.Encoder
	switch logEncoder {
	case "console":
		encoder = zapcore.NewConsoleEncoder(encoderConfig)
	case "json":
		encoder = zapcore.NewJSONEncoder(encoderConfig)
	default:
		return fmt.Errorf("unknow log encoder: %s", logEncoder)
	}

	ctrl.SetLogger(ctrlzap.New(
		ctrlzap.Encoder(encoder),
		ctrlzap.Level(logLevel),
		ctrlzap.StacktraceLevel(zapcore.PanicLevel)),
	)

	return nil
}

func customSetupHealthChecks(logger logr.Logger, mgr manager.Manager, maximumGoroutines *int) {
	setupLog.Info("configuring manager health check", "maximumGoroutines", *maximumGoroutines)
	err := mgr.AddHealthzCheck("goroutines-number", func(req *http.Request) error {
		if goruntime.NumGoroutine() > *maximumGoroutines {
			return fmt.Errorf("too many goroutines: %d > limit: %d", goruntime.NumGoroutine(), *maximumGoroutines)
		}
		return nil
	})
	if err != nil {
		setupErrorf(setupLog, err, "Unable to add healthchecks")
	}
}

func customSetupEndpoints(pprofActive bool, mgr manager.Manager) {
	if pprofActive {
		if err := debug.RegisterEndpoint(mgr.AddMetricsExtraHandler, nil); err != nil {
			setupErrorf(setupLog, err, "Unable to register pprof endpoint")
		}
	}

	if err := metrics.RegisterEndpoint(mgr, mgr.AddMetricsExtraHandler); err != nil {
		setupErrorf(setupLog, err, "Unable to register custom metrics endpoints")
	}
}

func setupErrorf(logger logr.Logger, err error, msg string, keysAndValues ...any) error {
	setupLog.Error(err, msg, keysAndValues...)
	return fmt.Errorf("%s, err:%w", msg, err)
}<|MERGE_RESOLUTION|>--- conflicted
+++ resolved
@@ -130,11 +130,8 @@
 	maximumGoroutines                      int
 	introspectionEnabled                   bool
 	datadogAgentProfileEnabled             bool
-<<<<<<< HEAD
 	remoteConfigEnabled                    bool
-=======
 	processChecksInCoreAgentEnabled        bool
->>>>>>> 04d81970
 
 	// Secret Backend options
 	secretBackendCommand string
@@ -169,11 +166,8 @@
 	flag.IntVar(&opts.maximumGoroutines, "maximumGoroutines", defaultMaximumGoroutines, "Override health check threshold for maximum number of goroutines.")
 	flag.BoolVar(&opts.introspectionEnabled, "introspectionEnabled", false, "Enable introspection (beta)")
 	flag.BoolVar(&opts.datadogAgentProfileEnabled, "datadogAgentProfileEnabled", false, "Enable DatadogAgentProfile controller (beta)")
-<<<<<<< HEAD
 	flag.BoolVar(&opts.remoteConfigEnabled, "remoteConfigEnabled", false, "Enable RemoteConfig capabilities in the Operator (beta)")
-=======
 	flag.BoolVar(&opts.processChecksInCoreAgentEnabled, "processChecksInCoreAgentEnabled", false, "Enable running process checks in the core agent (beta)")
->>>>>>> 04d81970
 
 	// ExtendedDaemonset configuration
 	flag.BoolVar(&opts.supportExtendedDaemonset, "supportExtendedDaemonset", false, "Support usage of Datadog ExtendedDaemonset CRD.")
