--- conflicted
+++ resolved
@@ -35,7 +35,6 @@
 | Parameter | Description |
 | --------- | ----------- |
 | features.admissionController.agentCommunicationMode | AgentCommunicationMode corresponds to the mode used by the Datadog application libraries to communicate with the Agent. It can be "hostip", "service", or "socket". |
-<<<<<<< HEAD
 | features.admissionController.agentSidecarInjection.clusterAgentCommunicationEnabled | ClusterAgentCommunicationEnabled enables communication between Agent sidecars and the Cluster Agent. Default : true |
 | features.admissionController.agentSidecarInjection.enabled | Enabled enables Sidecar injections. Default: false |
 | features.admissionController.agentSidecarInjection.image.jmxEnabled | Define whether the Agent image should support JMX. To be used if the Name field does not correspond to a full image string. |
@@ -45,10 +44,8 @@
 | features.admissionController.agentSidecarInjection.image.tag | Define the image tag to use. To be used if the Name field does not correspond to a full image string. |
 | features.admissionController.agentSidecarInjection.provider | Provider is used to add infrastructure provider-specific configurations to the Agent sidecar. Currently only "fargate" is supported. To use the feature in other environments (including local testing) omit the config. See also: https://docs.datadoghq.com/integrations/eks_fargate |
 | features.admissionController.agentSidecarInjection.registry | Registry overrides the default registry for the sidecar Agent. |
-=======
 | features.admissionController.cwsInstrumentation.enabled | Enable the CWS Instrumentation admission controller endpoint Default: false |
 | features.admissionController.cwsInstrumentation.mode | Mode defines the behavior of the CWS Instrumentation endpoint, and can be either "init_container" or "remote_copy". Default: "remote_copy" |
->>>>>>> 89818557
 | features.admissionController.enabled | Enabled enables the Admission Controller. Default: true |
 | features.admissionController.failurePolicy | FailurePolicy determines how unrecognized and timeout errors are handled. |
 | features.admissionController.mutateUnlabelled | MutateUnlabelled enables config injection without the need of pod label 'admission.datadoghq.com/enabled="true"'. Default: false |
