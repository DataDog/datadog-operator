# Setting SHELL to bash allows bash commands to be executed by recipes.
# This is a requirement for 'setup-envtest.sh' in the test target.
# Options are set to exit when a recipe line exits non-zero or a piped command fails.
SHELL = /usr/bin/env bash -o pipefail
.SHELLFLAGS = -ec

#
# Datadog custom variables
#
BUILDINFOPKG=github.com/DataDog/datadog-operator/pkg/version
GIT_TAG?=$(shell git tag -l --contains HEAD | tail -1)
TAG_HASH=$(shell git tag | tail -1)_$(shell git rev-parse --short HEAD)
IMG_VERSION?=$(if $(VERSION),$(VERSION),latest)
VERSION?=$(if $(GIT_TAG),$(GIT_TAG),$(TAG_HASH))
GIT_COMMIT?=$(shell git rev-parse HEAD)
DATE=$(shell date +%Y-%m-%d/%H:%M:%S )
LDFLAGS=-w -s -X ${BUILDINFOPKG}.Commit=${GIT_COMMIT} -X ${BUILDINFOPKG}.Version=${VERSION} -X ${BUILDINFOPKG}.BuildTime=${DATE}
CHANNELS=stable
DEFAULT_CHANNEL=stable
GOARCH?=
PLATFORM=$(shell uname -s | tr '[:upper:]' '[:lower:]')-$(shell uname -m)
ROOT=$(dir $(abspath $(firstword $(MAKEFILE_LIST))))
KUSTOMIZE_CONFIG?=config/default

# Default bundle image tag
BUNDLE_IMG ?= controller-bundle:$(VERSION)

# Options for 'bundle-build'
# CHANNELS define the bundle channels used in the bundle.
# Add a new line here if you would like to change its default config. (E.g CHANNELS = "candidate,fast,stable")
# To re-generate a bundle for other specific channels without changing the standard setup, you can:
# - use the CHANNELS as arg of the bundle target (e.g make bundle CHANNELS=candidate,fast,stable)
# - use environment variables to overwrite this value (e.g export CHANNELS="candidate,fast,stable")
ifneq ($(origin CHANNELS), undefined)
BUNDLE_CHANNELS := --channels=$(CHANNELS)
endif

# DEFAULT_CHANNEL defines the default channel used in the bundle.
# Add a new line here if you would like to change its default config. (E.g DEFAULT_CHANNEL = "stable")
# To re-generate a bundle for any other default channel without changing the default setup, you can:
# - use the DEFAULT_CHANNEL as arg of the bundle target (e.g make bundle DEFAULT_CHANNEL=stable)
# - use environment variables to overwrite this value (e.g export DEFAULT_CHANNEL="stable")
ifneq ($(origin DEFAULT_CHANNEL), undefined)
BUNDLE_DEFAULT_CHANNEL := --default-channel=$(DEFAULT_CHANNEL)
endif
BUNDLE_METADATA_OPTS ?= $(BUNDLE_CHANNELS) $(BUNDLE_DEFAULT_CHANNEL)

# Image URL to use all building/pushing image targets
IMG ?= gcr.io/datadoghq/operator:$(IMG_VERSION)
IMG_CHECK ?= gcr.io/datadoghq/operator-check:latest

# ENVTEST_K8S_VERSION refers to the version of kubebuilder assets to be downloaded by envtest binary.
ENVTEST_K8S_VERSION = 1.24

# Get the currently used golang install path (in GOPATH/bin, unless GOBIN is set)
ifeq (,$(shell go env GOBIN))
GOBIN=$(shell go env GOPATH)/bin
else
GOBIN=$(shell go env GOBIN)
endif

##@ Development

.PHONY: all
all: build test ## Build test

.PHONY: build
build: manager kubectl-datadog ## Builds manager + kubectl plugin

.PHONY: fmt
fmt: ## Run go fmt against code
	go fmt ./...

.PHONY: vet
vet: ## Run go vet against code
	go vet ./...

.PHONY: echo-img
echo-img: ## Use `make -s echo-img` to get image string for other shell commands
	$(info $(IMG))

##@ Tools
CONTROLLER_GEN = bin/$(PLATFORM)/controller-gen
$(CONTROLLER_GEN): Makefile  ## Download controller-gen locally if necessary.
	$(call go-get-tool,$@,sigs.k8s.io/controller-tools/cmd/controller-gen@v0.16.3)

KUSTOMIZE = bin/$(PLATFORM)/kustomize
$(KUSTOMIZE): Makefile  ## Download kustomize locally if necessary.
	$(call go-get-tool,$@,sigs.k8s.io/kustomize/kustomize/v5@v5.4.3)

ENVTEST = bin/$(PLATFORM)/setup-envtest
$(ENVTEST): Makefile ## Download envtest-setup locally if necessary.
	$(call go-get-tool,$@,sigs.k8s.io/controller-runtime/tools/setup-envtest@v0.0.0-20240320141353-395cfc7486e6)

# go-get-tool will 'go get' any package $2 and install it to $1.
PROJECT_DIR := $(shell dirname $(abspath $(lastword $(MAKEFILE_LIST))))
define go-get-tool
@[ -f $(1) ] || { \
set -e ;\
TMP_DIR=$$(mktemp -d) ;\
cd $$TMP_DIR ;\
go mod init tmp ;\
echo "Downloading $(2)" ;\
GOBIN=$(PROJECT_DIR)/bin/$(PLATFORM) go install $(2) ;\
rm -rf $$TMP_DIR ;\
}
endef

##@ Deploy

.PHONY: manager
manager: generate lint managergobuild ## Build manager binary
	go build -ldflags '${LDFLAGS}' -o bin/$(PLATFORM)/manager cmd/main.go
managergobuild: ## Builds only manager go binary
	go build -ldflags '${LDFLAGS}' -o bin/$(PLATFORM)/manager cmd/main.go

##@ Deploy

manager: generate lint managergobuild ## Build manager binary

.PHONY: run
run: generate lint manifests ## Run against the configured Kubernetes cluster in ~/.kube/config
	go run ./cmd/main.go

.PHONY: install
install: manifests $(KUSTOMIZE) ## Install CRDs into a cluster
	$(KUSTOMIZE) build config/crd | kubectl apply --force-conflicts --server-side -f -

.PHONY: uninstall
uninstall: manifests $(KUSTOMIZE) ## Uninstall CRDs from a cluster
	$(KUSTOMIZE) build config/crd | kubectl delete -f -

.PHONY: deploy
deploy: manifests $(KUSTOMIZE) ## Deploy controller in the configured Kubernetes cluster in ~/.kube/config
	cd config/manager && $(ROOT)/$(KUSTOMIZE) edit set image controller=$(subst operator:v,operator:,$(IMG))
	$(KUSTOMIZE) build $(KUSTOMIZE_CONFIG) | kubectl apply --force-conflicts --server-side -f -

.PHONY: undeploy
undeploy: $(KUSTOMIZE) ## Undeploy controller from the K8s cluster specified in ~/.kube/config.
	$(KUSTOMIZE) build $(KUSTOMIZE_CONFIG) | kubectl delete -f -

.PHONY: manifests
manifests: generate-manifests patch-crds ## Generate manifestcd s e.g. CRD, RBAC etc.

.PHONY: generate-manifests
generate-manifests: $(CONTROLLER_GEN)
	$(CONTROLLER_GEN) crd:crdVersions=v1 rbac:roleName=manager-role paths="./api/..." paths="./internal/controller/..." output:crd:artifacts:config=config/crd/bases/v1

.PHONY: generate
generate: $(CONTROLLER_GEN) generate-openapi generate-docs ## Generate code
	$(CONTROLLER_GEN) object:headerFile="hack/boilerplate.go.txt" paths="./api/..."

.PHONY: generate-docs
generate-docs: manifests
	go run ./hack/generate-docs/generate-docs.go

# Build the docker images, for local use
.PHONY: docker-build
docker-build: generate docker-build-ci docker-build-check-ci

# For local use
.PHONY: docker-build-ci
docker-build-ci:
	docker build . -t ${IMG} --build-arg LDFLAGS="${LDFLAGS}" --build-arg GOARCH="${GOARCH}"

# For local use
.PHONY: docker-build-check-ci
docker-build-check-ci:
	docker build . -t ${IMG_CHECK} -f check-operator.Dockerfile --build-arg LDFLAGS="${LDFLAGS}" --build-arg GOARCH="${GOARCH}"


# For Gitlab use
.PHONY: docker-build-push-ci
docker-build-push-ci:
	docker buildx build . -t ${IMG} --build-arg LDFLAGS="${LDFLAGS}" --build-arg GOARCH="${GOARCH}" --platform=linux/${GOARCH} --provenance=false --push

# For Gitlab use
.PHONY: docker-build-push-check-ci
docker-build-push-check-ci:
	docker buildx build . -t ${IMG_CHECK} -f check-operator.Dockerfile --build-arg LDFLAGS="${LDFLAGS}" --build-arg GOARCH="${GOARCH}" --platform=linux/${GOARCH} --push

# Push the docker images
.PHONY: docker-push
docker-push: docker-push-img docker-push-check-img

.PHONY: docker-push-img
docker-push-img:
	docker push ${IMG}

.PHONY: docker-push-check-img
docker-push-check-img:
	docker push ${IMG_CHECK}

##@ Test

.PHONY: test
test: build manifests generate fmt vet verify-licenses gotest integration-tests integration-tests-v2 ## Run unit tests and integration tests

.PHONY: gotest
gotest:
	go test ./... -coverprofile cover.out

.PHONY: integration-tests
integration-tests: $(ENVTEST) ## Run tests.
	KUBEBUILDER_ASSETS="$(ROOT)/bin/$(PLATFORM)/" go test --tags=integration github.com/DataDog/datadog-operator/internal/controller -coverprofile cover_integration_v1.out

.PHONY: integration-tests-v2
integration-tests-v2: $(ENVTEST) ## Run tests with reconciler V2
	KUBEBUILDER_ASSETS="$(ROOT)/bin/$(PLATFORM)/" go test --tags=integration_v2 github.com/DataDog/datadog-operator/internal/controller -coverprofile cover_integration_v2.out

.PHONY: e2e-tests
<<<<<<< HEAD
e2e-tests: ## Run E2E tests and destroy environment stacks after tests complete. To run locally, complete pre-reqs (see docs/how-to-contribute.md) and prepend command with `aws-vault exec sso-agent-sandbox-account-admin --`. E.g. `aws-vault exec sso-agent-sandbox-account-admin -- make e2e-tests`.
	@if [ -z "$(E2E_RUN_REGEX)" ]; then \
		KUBEBUILDER_ASSETS="$(ROOT)/bin/$(PLATFORM)/" go test -C test/e2e/ ./... -count=1 --tags=e2e -v -run TestLocalKindSuite -timeout 0s -coverprofile cover_e2e.out; \
	else \
	    echo "Running e2e test: $(E2E_RUN_REGEX)"; \
		KUBEBUILDER_ASSETS="$(ROOT)/bin/$(PLATFORM)/" go test -C test/e2e/ ./... -count=1 --tags=e2e -v -run $(E2E_RUN_REGEX) -timeout 0s -coverprofile cover_e2e.out; \
	fi
=======
e2e-tests: manifests $(KUSTOMIZE) ## Run E2E tests and destroy environment stacks after tests complete. To run locally, complete pre-reqs (see docs/how-to-contribute.md) and prepend command with `aws-vault exec sso-agent-sandbox-account-admin --`. E.g. `aws-vault exec sso-agent-sandbox-account-admin -- make e2e-tests`.
	cd test/e2e && go get github.com/DataDog/datadog-agent/test/new-e2e@9ebd4d1cebbe1c9141e3a6b54176fdea8a79dd91
	cd $(ROOT)
	KUBEBUILDER_ASSETS="$(ROOT)/bin/$(PLATFORM)/" go test -C test/e2e ./... -run TestAWSKindSuite -tags=!e2e -count=1 -v -timeout=0s -coverprofile cover_e2e.out
>>>>>>> dd018ac1

.PHONY: e2e-tests-keep-stacks
e2e-tests-keep-stacks: manifests $(KUSTOMIZE) ## Run E2E tests and keep environment stacks running. To run locally, complete pre-reqs (see docs/how-to-contribute.md) and prepend command with `aws-vault exec sso-agent-sandbox-account-admin --`. E.g. `aws-vault exec sso-agent-sandbox-account-admin -- make e2e-tests-keep-stacks`.
	KUBEBUILDER_ASSETS="$(ROOT)/bin/$(PLATFORM)/" go test -C test/e2e --tags=e2e github.com/DataDog/datadog-operator/e2e -v -timeout 1h -coverprofile cover_e2e_keep_stacks.out -args -keep-stacks=true

.PHONY: bundle
bundle: bin/$(PLATFORM)/operator-sdk bin/$(PLATFORM)/yq $(KUSTOMIZE) manifests ## Generate bundle manifests and metadata, then validate generated files.
	bin/$(PLATFORM)/operator-sdk generate kustomize manifests --apis-dir ./api -q
	cd config/manager && $(ROOT)/$(KUSTOMIZE) edit set image controller=$(IMG)
	$(KUSTOMIZE) build config/manifests | bin/$(PLATFORM)/operator-sdk generate bundle -q --overwrite --version $(VERSION) $(BUNDLE_METADATA_OPTS)
	hack/patch-bundle.sh
	bin/$(PLATFORM)/operator-sdk bundle validate ./bundle

# Require Skopeo installed
# And to download token from https://console.redhat.com/openshift/downloads#tool-pull-secret saved to ~/.redhat/auths.json
.PHONY: bundle-redhat
bundle-redhat: bin/$(PLATFORM)/operator-manifest-tools
	hack/redhat-bundle.sh

# Build and push the multiarch bundle image.
.PHONY: bundle-build-push
bundle-build-push:
	docker buildx build --platform linux/amd64,linux/arm64 --push -f bundle.Dockerfile -t $(BUNDLE_IMG) .

.PHONY: bundle-push
bundle-push:
	docker push $(BUNDLE_IMG)

.PHONY: opm
OPM = ./bin/opm
opm: ## Download opm locally if necessary.
ifeq (,$(wildcard $(OPM)))
ifeq (,$(shell which opm 2>/dev/null))
	@{ \
	set -e ;\
	mkdir -p $(dir $(OPM)) ;\
	OS=$(shell go env GOOS) && ARCH=$(shell go env GOARCH) && \
	curl -sSLo $(OPM) https://github.com/operator-framework/operator-registry/releases/download/v1.15.1/$${OS}-$${ARCH}-opm ;\
	chmod +x $(OPM) ;\
	}
else
OPM = $(shell which opm)
endif
endif

# A comma-separated list of bundle images (e.g. make catalog-build BUNDLE_IMGS=example.com/operator-bundle:v0.1.0,example.com/operator-bundle:v0.2.0).
# These images MUST exist in a registry and be pull-able.
BUNDLE_IMGS ?= $(BUNDLE_IMG)

# The image tag given to the resulting catalog image (e.g. make catalog-build CATALOG_IMG=example.com/operator-catalog:v0.2.0).
CATALOG_IMG ?= $(IMAGE_TAG_BASE)-catalog:v$(VERSION)

# Set CATALOG_BASE_IMG to an existing catalog image tag to add $BUNDLE_IMGS to that image.
ifneq ($(origin CATALOG_BASE_IMG), undefined)
FROM_INDEX_OPT := --from-index $(CATALOG_BASE_IMG)
endif

# Build a catalog image by adding bundle images to an empty catalog using the operator package manager tool, 'opm'.
# This recipe invokes 'opm' in 'semver-skippatch' bundle add mode. For more information on add modes, see:
# https://github.com/operator-framework/community-operators/blob/7f1438c/docs/packaging-operator.md#updating-your-existing-operator
.PHONY: catalog-build
catalog-build: opm ## Build a catalog image.
	$(OPM) index add --container-tool docker --mode semver-skippatch --tag $(CATALOG_IMG) --bundles $(BUNDLE_IMGS) $(FROM_INDEX_OPT)

# Push the catalog image.
.PHONY: catalog-push
catalog-push: ## Push a catalog image.
	$(MAKE) docker-push IMG=$(CATALOG_IMG)

##@ Datadog Custom part
.PHONY: install-tools
install-tools: bin/$(PLATFORM)/golangci-lint bin/$(PLATFORM)/operator-sdk bin/$(PLATFORM)/yq bin/$(PLATFORM)/jq bin/$(PLATFORM)/kubebuilder bin/$(PLATFORM)/kubebuilder-tools bin/$(PLATFORM)/go-licenses bin/$(PLATFORM)/openapi-gen

.PHONY: generate-openapi
generate-openapi: bin/$(PLATFORM)/openapi-gen
	bin/$(PLATFORM)/openapi-gen --logtostderr --output-dir api/datadoghq/v1alpha1 --output-file zz_generated.openapi.go --output-pkg api/datadoghq/v1alpha1 --go-header-file ./hack/boilerplate.go.txt ./api/datadoghq/v1alpha1
	bin/$(PLATFORM)/openapi-gen --logtostderr --output-dir api/datadoghq/v2alpha1 --output-file zz_generated.openapi.go --output-pkg api/datadoghq/v2alpha1 --go-header-file ./hack/boilerplate.go.txt ./api/datadoghq/v2alpha1

.PHONY: preflight-redhat-container
preflight-redhat-container: bin/$(PLATFORM)/preflight
	bin/$(PLATFORM)/preflight check container ${IMG} -d ~/.docker/config.json

# Runs only on Linux and requires `docker login` to scan.connect.redhat.com
.PHONY: preflight-redhat-container-submit
preflight-redhat-container-submit: bin/$(PLATFORM)/preflight
	bin/$(PLATFORM)/preflight check container ${IMG} --submit --pyxis-api-token=${RH_PARTNER_API_TOKEN} --certification-project-id=${RH_PARTNER_PROJECT_ID} -d ~/.docker/config.json

.PHONY: patch-crds
patch-crds: bin/$(PLATFORM)/yq ## Patch-crds
	hack/patch-crds.sh

.PHONY: lint
lint: bin/$(PLATFORM)/golangci-lint fmt vet ## Lint
	bin/$(PLATFORM)/golangci-lint run ./...

.PHONY: licenses
licenses: bin/$(PLATFORM)/go-licenses
	./bin/$(PLATFORM)/go-licenses report ./cmd --template ./hack/licenses.tpl > LICENSE-3rdparty.csv 2> errors

.PHONY: verify-licenses
verify-licenses: bin/$(PLATFORM)/go-licenses ## Verify licenses
	hack/verify-licenses.sh

# Update the golang version in different repository files from the version present in go.mod file
.PHONY: update-golang
update-golang:
	hack/update-golang.sh

.PHONY: tidy
tidy: ## Run go tidy
	go mod tidy -v

kubectl-datadog: lint
	go build -ldflags '${LDFLAGS}' -o bin/kubectl-datadog ./cmd/kubectl-datadog/main.go

.PHONY: check-operator
check-operator: fmt vet lint
	go build -ldflags '${LDFLAGS}' -o bin/check-operator ./cmd/check-operator/main.go

.PHONY: publish-community-bundles
publish-community-bundles: ## Publish bundles to community repositories
	hack/publish-community-bundles.sh

bin/$(PLATFORM)/yq: Makefile
	hack/install-yq.sh v4.31.2

bin/$(PLATFORM)/jq: Makefile
	hack/install-jq.sh 1.7.1

bin/$(PLATFORM)/golangci-lint: Makefile
	hack/golangci-lint.sh -b "bin/$(PLATFORM)" v1.61.0

bin/$(PLATFORM)/operator-sdk: Makefile
	hack/install-operator-sdk.sh v1.34.1

bin/$(PLATFORM)/go-licenses:
	mkdir -p $(ROOT)/bin/$(PLATFORM)
	GOBIN=$(ROOT)/bin/$(PLATFORM) go install github.com/google/go-licenses@v1.5.0

bin/$(PLATFORM)/operator-manifest-tools: Makefile
	hack/install-operator-manifest-tools.sh 0.6.0

bin/$(PLATFORM)/preflight: Makefile
	hack/install-openshift-preflight.sh 1.10.1

bin/$(PLATFORM)/openapi-gen:
	mkdir -p $(ROOT)/bin/$(PLATFORM)
	GOBIN=$(ROOT)/bin/$(PLATFORM) go install k8s.io/kube-openapi/cmd/openapi-gen@v0.0.0-20240228011516-70dd3763d340

bin/$(PLATFORM)/kubebuilder:
	./hack/install-kubebuilder.sh 4.1.1 ./bin/$(PLATFORM)

bin/$(PLATFORM)/kubebuilder-tools:
	./hack/install-kubebuilder-tools.sh 1.28.3 ./bin/$(PLATFORM)

.DEFAULT_GOAL := help
.PHONY: help
help: ## Show this help screen.
	@echo 'Usage: make <OPTIONS> ... <TARGETS>'
	@echo ''
	@echo 'Available targets are:'
	@echo ''
	@awk 'BEGIN {FS = ":.*##"; printf "\nUsage:\n  make \033[36m<target>\033[0m\n"} /^[a-zA-Z0-9_-]+:.*?##/ { printf "  \033[36m%-25s\033[0m %s\n", $$1, $$2 } /^##@/ { printf "\n\033[1m%s\033[0m\n", substr($$0, 5) } ' $(MAKEFILE_LIST)<|MERGE_RESOLUTION|>--- conflicted
+++ resolved
@@ -209,20 +209,17 @@
 	KUBEBUILDER_ASSETS="$(ROOT)/bin/$(PLATFORM)/" go test --tags=integration_v2 github.com/DataDog/datadog-operator/internal/controller -coverprofile cover_integration_v2.out
 
 .PHONY: e2e-tests
-<<<<<<< HEAD
 e2e-tests: ## Run E2E tests and destroy environment stacks after tests complete. To run locally, complete pre-reqs (see docs/how-to-contribute.md) and prepend command with `aws-vault exec sso-agent-sandbox-account-admin --`. E.g. `aws-vault exec sso-agent-sandbox-account-admin -- make e2e-tests`.
 	@if [ -z "$(E2E_RUN_REGEX)" ]; then \
+		cd test/e2e && go get github.com/DataDog/datadog-agent/test/new-e2e@9ebd4d1cebbe1c9141e3a6b54176fdea8a79dd91
+		cd $(ROOT)
 		KUBEBUILDER_ASSETS="$(ROOT)/bin/$(PLATFORM)/" go test -C test/e2e/ ./... -count=1 --tags=e2e -v -run TestLocalKindSuite -timeout 0s -coverprofile cover_e2e.out; \
 	else \
 	    echo "Running e2e test: $(E2E_RUN_REGEX)"; \
+		cd test/e2e && go get github.com/DataDog/datadog-agent/test/new-e2e@9ebd4d1cebbe1c9141e3a6b54176fdea8a79dd91
+		cd $(ROOT)
 		KUBEBUILDER_ASSETS="$(ROOT)/bin/$(PLATFORM)/" go test -C test/e2e/ ./... -count=1 --tags=e2e -v -run $(E2E_RUN_REGEX) -timeout 0s -coverprofile cover_e2e.out; \
 	fi
-=======
-e2e-tests: manifests $(KUSTOMIZE) ## Run E2E tests and destroy environment stacks after tests complete. To run locally, complete pre-reqs (see docs/how-to-contribute.md) and prepend command with `aws-vault exec sso-agent-sandbox-account-admin --`. E.g. `aws-vault exec sso-agent-sandbox-account-admin -- make e2e-tests`.
-	cd test/e2e && go get github.com/DataDog/datadog-agent/test/new-e2e@9ebd4d1cebbe1c9141e3a6b54176fdea8a79dd91
-	cd $(ROOT)
-	KUBEBUILDER_ASSETS="$(ROOT)/bin/$(PLATFORM)/" go test -C test/e2e ./... -run TestAWSKindSuite -tags=!e2e -count=1 -v -timeout=0s -coverprofile cover_e2e.out
->>>>>>> dd018ac1
 
 .PHONY: e2e-tests-keep-stacks
 e2e-tests-keep-stacks: manifests $(KUSTOMIZE) ## Run E2E tests and keep environment stacks running. To run locally, complete pre-reqs (see docs/how-to-contribute.md) and prepend command with `aws-vault exec sso-agent-sandbox-account-admin --`. E.g. `aws-vault exec sso-agent-sandbox-account-admin -- make e2e-tests-keep-stacks`.
