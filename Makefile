# Setting SHELL to bash allows bash commands to be executed by recipes.
# This is a requirement for 'setup-envtest.sh' in the test target.
# Options are set to exit when a recipe line exits non-zero or a piped command fails.
SHELL = /usr/bin/env bash -o pipefail
.SHELLFLAGS = -ec

#
# Datadog custom variables
#
BUILDINFOPKG=github.com/DataDog/datadog-operator/pkg/version
GIT_TAG?=$(shell git tag -l --contains HEAD | tail -1)
TAG_HASH=$(shell git tag | tail -1)_$(shell git rev-parse --short HEAD)
IMG_VERSION?=$(if $(VERSION),$(VERSION),latest)
VERSION?=$(if $(GIT_TAG),$(GIT_TAG),$(TAG_HASH))
GIT_COMMIT?=$(shell git rev-parse HEAD)
DATE=$(shell date +%Y-%m-%d/%H:%M:%S )
LDFLAGS=-w -s -X ${BUILDINFOPKG}.Commit=${GIT_COMMIT} -X ${BUILDINFOPKG}.Version=${VERSION} -X ${BUILDINFOPKG}.BuildTime=${DATE}
CHANNELS=stable
DEFAULT_CHANNEL=stable
GOARCH?=
PLATFORM=$(shell uname -s | tr '[:upper:]' '[:lower:]')-$(shell uname -m)
ROOT=$(dir $(abspath $(firstword $(MAKEFILE_LIST))))
KUSTOMIZE_CONFIG?=config/default

# Default bundle image tag
BUNDLE_IMG ?= controller-bundle:$(VERSION)

# Options for 'bundle-build'
# CHANNELS define the bundle channels used in the bundle.
# Add a new line here if you would like to change its default config. (E.g CHANNELS = "candidate,fast,stable")
# To re-generate a bundle for other specific channels without changing the standard setup, you can:
# - use the CHANNELS as arg of the bundle target (e.g make bundle CHANNELS=candidate,fast,stable)
# - use environment variables to overwrite this value (e.g export CHANNELS="candidate,fast,stable")
ifneq ($(origin CHANNELS), undefined)
BUNDLE_CHANNELS := --channels=$(CHANNELS)
endif

# DEFAULT_CHANNEL defines the default channel used in the bundle.
# Add a new line here if you would like to change its default config. (E.g DEFAULT_CHANNEL = "stable")
# To re-generate a bundle for any other default channel without changing the default setup, you can:
# - use the DEFAULT_CHANNEL as arg of the bundle target (e.g make bundle DEFAULT_CHANNEL=stable)
# - use environment variables to overwrite this value (e.g export DEFAULT_CHANNEL="stable")
ifneq ($(origin DEFAULT_CHANNEL), undefined)
BUNDLE_DEFAULT_CHANNEL := --default-channel=$(DEFAULT_CHANNEL)
endif
BUNDLE_METADATA_OPTS ?= $(BUNDLE_CHANNELS) $(BUNDLE_DEFAULT_CHANNEL)

# Image URL to use all building/pushing image targets
IMG ?= gcr.io/datadoghq/operator:$(IMG_VERSION)
IMG_CHECK ?= gcr.io/datadoghq/operator-check:latest

# ENVTEST_K8S_VERSION refers to the version of kubebuilder assets to be downloaded by envtest binary.
ENVTEST_K8S_VERSION = 1.24

# Get the currently used golang install path (in GOPATH/bin, unless GOBIN is set)
ifeq (,$(shell go env GOBIN))
GOBIN=$(shell go env GOPATH)/bin
else
GOBIN=$(shell go env GOBIN)
endif

##@ Development

.PHONY: all
all: build test ## Build test

.PHONY: build
build: manager kubectl-datadog ## Builds manager + kubectl plugin

.PHONY: fmt
fmt: ## Run go fmt against code
	go fmt ./...

.PHONY: vet
vet: ## Run go vet against code
	go vet ./...

.PHONY: echo-img
echo-img: ## Use `make -s echo-img` to get image string for other shell commands
	$(info $(IMG))

##@ Tools
CONTROLLER_GEN = bin/$(PLATFORM)/controller-gen
$(CONTROLLER_GEN): Makefile  ## Download controller-gen locally if necessary.
	$(call go-get-tool,$@,sigs.k8s.io/controller-tools/cmd/controller-gen@v0.16.3)

KUSTOMIZE = bin/$(PLATFORM)/kustomize
$(KUSTOMIZE): Makefile  ## Download kustomize locally if necessary.
	$(call go-get-tool,$@,sigs.k8s.io/kustomize/kustomize/v5@v5.4.3)

ENVTEST = bin/$(PLATFORM)/setup-envtest
$(ENVTEST): Makefile ## Download envtest-setup locally if necessary.
	$(call go-get-tool,$@,sigs.k8s.io/controller-runtime/tools/setup-envtest@v0.0.0-20240320141353-395cfc7486e6)

# go-get-tool will 'go get' any package $2 and install it to $1.
PROJECT_DIR := $(shell dirname $(abspath $(lastword $(MAKEFILE_LIST))))
define go-get-tool
@[ -f $(1) ] || { \
set -e ;\
TMP_DIR=$$(mktemp -d) ;\
cd $$TMP_DIR ;\
go mod init tmp ;\
echo "Downloading $(2)" ;\
GOBIN=$(PROJECT_DIR)/bin/$(PLATFORM) go install $(2) ;\
rm -rf $$TMP_DIR ;\
}
endef

##@ Deploy

.PHONY: manager
manager: generate lint managergobuild ## Build manager binary
	go build -ldflags '${LDFLAGS}' -o bin/$(PLATFORM)/manager cmd/main.go
managergobuild: ## Builds only manager go binary
	go build -ldflags '${LDFLAGS}' -o bin/$(PLATFORM)/manager cmd/main.go

##@ Deploy

manager: generate lint managergobuild ## Build manager binary

.PHONY: run
run: generate lint manifests ## Run against the configured Kubernetes cluster in ~/.kube/config
	go run ./cmd/main.go

.PHONY: install
install: manifests $(KUSTOMIZE) ## Install CRDs into a cluster
	$(KUSTOMIZE) build config/crd | kubectl apply --force-conflicts --server-side -f -

.PHONY: uninstall
uninstall: manifests $(KUSTOMIZE) ## Uninstall CRDs from a cluster
	$(KUSTOMIZE) build config/crd | kubectl delete -f -

.PHONY: deploy
deploy: manifests $(KUSTOMIZE) ## Deploy controller in the configured Kubernetes cluster in ~/.kube/config
	cd config/manager && $(ROOT)/$(KUSTOMIZE) edit set image controller=$(subst operator:v,operator:,$(IMG))
	$(KUSTOMIZE) build $(KUSTOMIZE_CONFIG) | kubectl apply --force-conflicts --server-side -f -

.PHONY: undeploy
undeploy: $(KUSTOMIZE) ## Undeploy controller from the K8s cluster specified in ~/.kube/config.
	$(KUSTOMIZE) build $(KUSTOMIZE_CONFIG) | kubectl delete -f -

.PHONY: manifests
manifests: generate-manifests patch-crds ## Generate manifestcd s e.g. CRD, RBAC etc.

.PHONY: generate-manifests
generate-manifests: $(CONTROLLER_GEN)
	$(CONTROLLER_GEN) crd:crdVersions=v1 rbac:roleName=manager-role paths="./api/..." paths="./internal/controller/..." output:crd:artifacts:config=config/crd/bases/v1

.PHONY: generate
generate: $(CONTROLLER_GEN) generate-openapi generate-docs ## Generate code
	$(CONTROLLER_GEN) object:headerFile="hack/boilerplate.go.txt" paths="./api/..."

.PHONY: generate-docs
generate-docs: manifests
	go run ./hack/generate-docs.go

# Build the docker images, for local use
.PHONY: docker-build
docker-build: generate docker-build-ci docker-build-check-ci

# For local use
.PHONY: docker-build-ci
docker-build-ci:
	docker build . -t ${IMG} --build-arg LDFLAGS="${LDFLAGS}" --build-arg GOARCH="${GOARCH}"

# For local use
.PHONY: docker-build-check-ci
docker-build-check-ci:
	docker build . -t ${IMG_CHECK} -f check-operator.Dockerfile --build-arg LDFLAGS="${LDFLAGS}" --build-arg GOARCH="${GOARCH}"


# For Gitlab use
.PHONY: docker-build-push-ci
docker-build-push-ci:
	docker buildx build . -t ${IMG} --build-arg LDFLAGS="${LDFLAGS}" --build-arg GOARCH="${GOARCH}" --platform=linux/${GOARCH} --provenance=false --push

# For Gitlab use
.PHONY: docker-build-push-check-ci
docker-build-push-check-ci:
	docker buildx build . -t ${IMG_CHECK} -f check-operator.Dockerfile --build-arg LDFLAGS="${LDFLAGS}" --build-arg GOARCH="${GOARCH}" --platform=linux/${GOARCH} --push

# Push the docker images
.PHONY: docker-push
docker-push: docker-push-img docker-push-check-img

.PHONY: docker-push-img
docker-push-img:
	docker push ${IMG}

.PHONY: docker-push-check-img
docker-push-check-img:
	docker push ${IMG_CHECK}

##@ Test

.PHONY: test
test: build manifests generate fmt vet verify-licenses gotest integration-tests integration-tests-v2 ## Run unit tests and integration tests

.PHONY: gotest
gotest:
	go test ./... -coverprofile cover.out

.PHONY: integration-tests
integration-tests: $(ENVTEST) ## Run tests.
	KUBEBUILDER_ASSETS="$(ROOT)/bin/$(PLATFORM)/" go test --tags=integration github.com/DataDog/datadog-operator/internal/controller -coverprofile cover_integration_v1.out

.PHONY: integration-tests-v2
integration-tests-v2: $(ENVTEST) ## Run tests with reconciler V2
	KUBEBUILDER_ASSETS="$(ROOT)/bin/$(PLATFORM)/" go test --tags=integration_v2 github.com/DataDog/datadog-operator/internal/controller -coverprofile cover_integration_v2.out

.PHONY: e2e-tests
e2e-tests: manifests $(KUSTOMIZE) ## Run E2E tests and destroy environment stacks after tests complete. To run locally, complete pre-reqs (see docs/how-to-contribute.md) and prepend command with `aws-vault exec sso-agent-sandbox-account-admin --`. E.g. `aws-vault exec sso-agent-sandbox-account-admin -- make e2e-tests`.
	KUBEBUILDER_ASSETS="$(ROOT)/bin/$(PLATFORM)/" go test -C test/e2e --tags=e2e github.com/DataDog/datadog-operator/e2e -v -timeout 1h -coverprofile cover_e2e.out

.PHONY: e2e-tests-keep-stacks
e2e-tests-keep-stacks: manifests $(KUSTOMIZE) ## Run E2E tests and keep environment stacks running. To run locally, complete pre-reqs (see docs/how-to-contribute.md) and prepend command with `aws-vault exec sso-agent-sandbox-account-admin --`. E.g. `aws-vault exec sso-agent-sandbox-account-admin -- make e2e-tests-keep-stacks`.
	KUBEBUILDER_ASSETS="$(ROOT)/bin/$(PLATFORM)/" go test -C test/e2e --tags=e2e github.com/DataDog/datadog-operator/e2e -v -timeout 1h -coverprofile cover_e2e_keep_stacks.out -args -keep-stacks=true

.PHONY: bundle
bundle: bin/$(PLATFORM)/operator-sdk bin/$(PLATFORM)/yq $(KUSTOMIZE) manifests ## Generate bundle manifests and metadata, then validate generated files.
	bin/$(PLATFORM)/operator-sdk generate kustomize manifests --apis-dir ./api -q
	cd config/manager && $(ROOT)/$(KUSTOMIZE) edit set image controller=$(IMG)
	$(KUSTOMIZE) build config/manifests | bin/$(PLATFORM)/operator-sdk generate bundle -q --overwrite --version $(VERSION) $(BUNDLE_METADATA_OPTS)
	hack/patch-bundle.sh
	bin/$(PLATFORM)/operator-sdk bundle validate ./bundle

# Require Skopeo installed
# And to download token from https://console.redhat.com/openshift/downloads#tool-pull-secret saved to ~/.redhat/auths.json
.PHONY: bundle-redhat
bundle-redhat: bin/$(PLATFORM)/operator-manifest-tools
	hack/redhat-bundle.sh

# Build and push the multiarch bundle image.
.PHONY: bundle-build-push
bundle-build-push:
	docker buildx build --platform linux/amd64,linux/arm64 --push -f bundle.Dockerfile -t $(BUNDLE_IMG) .

.PHONY: bundle-push
bundle-push:
	docker push $(BUNDLE_IMG)

.PHONY: opm
OPM = ./bin/opm
opm: ## Download opm locally if necessary.
ifeq (,$(wildcard $(OPM)))
ifeq (,$(shell which opm 2>/dev/null))
	@{ \
	set -e ;\
	mkdir -p $(dir $(OPM)) ;\
	OS=$(shell go env GOOS) && ARCH=$(shell go env GOARCH) && \
	curl -sSLo $(OPM) https://github.com/operator-framework/operator-registry/releases/download/v1.15.1/$${OS}-$${ARCH}-opm ;\
	chmod +x $(OPM) ;\
	}
else
OPM = $(shell which opm)
endif
endif

# A comma-separated list of bundle images (e.g. make catalog-build BUNDLE_IMGS=example.com/operator-bundle:v0.1.0,example.com/operator-bundle:v0.2.0).
# These images MUST exist in a registry and be pull-able.
BUNDLE_IMGS ?= $(BUNDLE_IMG)

# The image tag given to the resulting catalog image (e.g. make catalog-build CATALOG_IMG=example.com/operator-catalog:v0.2.0).
CATALOG_IMG ?= $(IMAGE_TAG_BASE)-catalog:v$(VERSION)

# Set CATALOG_BASE_IMG to an existing catalog image tag to add $BUNDLE_IMGS to that image.
ifneq ($(origin CATALOG_BASE_IMG), undefined)
FROM_INDEX_OPT := --from-index $(CATALOG_BASE_IMG)
endif

# Build a catalog image by adding bundle images to an empty catalog using the operator package manager tool, 'opm'.
# This recipe invokes 'opm' in 'semver-skippatch' bundle add mode. For more information on add modes, see:
# https://github.com/operator-framework/community-operators/blob/7f1438c/docs/packaging-operator.md#updating-your-existing-operator
.PHONY: catalog-build
catalog-build: opm ## Build a catalog image.
	$(OPM) index add --container-tool docker --mode semver-skippatch --tag $(CATALOG_IMG) --bundles $(BUNDLE_IMGS) $(FROM_INDEX_OPT)

# Push the catalog image.
.PHONY: catalog-push
catalog-push: ## Push a catalog image.
	$(MAKE) docker-push IMG=$(CATALOG_IMG)

##@ Datadog Custom part
.PHONY: install-tools
install-tools: bin/$(PLATFORM)/golangci-lint bin/$(PLATFORM)/operator-sdk bin/$(PLATFORM)/yq bin/$(PLATFORM)/jq bin/$(PLATFORM)/kubebuilder bin/$(PLATFORM)/kubebuilder-tools bin/$(PLATFORM)/go-licenses bin/$(PLATFORM)/openapi-gen

.PHONY: generate-openapi
generate-openapi: bin/$(PLATFORM)/openapi-gen
	bin/$(PLATFORM)/openapi-gen --logtostderr --output-dir api/datadoghq/v1alpha1 --output-file zz_generated.openapi.go --output-pkg api/datadoghq/v1alpha1 --go-header-file ./hack/boilerplate.go.txt ./api/datadoghq/v1alpha1
	bin/$(PLATFORM)/openapi-gen --logtostderr --output-dir api/datadoghq/v2alpha1 --output-file zz_generated.openapi.go --output-pkg api/datadoghq/v2alpha1 --go-header-file ./hack/boilerplate.go.txt ./api/datadoghq/v2alpha1

.PHONY: preflight-redhat-container
preflight-redhat-container: bin/$(PLATFORM)/preflight
	bin/$(PLATFORM)/preflight check container ${IMG} -d ~/.docker/config.json

# Runs only on Linux and requires `docker login` to scan.connect.redhat.com
.PHONY: preflight-redhat-container-submit
preflight-redhat-container-submit: bin/$(PLATFORM)/preflight
	bin/$(PLATFORM)/preflight check container ${IMG} --submit --pyxis-api-token=${RH_PARTNER_API_TOKEN} --certification-project-id=${RH_PARTNER_PROJECT_ID} -d ~/.docker/config.json

.PHONY: patch-crds
patch-crds: bin/$(PLATFORM)/yq ## Patch-crds
	hack/patch-crds.sh

.PHONY: lint
lint: bin/$(PLATFORM)/golangci-lint fmt vet ## Lint
<<<<<<< HEAD
    bin/$(PLATFORM)/golangci-lint linters
=======
	bin/$(PLATFORM)/golangci-lint linters
>>>>>>> 20a414e4
	bin/$(PLATFORM)/golangci-lint run --verbose ./...

.PHONY: licenses
licenses: bin/$(PLATFORM)/go-licenses
	./bin/$(PLATFORM)/go-licenses report ./cmd --template ./hack/licenses.tpl > LICENSE-3rdparty.csv 2> errors

.PHONY: verify-licenses
verify-licenses: bin/$(PLATFORM)/go-licenses ## Verify licenses
	hack/verify-licenses.sh

# Update the golang version in different repository files from the version present in go.mod file
.PHONY: update-golang
update-golang:
	hack/update-golang.sh

.PHONY: tidy
tidy: ## Run go tidy
	go mod tidy -v

kubectl-datadog: lint
	go build -ldflags '${LDFLAGS}' -o bin/kubectl-datadog ./cmd/kubectl-datadog/main.go

.PHONY: check-operator
check-operator: fmt vet lint
	go build -ldflags '${LDFLAGS}' -o bin/check-operator ./cmd/check-operator/main.go

.PHONY: publish-community-bundles
publish-community-bundles: ## Publish bundles to community repositories
	hack/publish-community-bundles.sh

bin/$(PLATFORM)/yq: Makefile
	hack/install-yq.sh v4.31.2

bin/$(PLATFORM)/jq: Makefile
	hack/install-jq.sh 1.7.1

bin/$(PLATFORM)/golangci-lint: Makefile
	hack/golangci-lint.sh -b "bin/$(PLATFORM)" v1.61.0

bin/$(PLATFORM)/operator-sdk: Makefile
	hack/install-operator-sdk.sh v1.34.1

bin/$(PLATFORM)/go-licenses:
	mkdir -p $(ROOT)/bin/$(PLATFORM)
	GOBIN=$(ROOT)/bin/$(PLATFORM) go install github.com/google/go-licenses@v1.5.0

bin/$(PLATFORM)/operator-manifest-tools: Makefile
	hack/install-operator-manifest-tools.sh 0.6.0

bin/$(PLATFORM)/preflight: Makefile
	hack/install-openshift-preflight.sh 1.9.9

bin/$(PLATFORM)/openapi-gen:
	mkdir -p $(ROOT)/bin/$(PLATFORM)
	GOBIN=$(ROOT)/bin/$(PLATFORM) go install k8s.io/kube-openapi/cmd/openapi-gen@v0.0.0-20240228011516-70dd3763d340

bin/$(PLATFORM)/kubebuilder:
	./hack/install-kubebuilder.sh 4.1.1 ./bin/$(PLATFORM)

bin/$(PLATFORM)/kubebuilder-tools:
	./hack/install-kubebuilder-tools.sh 1.28.3 ./bin/$(PLATFORM)

.DEFAULT_GOAL := help
.PHONY: help
help: ## Show this help screen.
	@echo 'Usage: make <OPTIONS> ... <TARGETS>'
	@echo ''
	@echo 'Available targets are:'
	@echo ''
	@awk 'BEGIN {FS = ":.*##"; printf "\nUsage:\n  make \033[36m<target>\033[0m\n"} /^[a-zA-Z0-9_-]+:.*?##/ { printf "  \033[36m%-25s\033[0m %s\n", $$1, $$2 } /^##@/ { printf "\n\033[1m%s\033[0m\n", substr($$0, 5) } ' $(MAKEFILE_LIST)<|MERGE_RESOLUTION|>--- conflicted
+++ resolved
@@ -304,11 +304,7 @@
 
 .PHONY: lint
 lint: bin/$(PLATFORM)/golangci-lint fmt vet ## Lint
-<<<<<<< HEAD
-    bin/$(PLATFORM)/golangci-lint linters
-=======
 	bin/$(PLATFORM)/golangci-lint linters
->>>>>>> 20a414e4
 	bin/$(PLATFORM)/golangci-lint run --verbose ./...
 
 .PHONY: licenses
