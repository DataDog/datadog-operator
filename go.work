--- conflicted
+++ resolved
@@ -1,10 +1,7 @@
 go 1.23.1
 
-<<<<<<< HEAD
 toolchain go1.23.1
 
-=======
->>>>>>> 7f198adc
 use (
 	.
 	./api
