--- conflicted
+++ resolved
@@ -1,12 +1,6 @@
-<<<<<<< HEAD
-go 1.23.1
-
-toolchain go1.23.1
-=======
 go 1.23.6
 
 toolchain go1.23.6
->>>>>>> 040539e3
 
 use (
 	.
