<<<<<<< HEAD
image: registry.ddbuild.io/images/mirror/golang:1.23.1
=======
image: registry.ddbuild.io/images/mirror/library/golang:1.23.6
>>>>>>> 040539e3
variables:
  PROJECTNAME: "datadog-operator"
  PROJECTNAME_CHECK: "datadog-operator-check"
  BUILD_DOCKER_REGISTRY: "486234852809.dkr.ecr.us-east-1.amazonaws.com/ci"
  E2E_DOCKER_REGISTRY: "669783387624.dkr.ecr.us-east-1.amazonaws.com/operator"
  JOB_DOCKER_IMAGE: "registry.ddbuild.io/ci-containers-project:v46367840-16ecadd-v3.0.0"
  DOCKER_REGISTRY_LOGIN_SSM_KEY: docker_hub_login
  DOCKER_REGISTRY_PWD_SSM_KEY: docker_hub_pwd
  DOCKER_REGISTRY_URL: docker.io
  RH_PARTNER_REGISTRY: "quay.io/redhat-isv-containers"
  RH_PARTNER_PROJECT_ID: "5e7c8ebc1c86a3163d1a69be"
  RH_PARTNER_REGISTRY_USER: "redhat-isv-containers+5e7c8ebc1c86a3163d1a69be-robot"
  RH_PARTNER_REGISTRY_KEY_SSM_KEY: redhat_registry_key
  RH_PARTNER_API_KEY_SSM_KEY: redhat_api_key
  TEST_INFRA_DEFINITIONS_BUILDIMAGES: f61405297d57
  PUSH_IMAGES_TO_STAGING:
    description: "Set PUSH_IMAGE_TO_STAGING to 'true' if you want to push the operator to internal staging registry."
  FIPS_ENABLED: false

cache: &global_cache
  key: ${CI_COMMIT_REF_SLUG}
  paths:
    - /go/pkg/mod

stages:
  - build
  - test
  - image
  - test-image
  - release
  - e2e
  - post-release
  - deploy

.new_e2e_template:
  stage: e2e
  image: 486234852809.dkr.ecr.us-east-1.amazonaws.com/ci/test-infra-definitions/runner:$TEST_INFRA_DEFINITIONS_BUILDIMAGES
  tags: ["arch:amd64"]
  before_script:
    # Setup AWS Credentials
    - mkdir -p ~/.aws
    - aws ssm get-parameter --region us-east-1 --name ci.datadog-operator.agent-qa-profile --with-decryption --query "Parameter.Value" --out text >> ~/.aws/config
    - export AWS_PROFILE=agent-qa-ci
    # Now all `aws` commands target the agent-qa profile
    - aws ssm get-parameter --region us-east-1 --name ci.datadog-operator.ssh_public_key --with-decryption --query "Parameter.Value" --out text > $E2E_AWS_PUBLIC_KEY_PATH
    - aws ssm get-parameter --region us-east-1 --name ci.datadog-operator.ssh_private_key --with-decryption --query "Parameter.Value" --out text > $E2E_AWS_PRIVATE_KEY_PATH
    # Use S3 backend to store stack status
    - pulumi login "s3://dd-pulumi-state?region=us-east-1&awssdk=v2&profile=$AWS_PROFILE"
  variables:
    E2E_AWS_PUBLIC_KEY_PATH: /tmp/agent-qa-ssh-key.pub
    E2E_AWS_PRIVATE_KEY_PATH: /tmp/agent-qa-ssh-key
    E2E_KEY_PAIR_NAME: ci.datadog-operator
    KUBERNETES_MEMORY_REQUEST: 12Gi
    KUBERNETES_MEMORY_LIMIT: 16Gi

.on_run_e2e:
  - if: $CI_COMMIT_BRANCH
    changes:
      paths:
        - "*.md"
      compare_to: "refs/heads/main"
    when: never
  - if: '$CI_COMMIT_BRANCH =~ /^mq-working-branch-/'
    when: never
  # Temporarily disable on Conductor-triggered jobs
  - if: '$DDR != "true"'
    when: manual
  - when: never

.on_build_images:
  - if: '$CI_COMMIT_BRANCH =~ /^mq-working-branch-/'
    when: never
  - when: always

build:
  stage: build
  tags: ["arch:amd64"]
  variables:
    KUBERNETES_MEMORY_REQUEST: 16Gi
    KUBERNETES_MEMORY_LIMIT: 16Gi
    KUBERNETES_CPU_REQUEST: 4
    KUBERNETES_CPU_LIMIT: 4
    GOMEMLIMIT: 15GiB
    GOMAXPROCS: 4
  before_script:
    - make install-tools
  script:
    - make build

unit_tests:
  stage: test
  tags: ["arch:amd64"]
  rules:
    - if: '$DDR == "true"'
      when: never
    - when: on_success
  variables:
    KUBERNETES_MEMORY_REQUEST: 16Gi
    KUBERNETES_MEMORY_LIMIT: 16Gi
    KUBERNETES_CPU_REQUEST: 4
    KUBERNETES_CPU_LIMIT: 4
    GOMEMLIMIT: 15GiB
    GOMAXPROCS: 4
  before_script:
    - make install-tools
  script:
    - make test

check-golang-version:
  stage: build
  tags: ["arch:amd64"]
  before_script:
    - make install-tools
  script:
    - make update-golang
    - git diff --exit-code

generate_code:
  stage: test
  tags: ["arch:amd64"]
  rules:
    - if: '$DDR == "true"'
      when: never
    - when: on_success
  before_script:
    - make install-tools
  script:
    - make generate manifests
    - git diff --exit-code

build_operator_image_amd64:
  stage: image
  rules: !reference [.on_build_images]
  tags:
    - "arch:amd64"
  image: $JOB_DOCKER_IMAGE
  variables:
    GOARCH: amd64
    TARGET_IMAGE: $BUILD_DOCKER_REGISTRY/$PROJECTNAME:v${CI_PIPELINE_ID}-${CI_COMMIT_SHORT_SHA}-amd64
    RELEASE_IMAGE: $BUILD_DOCKER_REGISTRY/$PROJECTNAME:$CI_COMMIT_TAG-amd64
  script:
    # DockerHub login for build to limit rate limit when pulling base images
    - DOCKER_REGISTRY_LOGIN=$(aws ssm get-parameter --region us-east-1 --name ci.datadog-operator.$DOCKER_REGISTRY_LOGIN_SSM_KEY --with-decryption --query "Parameter.Value" --out text)
    - aws ssm get-parameter --region us-east-1 --name ci.datadog-operator.$DOCKER_REGISTRY_PWD_SSM_KEY --with-decryption --query "Parameter.Value" --out text | docker login --username "$DOCKER_REGISTRY_LOGIN" --password-stdin "$DOCKER_REGISTRY_URL"
    - IMG=$TARGET_IMAGE FIPS_ENABLED=$FIPS_ENABLED make docker-build-push-ci
    - if [ -n "$CI_COMMIT_TAG" ]; then docker buildx imagetools create $TARGET_IMAGE --tag $RELEASE_IMAGE; fi

build_operator_image_fips_amd64:
  extends: build_operator_image_amd64
  variables:
    TARGET_IMAGE: $BUILD_DOCKER_REGISTRY/$PROJECTNAME:v${CI_PIPELINE_ID}-${CI_COMMIT_SHORT_SHA}-fips-amd64
    RELEASE_IMAGE: $BUILD_DOCKER_REGISTRY/$PROJECTNAME:$CI_COMMIT_TAG-fips-amd64
    FIPS_ENABLED: "true"

build_operator_image_arm64:
  stage: image
  rules: !reference [.on_build_images]
  tags:
    - "arch:arm64"
  image: $JOB_DOCKER_IMAGE
  variables:
    GOARCH: arm64
    TARGET_IMAGE: $BUILD_DOCKER_REGISTRY/$PROJECTNAME:v${CI_PIPELINE_ID}-${CI_COMMIT_SHORT_SHA}-arm64
    RELEASE_IMAGE: $BUILD_DOCKER_REGISTRY/$PROJECTNAME:$CI_COMMIT_TAG-arm64
  script:
    # DockerHub login for build to limit rate limit when pulling base images
    - DOCKER_REGISTRY_LOGIN=$(aws ssm get-parameter --region us-east-1 --name ci.datadog-operator.$DOCKER_REGISTRY_LOGIN_SSM_KEY --with-decryption --query "Parameter.Value" --out text)
    - aws ssm get-parameter --region us-east-1 --name ci.datadog-operator.$DOCKER_REGISTRY_PWD_SSM_KEY --with-decryption --query "Parameter.Value" --out text | docker login --username "$DOCKER_REGISTRY_LOGIN" --password-stdin "$DOCKER_REGISTRY_URL"
    - IMG=$TARGET_IMAGE FIPS_ENABLED=$FIPS_ENABLED make docker-build-push-ci
    - if [ -n "$CI_COMMIT_TAG" ]; then docker buildx imagetools create $TARGET_IMAGE --tag $RELEASE_IMAGE; fi

build_operator_image_fips_arm64:
  extends: build_operator_image_arm64
  variables:
    TARGET_IMAGE: $BUILD_DOCKER_REGISTRY/$PROJECTNAME:v${CI_PIPELINE_ID}-${CI_COMMIT_SHORT_SHA}-fips-arm64
    RELEASE_IMAGE: $BUILD_DOCKER_REGISTRY/$PROJECTNAME:$CI_COMMIT_TAG-fips-arm64
    FIPS_ENABLED: "true"

build_operator_check_image_amd64:
  stage: image
  rules: !reference [.on_build_images]
  tags:
    - "arch:amd64"
  image: $JOB_DOCKER_IMAGE
  variables:
    GOARCH: amd64
    TARGET_IMAGE: $BUILD_DOCKER_REGISTRY/$PROJECTNAME_CHECK:v${CI_PIPELINE_ID}-${CI_COMMIT_SHORT_SHA}-amd64
    RELEASE_IMAGE: $BUILD_DOCKER_REGISTRY/$PROJECTNAME_CHECK:$CI_COMMIT_TAG-amd64
  script:
    # DockerHub login for build to limit rate limit when pulling base images
    - DOCKER_REGISTRY_LOGIN=$(aws ssm get-parameter --region us-east-1 --name ci.datadog-operator.$DOCKER_REGISTRY_LOGIN_SSM_KEY --with-decryption --query "Parameter.Value" --out text)
    - aws ssm get-parameter --region us-east-1 --name ci.datadog-operator.$DOCKER_REGISTRY_PWD_SSM_KEY --with-decryption --query "Parameter.Value" --out text | docker login --username "$DOCKER_REGISTRY_LOGIN" --password-stdin "$DOCKER_REGISTRY_URL"
    - IMG_CHECK=$TARGET_IMAGE make docker-build-push-check-ci
    - if [ -n "$CI_COMMIT_TAG" ]; then docker buildx imagetools create $TARGET_IMAGE --tag $RELEASE_IMAGE; fi

build_operator_check_image_arm64:
  stage: image
  rules: !reference [.on_build_images]
  tags:
    - "arch:arm64"
  image: $JOB_DOCKER_IMAGE
  variables:
    GOARCH: arm64
    TARGET_IMAGE: $BUILD_DOCKER_REGISTRY/$PROJECTNAME_CHECK:v${CI_PIPELINE_ID}-${CI_COMMIT_SHORT_SHA}-arm64
    RELEASE_IMAGE: $BUILD_DOCKER_REGISTRY/$PROJECTNAME_CHECK:$CI_COMMIT_TAG-arm64
  script:
    # DockerHub login for build to limit rate limit when pulling base images
    - DOCKER_REGISTRY_LOGIN=$(aws ssm get-parameter --region us-east-1 --name ci.datadog-operator.$DOCKER_REGISTRY_LOGIN_SSM_KEY --with-decryption --query "Parameter.Value" --out text)
    - aws ssm get-parameter --region us-east-1 --name ci.datadog-operator.$DOCKER_REGISTRY_PWD_SSM_KEY --with-decryption --query "Parameter.Value" --out text | docker login --username "$DOCKER_REGISTRY_LOGIN" --password-stdin "$DOCKER_REGISTRY_URL"
    - IMG_CHECK=$TARGET_IMAGE make docker-build-push-check-ci
    - if [ -n "$CI_COMMIT_TAG" ]; then docker buildx imagetools create $TARGET_IMAGE --tag $RELEASE_IMAGE; fi


build_bundle_image:
  stage: image
  tags:
    - "arch:amd64"
  image: $JOB_DOCKER_IMAGE
  variables:
    TARGET_IMAGE: $BUILD_DOCKER_REGISTRY/$PROJECTNAME:v${CI_PIPELINE_ID}-${CI_COMMIT_SHORT_SHA}-bundle
    RELEASE_IMAGE: $BUILD_DOCKER_REGISTRY/$PROJECTNAME:$CI_COMMIT_TAG-bundle
  script:
    - BUNDLE_IMG=$TARGET_IMAGE make bundle-build-push
    - if [ -n "$CI_COMMIT_TAG" ]; then docker buildx imagetools create $TARGET_IMAGE --tag $RELEASE_IMAGE; fi


publish_public_main:
  stage: release
  rules:
    - if: '$CI_COMMIT_BRANCH == "main" && $DDR != "true"'
      when: on_success
    - when: never
  trigger:
    project: DataDog/public-images
    branch: main
    strategy: depend
  variables:
    IMG_SOURCES: $BUILD_DOCKER_REGISTRY/$PROJECTNAME:v${CI_PIPELINE_ID}-${CI_COMMIT_SHORT_SHA}-amd64,$BUILD_DOCKER_REGISTRY/$PROJECTNAME:v${CI_PIPELINE_ID}-${CI_COMMIT_SHORT_SHA}-arm64
    IMG_DESTINATIONS: operator:main
    IMG_SIGNING: "false"

publish_public_main_fips:
  extends: publish_public_main
  variables:
    IMG_SOURCES: $BUILD_DOCKER_REGISTRY/$PROJECTNAME:v${CI_PIPELINE_ID}-${CI_COMMIT_SHORT_SHA}-fips-amd64,$BUILD_DOCKER_REGISTRY/$PROJECTNAME:v${CI_PIPELINE_ID}-${CI_COMMIT_SHORT_SHA}-fips-arm64
    IMG_DESTINATIONS: operator:main-fips

publish_public_tag:
  stage: release
  rules:
    - if: $CI_COMMIT_TAG
      when: manual
    - when: never
  trigger:
    project: DataDog/public-images
    branch: main
    strategy: depend
  variables:
    IMG_SOURCES: $BUILD_DOCKER_REGISTRY/$PROJECTNAME:$CI_COMMIT_TAG-amd64,$BUILD_DOCKER_REGISTRY/$PROJECTNAME:$CI_COMMIT_TAG-arm64
    IMG_DESTINATIONS: operator:$CI_COMMIT_TAG
    IMG_DESTINATIONS_REGEX: ':v'
    IMG_DESTINATIONS_REGEX_REPL: ':'
    IMG_SIGNING: "false"

publish_public_tag_fips:
  extends: publish_public_tag
  variables:
    IMG_SOURCES: $BUILD_DOCKER_REGISTRY/$PROJECTNAME:$CI_COMMIT_TAG-fips-amd64,$BUILD_DOCKER_REGISTRY/$PROJECTNAME:$CI_COMMIT_TAG-fips-arm64
    IMG_DESTINATIONS: operator:$CI_COMMIT_TAG-fips

publish_redhat_public_tag:
  stage: release
  rules:
    - if: $CI_COMMIT_TAG
      when: manual
    - when: never
  trigger:
    project: DataDog/public-images
    branch: main
    strategy: depend
  variables:
    IMG_SOURCES: $BUILD_DOCKER_REGISTRY/$PROJECTNAME:$CI_COMMIT_TAG-amd64,$BUILD_DOCKER_REGISTRY/$PROJECTNAME:$CI_COMMIT_TAG-arm64
    IMG_DESTINATIONS: $RH_PARTNER_PROJECT_ID:$CI_COMMIT_TAG
    IMG_DESTINATIONS_REGEX: ':v'
    IMG_DESTINATIONS_REGEX_REPL: ':'
    IMG_REGISTRIES: redhat-operator
    IMG_SIGNING: "false"

publish_redhat_public_tag_fips:
  extends: publish_redhat_public_tag
  variables:
    IMG_SOURCES: $BUILD_DOCKER_REGISTRY/$PROJECTNAME:$CI_COMMIT_TAG-fips-amd64,$BUILD_DOCKER_REGISTRY/$PROJECTNAME:$CI_COMMIT_TAG-fips-arm64
    IMG_DESTINATIONS: $RH_PARTNER_PROJECT_ID:$CI_COMMIT_TAG-fips

publish_public_latest:
  stage: release
  rules:
    - if: $CI_COMMIT_TAG
      when: manual
    - when: never
  trigger:
    project: DataDog/public-images
    branch: main
    strategy: depend
  variables:
    IMG_SOURCES: $BUILD_DOCKER_REGISTRY/$PROJECTNAME:$CI_COMMIT_TAG-amd64,$BUILD_DOCKER_REGISTRY/$PROJECTNAME:$CI_COMMIT_TAG-arm64
    IMG_DESTINATIONS: operator:latest
    IMG_SIGNING: "false"

publish_public_latest_fips:
  extends: publish_public_latest
  variables:
    IMG_SOURCES: $BUILD_DOCKER_REGISTRY/$PROJECTNAME:$CI_COMMIT_TAG-fips-amd64,$BUILD_DOCKER_REGISTRY/$PROJECTNAME:$CI_COMMIT_TAG-fips-arm64
    IMG_DESTINATIONS: operator:latest-fips

publish_redhat_public_latest:
  stage: release
  rules:
    - if: $CI_COMMIT_TAG
      when: manual
    - when: never
  trigger:
    project: DataDog/public-images
    branch: main
    strategy: depend
  variables:
    IMG_SOURCES: $BUILD_DOCKER_REGISTRY/$PROJECTNAME:$CI_COMMIT_TAG-amd64,$BUILD_DOCKER_REGISTRY/$PROJECTNAME:$CI_COMMIT_TAG-arm64
    IMG_DESTINATIONS: $RH_PARTNER_PROJECT_ID:latest
    IMG_REGISTRIES: redhat-operator
    IMG_SIGNING: "false"

publish_redhat_public_latest_fips:
  extends: publish_redhat_public_latest
  variables:
    IMG_SOURCES: $BUILD_DOCKER_REGISTRY/$PROJECTNAME:$CI_COMMIT_TAG-fips-amd64,$BUILD_DOCKER_REGISTRY/$PROJECTNAME:$CI_COMMIT_TAG-fips-arm64
    IMG_DESTINATIONS: $RH_PARTNER_PROJECT_ID:latest-fips

trigger_internal_operator_image:
  stage: release
  rules:
    - if: $CI_COMMIT_TAG
    - when: never
  trigger:
    project: DataDog/images
    branch: master
    strategy: depend
  variables:
    IMAGE_VERSION: tmpl-v2
    IMAGE_NAME: $PROJECTNAME
    TMPL_SRC_IMAGE: v${CI_PIPELINE_ID}-${CI_COMMIT_SHORT_SHA}
    RELEASE_TAG: ${CI_COMMIT_REF_SLUG}
    BUILD_TAG: ${CI_COMMIT_REF_SLUG}
    RELEASE_STAGING: "true"
    RELEASE_PROD: "true"

trigger_internal_operator_image_fips:
  stage: release
  rules:
    - if: $CI_COMMIT_TAG
    - when: never
  trigger:
    project: DataDog/images
    branch: master
    strategy: depend
  variables:
    IMAGE_VERSION: tmpl-v2-fips
    IMAGE_NAME: $PROJECTNAME
    TMPL_SRC_IMAGE: v${CI_PIPELINE_ID}-${CI_COMMIT_SHORT_SHA}-fips
    RELEASE_TAG: ${CI_COMMIT_REF_SLUG}-fips
    BUILD_TAG: ${CI_COMMIT_REF_SLUG}-fips
    RELEASE_STAGING: "true"
    RELEASE_PROD: "true"

trigger_internal_operator_check_image:
  stage: release
  rules:
    - if: $CI_COMMIT_TAG
    - when: never
  trigger:
    project: DataDog/images
    branch: master
    strategy: depend
  variables:
    IMAGE_VERSION: tmpl-v1
    IMAGE_NAME: $PROJECTNAME_CHECK
    TMPL_SRC_IMAGE: v${CI_PIPELINE_ID}-${CI_COMMIT_SHORT_SHA}
    RELEASE_TAG: ${CI_COMMIT_REF_SLUG}
    BUILD_TAG: ${CI_COMMIT_REF_SLUG}
    RELEASE_STAGING: "true"
    RELEASE_PROD: "true"

trigger_internal_operator_nightly_image:
  stage: release
  rules:
    - if: '$CI_COMMIT_BRANCH == "main" && $DDR == "true" && $CONDUCTOR_TARGET == "nightly-build"'
      when: on_success
    - when: never
  trigger:
    project: DataDog/images
    branch: master
    strategy: depend
  variables:
    IMAGE_VERSION: tmpl-v2
    IMAGE_NAME: $PROJECTNAME
    TMPL_SRC_IMAGE: v${CI_PIPELINE_ID}-${CI_COMMIT_SHORT_SHA}
    # Trigger a nightly images build that sets the RELEASE_TAG and BUILD_TAG
    BUILD_NIGHTLY: "true"
    RELEASE_STAGING: "true"
    RELEASE_PROD: "false"

trigger_internal_operator_check_nightly_image:
  stage: release
  rules:
    - if: '$CI_COMMIT_BRANCH == "main" && $DDR == "true" && $CONDUCTOR_TARGET == "nightly-build"'
      when: on_success
    - when: never
  trigger:
    project: DataDog/images
    branch: master
    strategy: depend
  variables:
    IMAGE_VERSION: tmpl-v1
    IMAGE_NAME: $PROJECTNAME_CHECK
    TMPL_SRC_IMAGE: v${CI_PIPELINE_ID}-${CI_COMMIT_SHORT_SHA}
    # Trigger a nightly images build that sets the RELEASE_TAG and BUILD_TAG
    BUILD_NIGHTLY: "true"
    RELEASE_STAGING: "true"
    RELEASE_PROD: "false"

trigger_custom_operator_image_staging:
  stage: release
  rules:
    - if: $PUSH_IMAGES_TO_STAGING == 'true'
      when: manual
    - when: never
  trigger:
    project: DataDog/images
    branch: master
    strategy: depend
  variables:
    IMAGE_VERSION: tmpl-v2
    IMAGE_NAME: $PROJECTNAME
    TMPL_SRC_IMAGE: v${CI_PIPELINE_ID}-${CI_COMMIT_SHORT_SHA}
    RELEASE_TAG: ${CI_COMMIT_REF_SLUG}-${CI_COMMIT_SHORT_SHA}
    BUILD_TAG: ${CI_COMMIT_REF_SLUG}-${CI_COMMIT_SHORT_SHA}
    RELEASE_STAGING: "true"
    RELEASE_PROD: "false"

trigger_custom_operator_image_fips_staging:
  stage: release
  rules:
    - if: $PUSH_IMAGES_TO_STAGING == 'true'
      when: manual
    - when: never
  trigger:
    project: DataDog/images
    branch: master
    strategy: depend
  variables:
    IMAGE_VERSION: tmpl-v2-fips
    IMAGE_NAME: $PROJECTNAME
    TMPL_SRC_IMAGE: v${CI_PIPELINE_ID}-${CI_COMMIT_SHORT_SHA}
    RELEASE_TAG: ${CI_COMMIT_REF_SLUG}-${CI_COMMIT_SHORT_SHA}
    BUILD_TAG: ${CI_COMMIT_REF_SLUG}-${CI_COMMIT_SHORT_SHA}
    RELEASE_STAGING: "true"
    RELEASE_PROD: "false"

trigger_custom_operator_check_image_staging:
  stage: release
  rules:
    - if: $PUSH_IMAGES_TO_STAGING == 'true'
      when: manual
    - when: never
  trigger:
    project: DataDog/images
    branch: master
    strategy: depend
  variables:
    IMAGE_VERSION: tmpl-v1
    IMAGE_NAME: $PROJECTNAME_CHECK
    TMPL_SRC_IMAGE: v${CI_PIPELINE_ID}-${CI_COMMIT_SHORT_SHA}
    RELEASE_TAG: ${CI_COMMIT_REF_SLUG}-${CI_COMMIT_SHORT_SHA}
    BUILD_TAG: ${CI_COMMIT_REF_SLUG}-${CI_COMMIT_SHORT_SHA}
    RELEASE_STAGING: "true"
    RELEASE_PROD: "false"

trigger_e2e_operator_image:
  stage: e2e
  rules: 
    - if: $CI_COMMIT_TAG
      when: always
  trigger:
    project: DataDog/public-images
    branch: main
    strategy: depend
  variables:
    IMG_SOURCES: $BUILD_DOCKER_REGISTRY/$PROJECTNAME:v${CI_PIPELINE_ID}-${CI_COMMIT_SHORT_SHA}-amd64
    IMG_DESTINATIONS: operator:${CI_PIPELINE_ID}-${CI_COMMIT_SHORT_SHA}
    IMG_REGISTRIES: agent-qa

e2e:
  extends: .new_e2e_template
<<<<<<< HEAD
  variables:
    TARGET_IMAGE: $E2E_DOCKER_REGISTRY:${CI_PIPELINE_ID}-${CI_COMMIT_SHORT_SHA}
    FF_TIMESTAMPS: true
=======
  stage: e2e
>>>>>>> 040539e3
  needs:
    - "trigger_e2e_operator_image"
  rules:
    - if: $CI_COMMIT_TAG
      when: always
  parallel:
    matrix:
      - K8S_VERSION:
          - "1.19"
          - "1.22"
          - "1.24"
          - "1.25"
          - "1.26"
  variables:
    TARGET_IMAGE: $E2E_DOCKER_REGISTRY:${CI_PIPELINE_ID}-${CI_COMMIT_SHORT_SHA}
  script:
    - IMAGE_PULL_PASSWORD=$(aws ecr get-login-password) IMG=$TARGET_IMAGE make e2e-tests

# Runs preflight checks without submitting the image
check_preflight_redhat_image:
  stage: release
  rules: 
    - if: $CI_COMMIT_TAG
      when: manual
    - when: never
  needs:
    - "publish_redhat_public_tag"
  tags: ["runner:docker", "size:large"]
  image: $JOB_DOCKER_IMAGE
  script: 
    - apt-get update && apt-get -y install --no-install-recommends build-essential git awscli && apt-get -y clean && rm -rf /var/lib/apt/lists/*
    - aws ssm get-parameter --region us-east-1 --name ci.datadog-operator.$RH_PARTNER_REGISTRY_KEY_SSM_KEY --with-decryption --query "Parameter.Value" --out text | docker login --username "$RH_PARTNER_REGISTRY_USER" --password-stdin "$RH_PARTNER_REGISTRY"
    - export RH_PARTNER_API_TOKEN=$(aws ssm get-parameter --region us-east-1 --name ci.datadog-operator.$RH_PARTNER_API_KEY_SSM_KEY --with-decryption --query "Parameter.Value" --out text)
    - export IMG=$RH_PARTNER_REGISTRY/$RH_PARTNER_PROJECT_ID:${CI_COMMIT_TAG:1}
    - make preflight-redhat-container
  

# Preflight now supports multiarch image checks
submit_preflight_redhat_image:
  stage: post-release
  rules:
    - if: $CI_COMMIT_TAG
      when: manual
    - when: never
  needs:
    - "publish_redhat_public_tag"
  tags: ["runner:docker", "size:large"]
  image: $JOB_DOCKER_IMAGE
  script:
    - apt-get update && apt-get -y install --no-install-recommends build-essential git awscli && apt-get -y clean && rm -rf /var/lib/apt/lists/*
    - aws ssm get-parameter --region us-east-1 --name ci.datadog-operator.$RH_PARTNER_REGISTRY_KEY_SSM_KEY --with-decryption --query "Parameter.Value" --out text | docker login --username "$RH_PARTNER_REGISTRY_USER" --password-stdin "$RH_PARTNER_REGISTRY"
    - export RH_PARTNER_API_TOKEN=$(aws ssm get-parameter --region us-east-1 --name ci.datadog-operator.$RH_PARTNER_API_KEY_SSM_KEY --with-decryption --query "Parameter.Value" --out text)
    - export IMG=$RH_PARTNER_REGISTRY/$RH_PARTNER_PROJECT_ID:${CI_COMMIT_TAG:1}
    - make preflight-redhat-container-submit

publish_community_operators:
  stage: post-release
  rules:
      - if: $CI_COMMIT_TAG
        when: manual
      - when: never
  needs:
    - "submit_preflight_redhat_image"
  tags: [ "runner:docker", "size:large" ]
  image: $JOB_DOCKER_IMAGE
  before_script:
    - make install-tools
  script:
    # Set version
    - export VERSION=${CI_COMMIT_TAG:1} # vX.Y.Z => X.Y.Z
    # Install github-cli and skopeo deps
    - curl -fsSL "https://cli.github.com/packages/githubcli-archive-keyring.gpg" -o /usr/share/keyrings/githubcli-archive-keyring.gpg
    - echo "deb [arch=$(dpkg --print-architecture) signed-by=/usr/share/keyrings/githubcli-archive-keyring.gpg] https://cli.github.com/packages stable main" > /etc/apt/sources.list.d/github-cli.list
    - apt-get update -y
    - apt-get install -y gh libgpgme-dev libassuan-dev libbtrfs-dev libdevmapper-dev pkg-config
    - rm -rf /var/lib/apt/lists/*
    # Build skopeo and install (needed for make bundle-redhat)
    # Note: skopeo apt package is only available in for ubuntu 20.10+
    # https://github.com/containers/skopeo/blob/main/install.md#ubuntu
    # TODO: use apt-get when gitlab runner image base is updated to use ubuntu 20.10+
    - git clone --single-branch -b $SKOPEO_VERSION https://github.com/containers/skopeo /tmp/skopeo
    - cd /tmp/skopeo && DISABLE_DOCS=1 make bin/skopeo
    - DISABLE_DOCS=1 make install
    - skopeo --version
    # Set up redhat registry access to generate bundle-redhat
    - mkdir ~/.redhat
    - aws ssm get-parameter --region us-east-1 --name
      ci.datadog-operator.redhat-registry-token --with-decryption --query "Parameter.Value" --out text > ~/.redhat/auths.json
    - cd $CI_PROJECT_DIR
    - make bundle-redhat
    # configure git and github-cli
    - git config --global user.email $GITLAB_USER_EMAIL
    - git config --global user.name $GITLAB_USER_NAME
    - aws ssm get-parameter --region us-east-1 --name ci.datadog-operator.github-robot-token --with-decryption --query "Parameter.Value" --out text > git-token.txt
    - gh auth login --with-token < git-token.txt
    - gh auth setup-git
    # create pull request for each marketplace repo
    - make publish-community-bundles
  variables:
    SKOPEO_VERSION: release-1.16

# On success, this will cause Conductor to trigger a Deployment to nightly clusters in SDP
publish_nightly_workflow:
  stage: deploy
  rules:
    - if: '$CI_COMMIT_BRANCH == "main" && $CONDUCTOR_TARGET == "nightly-build"'
      when: on_success
    - when: never
  needs:
    - trigger_internal_operator_nightly_image
    - trigger_internal_operator_check_nightly_image
  trigger:
    project: DataDog/k8s-datadog-agent-ops
    branch: main
    strategy: depend
    forward:
      pipeline_variables: true
  variables:
    OPERATOR_NIGHTLY: "true"
    SKIP_PLAN_CHECK: "true"
    ENVIRONMENTS: "experimental"
    CHART: "datadog-operator"
    OPTION_AUTOMATIC_ROLLOUT: "true"
    EXPLICIT_WORKFLOWS: "//workflows:deploy_operator_nightly.operator_nightly.publish"
    BAZEL_TARGET: $BAZEL_TARGET
    DDR: $DDR
    TARGET_ENV: $TARGET_ENV
    CONDUCTOR_TARGET: $CONDUCTOR_TARGET
    DDR_WORKFLOW_ID: $DDR_WORKFLOW_ID

# On success, this will cause CNAB to trigger a Deployment to Release Candidate clusters and open a corresponding pull request
publish_release_candidate_workflow:
  stage: deploy
  rules:
    - if: $CI_COMMIT_TAG
    - when: never
  needs:
    - trigger_internal_operator_image
    - trigger_internal_operator_check_image
  trigger:
    project: DataDog/k8s-datadog-agent-ops
    branch: main
    strategy: depend
    forward:
      pipeline_variables: true
  variables:
    OPERATOR_RC: "true"
    SKIP_PLAN_CHECK: "true"
    ENVIRONMENTS: "experimental,alpha,staging"
    CHART: "datadog-operator"
    OPTION_AUTOMATIC_ROLLOUT: "true"
    EXPLICIT_WORKFLOWS: "//workflows:deploy_operator_rc.operator_rc"
    OPERATOR_IMAGE_TAG: $CI_COMMIT_REF_SLUG<|MERGE_RESOLUTION|>--- conflicted
+++ resolved
@@ -1,8 +1,4 @@
-<<<<<<< HEAD
-image: registry.ddbuild.io/images/mirror/golang:1.23.1
-=======
 image: registry.ddbuild.io/images/mirror/library/golang:1.23.6
->>>>>>> 040539e3
 variables:
   PROJECTNAME: "datadog-operator"
   PROJECTNAME_CHECK: "datadog-operator-check"
@@ -491,7 +487,7 @@
 
 trigger_e2e_operator_image:
   stage: e2e
-  rules: 
+  rules:
     - if: $CI_COMMIT_TAG
       when: always
   trigger:
@@ -505,13 +501,7 @@
 
 e2e:
   extends: .new_e2e_template
-<<<<<<< HEAD
-  variables:
-    TARGET_IMAGE: $E2E_DOCKER_REGISTRY:${CI_PIPELINE_ID}-${CI_COMMIT_SHORT_SHA}
-    FF_TIMESTAMPS: true
-=======
   stage: e2e
->>>>>>> 040539e3
   needs:
     - "trigger_e2e_operator_image"
   rules:
@@ -533,7 +523,7 @@
 # Runs preflight checks without submitting the image
 check_preflight_redhat_image:
   stage: release
-  rules: 
+  rules:
     - if: $CI_COMMIT_TAG
       when: manual
     - when: never
@@ -541,13 +531,13 @@
     - "publish_redhat_public_tag"
   tags: ["runner:docker", "size:large"]
   image: $JOB_DOCKER_IMAGE
-  script: 
+  script:
     - apt-get update && apt-get -y install --no-install-recommends build-essential git awscli && apt-get -y clean && rm -rf /var/lib/apt/lists/*
     - aws ssm get-parameter --region us-east-1 --name ci.datadog-operator.$RH_PARTNER_REGISTRY_KEY_SSM_KEY --with-decryption --query "Parameter.Value" --out text | docker login --username "$RH_PARTNER_REGISTRY_USER" --password-stdin "$RH_PARTNER_REGISTRY"
     - export RH_PARTNER_API_TOKEN=$(aws ssm get-parameter --region us-east-1 --name ci.datadog-operator.$RH_PARTNER_API_KEY_SSM_KEY --with-decryption --query "Parameter.Value" --out text)
     - export IMG=$RH_PARTNER_REGISTRY/$RH_PARTNER_PROJECT_ID:${CI_COMMIT_TAG:1}
     - make preflight-redhat-container
-  
+
 
 # Preflight now supports multiarch image checks
 submit_preflight_redhat_image:
