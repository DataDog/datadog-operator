image: registry.ddbuild.io/images/mirror/library/golang:1.23.6
variables:
  PROJECTNAME: "datadog-operator"
  PROJECTNAME_CHECK: "datadog-operator-check"
  BUILD_DOCKER_REGISTRY: "486234852809.dkr.ecr.us-east-1.amazonaws.com/ci"
  E2E_DOCKER_REGISTRY: "669783387624.dkr.ecr.us-east-1.amazonaws.com/operator"
  JOB_DOCKER_IMAGE: "registry.ddbuild.io/ci-containers-project:v46367840-16ecadd-v3.0.0"
  DOCKER_REGISTRY_LOGIN_SSM_KEY: docker_hub_login
  DOCKER_REGISTRY_PWD_SSM_KEY: docker_hub_pwd
  DOCKER_REGISTRY_URL: docker.io
  RH_PARTNER_REGISTRY: "quay.io/redhat-isv-containers"
  RH_PARTNER_PROJECT_ID: "5e7c8ebc1c86a3163d1a69be"
  RH_PARTNER_REGISTRY_USER: "redhat-isv-containers+5e7c8ebc1c86a3163d1a69be-robot"
  RH_PARTNER_REGISTRY_KEY_SSM_KEY: redhat_registry_key
  RH_PARTNER_API_KEY_SSM_KEY: redhat_api_key
  TEST_INFRA_DEFINITIONS_BUILDIMAGES: f61405297d57
  PUSH_IMAGES_TO_STAGING:
    description: "Set PUSH_IMAGE_TO_STAGING to 'true' if you want to push the operator to internal staging registry."
  FIPS_ENABLED: false

cache: &global_cache
  key: ${CI_COMMIT_REF_SLUG}
  paths:
    - /go/pkg/mod

stages:
  - build
  - test
  - image
<<<<<<< HEAD
=======
  - test-image
  - release
  - release-latest
>>>>>>> 0283be30
  - e2e
  - release
  - post-release
  - deploy

.on_build_images:
  - if: '$CI_COMMIT_BRANCH =~ /^mq-working-branch-/'
    when: never
  - when: always

build:
  stage: build
  tags: ["arch:amd64"]
  variables:
    KUBERNETES_MEMORY_REQUEST: 16Gi
    KUBERNETES_MEMORY_LIMIT: 16Gi
    KUBERNETES_CPU_REQUEST: 4
    KUBERNETES_CPU_LIMIT: 4
    GOMEMLIMIT: 15GiB
    GOMAXPROCS: 4
  before_script:
    - make install-tools
  script:
    - make build

unit_tests:
  stage: test
  tags: ["arch:amd64"]
  rules:
    - if: '$DDR == "true"'
      when: never
    - when: on_success
  variables:
    KUBERNETES_MEMORY_REQUEST: 16Gi
    KUBERNETES_MEMORY_LIMIT: 16Gi
    KUBERNETES_CPU_REQUEST: 4
    KUBERNETES_CPU_LIMIT: 4
    GOMEMLIMIT: 15GiB
    GOMAXPROCS: 4
  before_script:
    - make install-tools
  script:
    - make test

check-golang-version:
  stage: build
  tags: ["arch:amd64"]
  before_script:
    - make install-tools
  script:
    - make update-golang
    - git diff --exit-code

generate_code:
  stage: test
  tags: ["arch:amd64"]
  rules:
    - if: '$DDR == "true"'
      when: never
    - when: on_success
  before_script:
    - make install-tools
  script:
    - make generate manifests
    - git diff --exit-code

build_operator_image_amd64:
  stage: image
  rules: !reference [.on_build_images]
  tags:
    - "arch:amd64"
  image: $JOB_DOCKER_IMAGE
  variables:
    GOARCH: amd64
    TARGET_IMAGE: $BUILD_DOCKER_REGISTRY/$PROJECTNAME:v${CI_PIPELINE_ID}-${CI_COMMIT_SHORT_SHA}-amd64
    RELEASE_IMAGE: $BUILD_DOCKER_REGISTRY/$PROJECTNAME:$CI_COMMIT_TAG-amd64
  script:
    # DockerHub login for build to limit rate limit when pulling base images
    - DOCKER_REGISTRY_LOGIN=$(aws ssm get-parameter --region us-east-1 --name ci.datadog-operator.$DOCKER_REGISTRY_LOGIN_SSM_KEY --with-decryption --query "Parameter.Value" --out text)
    - aws ssm get-parameter --region us-east-1 --name ci.datadog-operator.$DOCKER_REGISTRY_PWD_SSM_KEY --with-decryption --query "Parameter.Value" --out text | docker login --username "$DOCKER_REGISTRY_LOGIN" --password-stdin "$DOCKER_REGISTRY_URL"
    - IMG=$TARGET_IMAGE FIPS_ENABLED=$FIPS_ENABLED make docker-build-push-ci
    - if [ -n "$CI_COMMIT_TAG" ]; then docker buildx imagetools create $TARGET_IMAGE --tag $RELEASE_IMAGE; fi

build_operator_image_fips_amd64:
  extends: build_operator_image_amd64
  variables:
    TARGET_IMAGE: $BUILD_DOCKER_REGISTRY/$PROJECTNAME:v${CI_PIPELINE_ID}-${CI_COMMIT_SHORT_SHA}-fips-amd64
    RELEASE_IMAGE: $BUILD_DOCKER_REGISTRY/$PROJECTNAME:$CI_COMMIT_TAG-fips-amd64
    FIPS_ENABLED: "true"

build_operator_image_arm64:
  stage: image
  rules: !reference [.on_build_images]
  tags:
    - "arch:arm64"
  image: $JOB_DOCKER_IMAGE
  variables:
    GOARCH: arm64
    TARGET_IMAGE: $BUILD_DOCKER_REGISTRY/$PROJECTNAME:v${CI_PIPELINE_ID}-${CI_COMMIT_SHORT_SHA}-arm64
    RELEASE_IMAGE: $BUILD_DOCKER_REGISTRY/$PROJECTNAME:$CI_COMMIT_TAG-arm64
  script:
    # DockerHub login for build to limit rate limit when pulling base images
    - DOCKER_REGISTRY_LOGIN=$(aws ssm get-parameter --region us-east-1 --name ci.datadog-operator.$DOCKER_REGISTRY_LOGIN_SSM_KEY --with-decryption --query "Parameter.Value" --out text)
    - aws ssm get-parameter --region us-east-1 --name ci.datadog-operator.$DOCKER_REGISTRY_PWD_SSM_KEY --with-decryption --query "Parameter.Value" --out text | docker login --username "$DOCKER_REGISTRY_LOGIN" --password-stdin "$DOCKER_REGISTRY_URL"
    - IMG=$TARGET_IMAGE FIPS_ENABLED=$FIPS_ENABLED make docker-build-push-ci
    - if [ -n "$CI_COMMIT_TAG" ]; then docker buildx imagetools create $TARGET_IMAGE --tag $RELEASE_IMAGE; fi

build_operator_image_fips_arm64:
  extends: build_operator_image_arm64
  variables:
    TARGET_IMAGE: $BUILD_DOCKER_REGISTRY/$PROJECTNAME:v${CI_PIPELINE_ID}-${CI_COMMIT_SHORT_SHA}-fips-arm64
    RELEASE_IMAGE: $BUILD_DOCKER_REGISTRY/$PROJECTNAME:$CI_COMMIT_TAG-fips-arm64
    FIPS_ENABLED: "true"

build_operator_check_image_amd64:
  stage: image
  rules: !reference [.on_build_images]
  tags:
    - "arch:amd64"
  image: $JOB_DOCKER_IMAGE
  variables:
    GOARCH: amd64
    TARGET_IMAGE: $BUILD_DOCKER_REGISTRY/$PROJECTNAME_CHECK:v${CI_PIPELINE_ID}-${CI_COMMIT_SHORT_SHA}-amd64
    RELEASE_IMAGE: $BUILD_DOCKER_REGISTRY/$PROJECTNAME_CHECK:$CI_COMMIT_TAG-amd64
  script:
    # DockerHub login for build to limit rate limit when pulling base images
    - DOCKER_REGISTRY_LOGIN=$(aws ssm get-parameter --region us-east-1 --name ci.datadog-operator.$DOCKER_REGISTRY_LOGIN_SSM_KEY --with-decryption --query "Parameter.Value" --out text)
    - aws ssm get-parameter --region us-east-1 --name ci.datadog-operator.$DOCKER_REGISTRY_PWD_SSM_KEY --with-decryption --query "Parameter.Value" --out text | docker login --username "$DOCKER_REGISTRY_LOGIN" --password-stdin "$DOCKER_REGISTRY_URL"
    - IMG_CHECK=$TARGET_IMAGE make docker-build-push-check-ci
    - if [ -n "$CI_COMMIT_TAG" ]; then docker buildx imagetools create $TARGET_IMAGE --tag $RELEASE_IMAGE; fi

build_operator_check_image_arm64:
  stage: image
  rules: !reference [.on_build_images]
  tags:
    - "arch:arm64"
  image: $JOB_DOCKER_IMAGE
  variables:
    GOARCH: arm64
    TARGET_IMAGE: $BUILD_DOCKER_REGISTRY/$PROJECTNAME_CHECK:v${CI_PIPELINE_ID}-${CI_COMMIT_SHORT_SHA}-arm64
    RELEASE_IMAGE: $BUILD_DOCKER_REGISTRY/$PROJECTNAME_CHECK:$CI_COMMIT_TAG-arm64
  script:
    # DockerHub login for build to limit rate limit when pulling base images
    - DOCKER_REGISTRY_LOGIN=$(aws ssm get-parameter --region us-east-1 --name ci.datadog-operator.$DOCKER_REGISTRY_LOGIN_SSM_KEY --with-decryption --query "Parameter.Value" --out text)
    - aws ssm get-parameter --region us-east-1 --name ci.datadog-operator.$DOCKER_REGISTRY_PWD_SSM_KEY --with-decryption --query "Parameter.Value" --out text | docker login --username "$DOCKER_REGISTRY_LOGIN" --password-stdin "$DOCKER_REGISTRY_URL"
    - IMG_CHECK=$TARGET_IMAGE make docker-build-push-check-ci
    - if [ -n "$CI_COMMIT_TAG" ]; then docker buildx imagetools create $TARGET_IMAGE --tag $RELEASE_IMAGE; fi


build_bundle_image:
  stage: image
  tags:
    - "arch:amd64"
  image: $JOB_DOCKER_IMAGE
  variables:
    TARGET_IMAGE: $BUILD_DOCKER_REGISTRY/$PROJECTNAME:v${CI_PIPELINE_ID}-${CI_COMMIT_SHORT_SHA}-bundle
    RELEASE_IMAGE: $BUILD_DOCKER_REGISTRY/$PROJECTNAME:$CI_COMMIT_TAG-bundle
  script:
    - BUNDLE_IMG=$TARGET_IMAGE make bundle-build-push
    - if [ -n "$CI_COMMIT_TAG" ]; then docker buildx imagetools create $TARGET_IMAGE --tag $RELEASE_IMAGE; fi

.new_e2e_template:
  stage: e2e
  tags: ["arch:amd64"]
  image: $BUILD_DOCKER_REGISTRY/test-infra-definitions/runner:$TEST_INFRA_DEFINITIONS_BUILDIMAGES
  before_script:
    # Setup AWS Credentials
    - echo "Starting setup for E2E testing..."
    - mkdir -p ~/.aws
    - aws ssm get-parameter --region us-east-1 --name ci.datadog-operator.agent-qa-profile --with-decryption --query "Parameter.Value" --out text >> ~/.aws/config
    - export AWS_PROFILE=agent-qa-ci
    # Now all `aws` commands target the agent-qa profile
    - echo "Retrieving SSH keys from AWS..."
    - aws ssm get-parameter --region us-east-1 --name ci.datadog-operator.ssh_public_key --with-decryption --query "Parameter.Value" --out text > $E2E_AWS_PUBLIC_KEY_PATH
    - aws ssm get-parameter --region us-east-1 --name ci.datadog-operator.ssh_private_key --with-decryption --query "Parameter.Value" --out text > $E2E_AWS_PRIVATE_KEY_PATH
    # Use S3 backend to store stack status
    - echo "Logging in to Pulumi with S3 backend..."
    - pulumi login "s3://dd-pulumi-state?region=us-east-1&awssdk=v2&profile=$AWS_PROFILE"
  variables:
    E2E_AWS_PUBLIC_KEY_PATH: /tmp/agent-qa-ssh-key.pub
    E2E_AWS_PRIVATE_KEY_PATH: /tmp/agent-qa-ssh-key
    E2E_KEY_PAIR_NAME: ci.datadog-operator
    KUBERNETES_MEMORY_REQUEST: 12Gi
    KUBERNETES_MEMORY_LIMIT: 16Gi

.on_run_e2e:
  # Skip e2e tests if only .md files are changed
  - if: $CI_COMMIT_BRANCH
    changes:
      paths:
        - "*.md"
      compare_to: "refs/heads/main"
    when: never
  # Allow mergequeue branches to merge even if e2e tests fail
  - if: '$CI_COMMIT_BRANCH =~ /^mq-working-branch-/'
    allow_failure: true
  # Temporarily disable on Conductor-triggered jobs
  - if: '$DDR == "true"'
    when: manual
  - when: on_success
  # Run e2e tests automatically otherwise

trigger_e2e_operator_image:
  stage: e2e
  rules: !reference [.on_run_e2e]
  trigger:
    project: DataDog/public-images
    branch: main
    strategy: depend
  variables:
    IMG_SOURCES: $BUILD_DOCKER_REGISTRY/$PROJECTNAME:v${CI_PIPELINE_ID}-${CI_COMMIT_SHORT_SHA}-amd64
    IMG_DESTINATIONS: operator:${CI_PIPELINE_ID}-${CI_COMMIT_SHORT_SHA}
    IMG_REGISTRIES: agent-qa

e2e:
  extends: .new_e2e_template
  stage: e2e
  needs:
    - "trigger_e2e_operator_image"
  rules: !reference [.on_run_e2e]
  parallel:
    matrix:
      - K8S_VERSION:
          - "1.19"
          - "1.22"
          - "1.24"
          - "1.25"
          - "1.26"
  variables:
    TARGET_IMAGE: $E2E_DOCKER_REGISTRY:${CI_PIPELINE_ID}-${CI_COMMIT_SHORT_SHA}
  script:
    - echo "Running e2e test with target image $TARGET_IMAGE"
    - IMAGE_PULL_PASSWORD=$(aws ecr get-login-password) IMG=$TARGET_IMAGE make e2e-tests

publish_public_main:
  stage: release
  rules:
    - if: '$CI_COMMIT_BRANCH == "main" && $DDR != "true"'
      when: on_success
    - when: never
  trigger:
    project: DataDog/public-images
    branch: main
    strategy: depend
  variables:
    IMG_SOURCES: $BUILD_DOCKER_REGISTRY/$PROJECTNAME:v${CI_PIPELINE_ID}-${CI_COMMIT_SHORT_SHA}-amd64,$BUILD_DOCKER_REGISTRY/$PROJECTNAME:v${CI_PIPELINE_ID}-${CI_COMMIT_SHORT_SHA}-arm64
    IMG_DESTINATIONS: operator:main
    IMG_SIGNING: "false"
    IMG_MERGE_STRATEGY: "index_oci"

publish_public_main_fips:
  extends: publish_public_main
  variables:
    IMG_SOURCES: $BUILD_DOCKER_REGISTRY/$PROJECTNAME:v${CI_PIPELINE_ID}-${CI_COMMIT_SHORT_SHA}-fips-amd64,$BUILD_DOCKER_REGISTRY/$PROJECTNAME:v${CI_PIPELINE_ID}-${CI_COMMIT_SHORT_SHA}-fips-arm64
    IMG_DESTINATIONS: operator:main-fips

publish_public_tag:
  stage: release
  rules:
    - if: $CI_COMMIT_TAG
      when: manual
    - when: never
  trigger:
    project: DataDog/public-images
    branch: main
    strategy: depend
  variables:
    IMG_SOURCES: $BUILD_DOCKER_REGISTRY/$PROJECTNAME:$CI_COMMIT_TAG-amd64,$BUILD_DOCKER_REGISTRY/$PROJECTNAME:$CI_COMMIT_TAG-arm64
    IMG_DESTINATIONS: operator:$CI_COMMIT_TAG
    IMG_DESTINATIONS_REGEX: ':v'
    IMG_DESTINATIONS_REGEX_REPL: ':'
    IMG_SIGNING: "false"
    IMG_MERGE_STRATEGY: "index_oci"

publish_public_tag_fips:
  extends: publish_public_tag
  variables:
    IMG_SOURCES: $BUILD_DOCKER_REGISTRY/$PROJECTNAME:$CI_COMMIT_TAG-fips-amd64,$BUILD_DOCKER_REGISTRY/$PROJECTNAME:$CI_COMMIT_TAG-fips-arm64
    IMG_DESTINATIONS: operator:$CI_COMMIT_TAG-fips

publish_redhat_public_tag:
  stage: release
  rules:
    - if: $CI_COMMIT_TAG
      when: manual
    - when: never
  trigger:
    project: DataDog/public-images
    branch: main
    strategy: depend
  variables:
    IMG_SOURCES: $BUILD_DOCKER_REGISTRY/$PROJECTNAME:$CI_COMMIT_TAG-amd64,$BUILD_DOCKER_REGISTRY/$PROJECTNAME:$CI_COMMIT_TAG-arm64
    IMG_DESTINATIONS: $RH_PARTNER_PROJECT_ID:$CI_COMMIT_TAG
    IMG_DESTINATIONS_REGEX: ':v'
    IMG_DESTINATIONS_REGEX_REPL: ':'
    IMG_REGISTRIES: redhat-operator
    IMG_SIGNING: "false"
    IMG_MERGE_STRATEGY: "index_oci"

publish_redhat_public_tag_fips:
  extends: publish_redhat_public_tag
  variables:
    IMG_SOURCES: $BUILD_DOCKER_REGISTRY/$PROJECTNAME:$CI_COMMIT_TAG-fips-amd64,$BUILD_DOCKER_REGISTRY/$PROJECTNAME:$CI_COMMIT_TAG-fips-arm64
    IMG_DESTINATIONS: $RH_PARTNER_PROJECT_ID:$CI_COMMIT_TAG-fips

publish_public_latest:
  stage: release-latest
  rules:
    - if: $CI_COMMIT_TAG
      when: manual
    - when: never
  trigger:
    project: DataDog/public-images
    branch: main
    strategy: depend
  variables:
    IMG_SOURCES: $BUILD_DOCKER_REGISTRY/$PROJECTNAME:$CI_COMMIT_TAG-amd64,$BUILD_DOCKER_REGISTRY/$PROJECTNAME:$CI_COMMIT_TAG-arm64
    IMG_DESTINATIONS: operator:latest
    IMG_SIGNING: "false"
    IMG_MERGE_STRATEGY: "index_oci"

publish_public_latest_fips:
  extends: publish_public_latest
  variables:
    IMG_SOURCES: $BUILD_DOCKER_REGISTRY/$PROJECTNAME:$CI_COMMIT_TAG-fips-amd64,$BUILD_DOCKER_REGISTRY/$PROJECTNAME:$CI_COMMIT_TAG-fips-arm64
    IMG_DESTINATIONS: operator:latest-fips

publish_redhat_public_latest:
  stage: release-latest
  rules:
    - if: $CI_COMMIT_TAG
      when: manual
    - when: never
  trigger:
    project: DataDog/public-images
    branch: main
    strategy: depend
  variables:
    IMG_SOURCES: $BUILD_DOCKER_REGISTRY/$PROJECTNAME:$CI_COMMIT_TAG-amd64,$BUILD_DOCKER_REGISTRY/$PROJECTNAME:$CI_COMMIT_TAG-arm64
    IMG_DESTINATIONS: $RH_PARTNER_PROJECT_ID:latest
    IMG_REGISTRIES: redhat-operator
    IMG_SIGNING: "false"
    IMG_MERGE_STRATEGY: "index_oci"

publish_redhat_public_latest_fips:
  extends: publish_redhat_public_latest
  variables:
    IMG_SOURCES: $BUILD_DOCKER_REGISTRY/$PROJECTNAME:$CI_COMMIT_TAG-fips-amd64,$BUILD_DOCKER_REGISTRY/$PROJECTNAME:$CI_COMMIT_TAG-fips-arm64
    IMG_DESTINATIONS: $RH_PARTNER_PROJECT_ID:latest-fips

trigger_internal_operator_image:
  stage: release
  rules:
    - if: $CI_COMMIT_TAG
    - when: never
  trigger:
    project: DataDog/images
    branch: master
    strategy: depend
  variables:
    IMAGE_VERSION: tmpl-v2
    IMAGE_NAME: $PROJECTNAME
    TMPL_SRC_IMAGE: v${CI_PIPELINE_ID}-${CI_COMMIT_SHORT_SHA}
    RELEASE_TAG: ${CI_COMMIT_REF_SLUG}
    BUILD_TAG: ${CI_COMMIT_REF_SLUG}
    RELEASE_STAGING: "true"
    RELEASE_PROD: "true"

trigger_internal_operator_image_fips:
  stage: release
  rules:
    - if: $CI_COMMIT_TAG
    - when: never
  trigger:
    project: DataDog/images
    branch: master
    strategy: depend
  variables:
    IMAGE_VERSION: tmpl-v2-fips
    IMAGE_NAME: $PROJECTNAME
    TMPL_SRC_IMAGE: v${CI_PIPELINE_ID}-${CI_COMMIT_SHORT_SHA}-fips
    RELEASE_TAG: ${CI_COMMIT_REF_SLUG}-fips
    BUILD_TAG: ${CI_COMMIT_REF_SLUG}-fips
    RELEASE_STAGING: "true"
    RELEASE_PROD: "true"

trigger_internal_operator_check_image:
  stage: release
  rules:
    - if: $CI_COMMIT_TAG
    - when: never
  trigger:
    project: DataDog/images
    branch: master
    strategy: depend
  variables:
    IMAGE_VERSION: tmpl-v1
    IMAGE_NAME: $PROJECTNAME_CHECK
    TMPL_SRC_IMAGE: v${CI_PIPELINE_ID}-${CI_COMMIT_SHORT_SHA}
    RELEASE_TAG: ${CI_COMMIT_REF_SLUG}
    BUILD_TAG: ${CI_COMMIT_REF_SLUG}
    RELEASE_STAGING: "true"
    RELEASE_PROD: "true"

trigger_internal_operator_nightly_image:
  stage: release
  rules:
    - if: '$CI_COMMIT_BRANCH == "main" && $DDR == "true" && $CONDUCTOR_TARGET == "nightly-build"'
      when: on_success
    - when: never
  trigger:
    project: DataDog/images
    branch: master
    strategy: depend
  variables:
    IMAGE_VERSION: tmpl-v2
    IMAGE_NAME: $PROJECTNAME
    TMPL_SRC_IMAGE: v${CI_PIPELINE_ID}-${CI_COMMIT_SHORT_SHA}
    # Trigger a nightly images build that sets the RELEASE_TAG and BUILD_TAG
    BUILD_NIGHTLY: "true"
    RELEASE_STAGING: "true"
    RELEASE_PROD: "false"

trigger_internal_operator_check_nightly_image:
  stage: release
  rules:
    - if: '$CI_COMMIT_BRANCH == "main" && $DDR == "true" && $CONDUCTOR_TARGET == "nightly-build"'
      when: on_success
    - when: never
  trigger:
    project: DataDog/images
    branch: master
    strategy: depend
  variables:
    IMAGE_VERSION: tmpl-v1
    IMAGE_NAME: $PROJECTNAME_CHECK
    TMPL_SRC_IMAGE: v${CI_PIPELINE_ID}-${CI_COMMIT_SHORT_SHA}
    # Trigger a nightly images build that sets the RELEASE_TAG and BUILD_TAG
    BUILD_NIGHTLY: "true"
    RELEASE_STAGING: "true"
    RELEASE_PROD: "false"

trigger_custom_operator_image_staging:
  stage: release
  rules:
    - if: $PUSH_IMAGES_TO_STAGING == 'true'
      when: manual
    - when: never
  trigger:
    project: DataDog/images
    branch: master
    strategy: depend
  variables:
    IMAGE_VERSION: tmpl-v2
    IMAGE_NAME: $PROJECTNAME
    TMPL_SRC_IMAGE: v${CI_PIPELINE_ID}-${CI_COMMIT_SHORT_SHA}
    RELEASE_TAG: ${CI_COMMIT_REF_SLUG}-${CI_COMMIT_SHORT_SHA}
    BUILD_TAG: ${CI_COMMIT_REF_SLUG}-${CI_COMMIT_SHORT_SHA}
    RELEASE_STAGING: "true"
    RELEASE_PROD: "false"

trigger_custom_operator_image_fips_staging:
  stage: release
  rules:
    - if: $PUSH_IMAGES_TO_STAGING == 'true'
      when: manual
    - when: never
  trigger:
    project: DataDog/images
    branch: master
    strategy: depend
  variables:
    IMAGE_VERSION: tmpl-v2-fips
    IMAGE_NAME: $PROJECTNAME
    TMPL_SRC_IMAGE: v${CI_PIPELINE_ID}-${CI_COMMIT_SHORT_SHA}
    RELEASE_TAG: ${CI_COMMIT_REF_SLUG}-${CI_COMMIT_SHORT_SHA}
    BUILD_TAG: ${CI_COMMIT_REF_SLUG}-${CI_COMMIT_SHORT_SHA}
    RELEASE_STAGING: "true"
    RELEASE_PROD: "false"

trigger_custom_operator_check_image_staging:
  stage: release
  rules:
    - if: $PUSH_IMAGES_TO_STAGING == 'true'
      when: manual
    - when: never
  trigger:
    project: DataDog/images
    branch: master
    strategy: depend
  variables:
    IMAGE_VERSION: tmpl-v1
    IMAGE_NAME: $PROJECTNAME_CHECK
    TMPL_SRC_IMAGE: v${CI_PIPELINE_ID}-${CI_COMMIT_SHORT_SHA}
    RELEASE_TAG: ${CI_COMMIT_REF_SLUG}-${CI_COMMIT_SHORT_SHA}
    BUILD_TAG: ${CI_COMMIT_REF_SLUG}-${CI_COMMIT_SHORT_SHA}
    RELEASE_STAGING: "true"
    RELEASE_PROD: "false"

# Runs preflight checks without submitting the image
check_preflight_redhat_image:
  stage: release
  rules: 
    - if: $CI_COMMIT_TAG
      when: manual
    - when: never
  needs:
    - "publish_redhat_public_tag"
  tags: ["runner:docker", "size:large"]
  image: $JOB_DOCKER_IMAGE
  script: 
    - apt-get update && apt-get -y install --no-install-recommends build-essential git awscli && apt-get -y clean && rm -rf /var/lib/apt/lists/*
    - aws ssm get-parameter --region us-east-1 --name ci.datadog-operator.$RH_PARTNER_REGISTRY_KEY_SSM_KEY --with-decryption --query "Parameter.Value" --out text | docker login --username "$RH_PARTNER_REGISTRY_USER" --password-stdin "$RH_PARTNER_REGISTRY"
    - export RH_PARTNER_API_TOKEN=$(aws ssm get-parameter --region us-east-1 --name ci.datadog-operator.$RH_PARTNER_API_KEY_SSM_KEY --with-decryption --query "Parameter.Value" --out text)
    - export IMG=$RH_PARTNER_REGISTRY/$RH_PARTNER_PROJECT_ID:${CI_COMMIT_TAG:1}
    - make preflight-redhat-container
  

# Preflight now supports multiarch image checks
submit_preflight_redhat_image:
  stage: post-release
  allow_failure: true
  rules:
    - if: $CI_COMMIT_TAG
      when: manual
    - when: never
  needs:
    - "publish_redhat_public_tag"
  tags: ["runner:docker", "size:large"]
  image: $JOB_DOCKER_IMAGE
  script:
    - apt-get update && apt-get -y install --no-install-recommends build-essential git awscli && apt-get -y clean && rm -rf /var/lib/apt/lists/*
    - aws ssm get-parameter --region us-east-1 --name ci.datadog-operator.$RH_PARTNER_REGISTRY_KEY_SSM_KEY --with-decryption --query "Parameter.Value" --out text | docker login --username "$RH_PARTNER_REGISTRY_USER" --password-stdin "$RH_PARTNER_REGISTRY"
    - export RH_PARTNER_API_TOKEN=$(aws ssm get-parameter --region us-east-1 --name ci.datadog-operator.$RH_PARTNER_API_KEY_SSM_KEY --with-decryption --query "Parameter.Value" --out text)
    - export IMG=$RH_PARTNER_REGISTRY/$RH_PARTNER_PROJECT_ID:${CI_COMMIT_TAG:1}
    - make preflight-redhat-container-submit

publish_community_operators:
  stage: post-release
  rules:
      - if: $CI_COMMIT_TAG
        when: manual
      - when: never
  # Allow the job to be run manually even if submit_preflight_redhat_image fails, so that
  # preflight submission can be retried locally followed by this manual job trigger in the pipeline
  # needs:
  #   - "submit_preflight_redhat_image"
  tags: [ "runner:docker", "size:large" ]
  image: $JOB_DOCKER_IMAGE
  before_script:
    - make install-tools
  script:
    # Set version
    - export VERSION=${CI_COMMIT_TAG:1} # vX.Y.Z => X.Y.Z
    # Install github-cli and skopeo deps
    - curl -fsSL "https://cli.github.com/packages/githubcli-archive-keyring.gpg" -o /usr/share/keyrings/githubcli-archive-keyring.gpg
    - echo "deb [arch=$(dpkg --print-architecture) signed-by=/usr/share/keyrings/githubcli-archive-keyring.gpg] https://cli.github.com/packages stable main" > /etc/apt/sources.list.d/github-cli.list
    - apt-get update -y
    - apt-get install -y gh libgpgme-dev libassuan-dev libbtrfs-dev libdevmapper-dev pkg-config
    - rm -rf /var/lib/apt/lists/*
    # Build skopeo and install (needed for make bundle-redhat)
    # Note: skopeo apt package is only available in for ubuntu 20.10+
    # https://github.com/containers/skopeo/blob/main/install.md#ubuntu
    # TODO: use apt-get when gitlab runner image base is updated to use ubuntu 20.10+
    - git clone --single-branch -b $SKOPEO_VERSION https://github.com/containers/skopeo /tmp/skopeo
    - cd /tmp/skopeo && DISABLE_DOCS=1 make bin/skopeo
    - DISABLE_DOCS=1 make install
    - skopeo --version
    # Set up redhat registry access to generate bundle-redhat
    - mkdir ~/.redhat
    - aws ssm get-parameter --region us-east-1 --name
      ci.datadog-operator.redhat-registry-token --with-decryption --query "Parameter.Value" --out text > ~/.redhat/auths.json
    - cd $CI_PROJECT_DIR
    - make bundle-redhat
    # configure git and github-cli
    - git config --global user.email $GITLAB_USER_EMAIL
    - git config --global user.name $GITLAB_USER_NAME
    - aws ssm get-parameter --region us-east-1 --name ci.datadog-operator.github-robot-token --with-decryption --query "Parameter.Value" --out text > git-token.txt
    - gh auth login --with-token < git-token.txt
    - gh auth setup-git
    # create pull request for each marketplace repo
    - make publish-community-bundles
  variables:
    SKOPEO_VERSION: release-1.16

# On success, this will cause Conductor to trigger a Deployment to nightly clusters in SDP
publish_nightly_workflow:
  stage: deploy
  rules:
    - if: '$CI_COMMIT_BRANCH == "main" && $CONDUCTOR_TARGET == "nightly-build"'
      when: on_success
    - when: never
  needs:
    - trigger_internal_operator_nightly_image
    - trigger_internal_operator_check_nightly_image
  trigger:
    project: DataDog/k8s-datadog-agent-ops
    branch: main
    strategy: depend
    forward:
      pipeline_variables: true
  variables:
    OPERATOR_NIGHTLY: "true"
    SKIP_PLAN_CHECK: "true"
    ENVIRONMENTS: "experimental"
    CHART: "datadog-operator"
    OPTION_AUTOMATIC_ROLLOUT: "true"
    EXPLICIT_WORKFLOWS: "//workflows:deploy_operator_nightly.operator_nightly.publish"
    BAZEL_TARGET: $BAZEL_TARGET
    DDR: $DDR
    TARGET_ENV: $TARGET_ENV
    CONDUCTOR_TARGET: $CONDUCTOR_TARGET
    DDR_WORKFLOW_ID: $DDR_WORKFLOW_ID

# On success, this will cause CNAB to trigger a Deployment to Release Candidate clusters and open a corresponding pull request
publish_release_candidate_workflow:
  stage: deploy
  rules:
    - if: $CI_COMMIT_TAG
    - when: never
  needs:
    - trigger_internal_operator_image
    - trigger_internal_operator_check_image
  trigger:
    project: DataDog/k8s-datadog-agent-ops
    branch: main
    strategy: depend
    forward:
      pipeline_variables: true
  variables:
    OPERATOR_RC: "true"
    SKIP_PLAN_CHECK: "true"
    ENVIRONMENTS: "experimental,alpha,staging"
    CHART: "datadog-operator"
    OPTION_AUTOMATIC_ROLLOUT: "true"
    EXPLICIT_WORKFLOWS: "//workflows:deploy_operator_rc.operator_rc"
    OPERATOR_IMAGE_TAG: $CI_COMMIT_REF_SLUG<|MERGE_RESOLUTION|>--- conflicted
+++ resolved
@@ -27,14 +27,9 @@
   - build
   - test
   - image
-<<<<<<< HEAD
-=======
-  - test-image
+  - e2e
   - release
   - release-latest
->>>>>>> 0283be30
-  - e2e
-  - release
   - post-release
   - deploy
 
