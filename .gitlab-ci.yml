image: registry.ddbuild.io/images/mirror/library/golang:1.23.6
variables:
  PROJECTNAME: "datadog-operator"
  PROJECTNAME_CHECK: "datadog-operator-check"
  BUILD_DOCKER_REGISTRY: "486234852809.dkr.ecr.us-east-1.amazonaws.com/ci"
  E2E_DOCKER_REGISTRY: "669783387624.dkr.ecr.us-east-1.amazonaws.com/operator"
  JOB_DOCKER_IMAGE: "registry.ddbuild.io/ci-containers-project:v46367840-16ecadd-v3.0.0"
  DOCKER_REGISTRY_LOGIN_SSM_KEY: docker_hub_login
  DOCKER_REGISTRY_PWD_SSM_KEY: docker_hub_pwd
  DOCKER_REGISTRY_URL: docker.io
  RH_PARTNER_REGISTRY: "quay.io/redhat-isv-containers"
  RH_PARTNER_PROJECT_ID: "5e7c8ebc1c86a3163d1a69be"
  RH_PARTNER_REGISTRY_USER: "redhat-isv-containers+5e7c8ebc1c86a3163d1a69be-robot"
  RH_PARTNER_REGISTRY_KEY_SSM_KEY: redhat_registry_key
  RH_PARTNER_API_KEY_SSM_KEY: redhat_api_key
  TEST_INFRA_DEFINITIONS_BUILDIMAGES: f61405297d57
  PUSH_IMAGES_TO_STAGING:
    description: "Set PUSH_IMAGE_TO_STAGING to 'true' if you want to push the operator to internal staging registry."
  FIPS_ENABLED: false

cache: &global_cache
  key: ${CI_COMMIT_REF_SLUG}
  paths:
    - /go/pkg/mod

stages:
  - build
  - test
  - image
  - test-image
  - release
  - e2e
  - post-release
  - deploy

.new_e2e_template:
  stage: e2e
  image: 486234852809.dkr.ecr.us-east-1.amazonaws.com/ci/test-infra-definitions/runner:$TEST_INFRA_DEFINITIONS_BUILDIMAGES
  tags: ["arch:amd64"]
  before_script:
    # Setup AWS Credentials
    - mkdir -p ~/.aws
    - aws ssm get-parameter --region us-east-1 --name ci.datadog-operator.agent-qa-profile --with-decryption --query "Parameter.Value" --out text >> ~/.aws/config
    - export AWS_PROFILE=agent-qa-ci
    # Now all `aws` commands target the agent-qa profile
    - aws ssm get-parameter --region us-east-1 --name ci.datadog-operator.ssh_public_key --with-decryption --query "Parameter.Value" --out text > $E2E_AWS_PUBLIC_KEY_PATH
    - aws ssm get-parameter --region us-east-1 --name ci.datadog-operator.ssh_private_key --with-decryption --query "Parameter.Value" --out text > $E2E_AWS_PRIVATE_KEY_PATH
    # Use S3 backend to store stack status
    - pulumi login "s3://dd-pulumi-state?region=us-east-1&awssdk=v2&profile=$AWS_PROFILE"
  variables:
    E2E_AWS_PUBLIC_KEY_PATH: /tmp/agent-qa-ssh-key.pub
    E2E_AWS_PRIVATE_KEY_PATH: /tmp/agent-qa-ssh-key
    E2E_KEY_PAIR_NAME: ci.datadog-operator
    KUBERNETES_MEMORY_REQUEST: 12Gi
    KUBERNETES_MEMORY_LIMIT: 16Gi

.on_run_e2e:
  - if: $CI_COMMIT_BRANCH
    changes:
      paths:
        - "*.md"
      compare_to: "refs/heads/main"
    when: never
  - if: '$CI_COMMIT_BRANCH =~ /^mq-working-branch-/'
    when: never
  # Temporarily disable on Conductor-triggered jobs
  - if: '$DDR != "true"'
    when: manual
  - when: never

.on_build_images:
  - if: '$CI_COMMIT_BRANCH =~ /^mq-working-branch-/'
    when: never
  - when: always

build:
  stage: build
  tags: ["arch:amd64"]
  variables:
    KUBERNETES_MEMORY_REQUEST: 16Gi
    KUBERNETES_MEMORY_LIMIT: 16Gi
    KUBERNETES_CPU_REQUEST: 4
    KUBERNETES_CPU_LIMIT: 4
    GOMEMLIMIT: 15GiB
    GOMAXPROCS: 4
  before_script:
    - make install-tools
  script:
    - make build

unit_tests:
  stage: test
  tags: ["arch:amd64"]
  rules:
    - if: '$DDR == "true"'
      when: never
    - when: on_success
  variables:
    KUBERNETES_MEMORY_REQUEST: 16Gi
    KUBERNETES_MEMORY_LIMIT: 16Gi
    KUBERNETES_CPU_REQUEST: 4
    KUBERNETES_CPU_LIMIT: 4
    GOMEMLIMIT: 15GiB
    GOMAXPROCS: 4
  before_script:
    - make install-tools
  script:
    - make test

check-golang-version:
  stage: build
  tags: ["arch:amd64"]
  before_script:
    - make install-tools
  script:
    - make update-golang
    - git diff --exit-code

generate_code:
  stage: test
  tags: ["arch:amd64"]
  rules:
    - if: '$DDR == "true"'
      when: never
    - when: on_success
  before_script:
    - make install-tools
  script:
    - make generate manifests
    - git diff --exit-code

build_operator_image_amd64:
  stage: image
  rules: !reference [.on_build_images]
  tags:
    - "arch:amd64"
  image: $JOB_DOCKER_IMAGE
  variables:
    GOARCH: amd64
    TARGET_IMAGE: $BUILD_DOCKER_REGISTRY/$PROJECTNAME:v${CI_PIPELINE_ID}-${CI_COMMIT_SHORT_SHA}-amd64
    RELEASE_IMAGE: $BUILD_DOCKER_REGISTRY/$PROJECTNAME:$CI_COMMIT_TAG-amd64
  script:
    # DockerHub login for build to limit rate limit when pulling base images
    - DOCKER_REGISTRY_LOGIN=$(aws ssm get-parameter --region us-east-1 --name ci.datadog-operator.$DOCKER_REGISTRY_LOGIN_SSM_KEY --with-decryption --query "Parameter.Value" --out text)
    - aws ssm get-parameter --region us-east-1 --name ci.datadog-operator.$DOCKER_REGISTRY_PWD_SSM_KEY --with-decryption --query "Parameter.Value" --out text | docker login --username "$DOCKER_REGISTRY_LOGIN" --password-stdin "$DOCKER_REGISTRY_URL"
    - IMG=$TARGET_IMAGE FIPS_ENABLED=$FIPS_ENABLED make docker-build-push-ci
    - if [ -n "$CI_COMMIT_TAG" ]; then docker buildx imagetools create $TARGET_IMAGE --tag $RELEASE_IMAGE; fi

build_operator_image_fips_amd64:
  extends: build_operator_image_amd64
  variables:
    TARGET_IMAGE: $BUILD_DOCKER_REGISTRY/$PROJECTNAME:v${CI_PIPELINE_ID}-${CI_COMMIT_SHORT_SHA}-fips-amd64
    RELEASE_IMAGE: $BUILD_DOCKER_REGISTRY/$PROJECTNAME:$CI_COMMIT_TAG-fips-amd64
    FIPS_ENABLED: "true"

build_operator_image_arm64:
  stage: image
  rules: !reference [.on_build_images]
  tags:
    - "arch:arm64"
  image: $JOB_DOCKER_IMAGE
  variables:
    GOARCH: arm64
    TARGET_IMAGE: $BUILD_DOCKER_REGISTRY/$PROJECTNAME:v${CI_PIPELINE_ID}-${CI_COMMIT_SHORT_SHA}-arm64
    RELEASE_IMAGE: $BUILD_DOCKER_REGISTRY/$PROJECTNAME:$CI_COMMIT_TAG-arm64
  script:
    # DockerHub login for build to limit rate limit when pulling base images
    - DOCKER_REGISTRY_LOGIN=$(aws ssm get-parameter --region us-east-1 --name ci.datadog-operator.$DOCKER_REGISTRY_LOGIN_SSM_KEY --with-decryption --query "Parameter.Value" --out text)
    - aws ssm get-parameter --region us-east-1 --name ci.datadog-operator.$DOCKER_REGISTRY_PWD_SSM_KEY --with-decryption --query "Parameter.Value" --out text | docker login --username "$DOCKER_REGISTRY_LOGIN" --password-stdin "$DOCKER_REGISTRY_URL"
    - IMG=$TARGET_IMAGE FIPS_ENABLED=$FIPS_ENABLED make docker-build-push-ci
    - if [ -n "$CI_COMMIT_TAG" ]; then docker buildx imagetools create $TARGET_IMAGE --tag $RELEASE_IMAGE; fi

build_operator_image_fips_arm64:
  extends: build_operator_image_arm64
  variables:
    TARGET_IMAGE: $BUILD_DOCKER_REGISTRY/$PROJECTNAME:v${CI_PIPELINE_ID}-${CI_COMMIT_SHORT_SHA}-fips-arm64
    RELEASE_IMAGE: $BUILD_DOCKER_REGISTRY/$PROJECTNAME:$CI_COMMIT_TAG-fips-arm64
    FIPS_ENABLED: "true"

build_operator_check_image_amd64:
  stage: image
  rules: !reference [.on_build_images]
  tags:
    - "arch:amd64"
  image: $JOB_DOCKER_IMAGE
  variables:
    GOARCH: amd64
    TARGET_IMAGE: $BUILD_DOCKER_REGISTRY/$PROJECTNAME_CHECK:v${CI_PIPELINE_ID}-${CI_COMMIT_SHORT_SHA}-amd64
    RELEASE_IMAGE: $BUILD_DOCKER_REGISTRY/$PROJECTNAME_CHECK:$CI_COMMIT_TAG-amd64
  script:
    # DockerHub login for build to limit rate limit when pulling base images
    - DOCKER_REGISTRY_LOGIN=$(aws ssm get-parameter --region us-east-1 --name ci.datadog-operator.$DOCKER_REGISTRY_LOGIN_SSM_KEY --with-decryption --query "Parameter.Value" --out text)
    - aws ssm get-parameter --region us-east-1 --name ci.datadog-operator.$DOCKER_REGISTRY_PWD_SSM_KEY --with-decryption --query "Parameter.Value" --out text | docker login --username "$DOCKER_REGISTRY_LOGIN" --password-stdin "$DOCKER_REGISTRY_URL"
    - IMG_CHECK=$TARGET_IMAGE make docker-build-push-check-ci
    - if [ -n "$CI_COMMIT_TAG" ]; then docker buildx imagetools create $TARGET_IMAGE --tag $RELEASE_IMAGE; fi

build_operator_check_image_arm64:
  stage: image
  rules: !reference [.on_build_images]
  tags:
    - "arch:arm64"
  image: $JOB_DOCKER_IMAGE
  variables:
    GOARCH: arm64
    TARGET_IMAGE: $BUILD_DOCKER_REGISTRY/$PROJECTNAME_CHECK:v${CI_PIPELINE_ID}-${CI_COMMIT_SHORT_SHA}-arm64
    RELEASE_IMAGE: $BUILD_DOCKER_REGISTRY/$PROJECTNAME_CHECK:$CI_COMMIT_TAG-arm64
  script:
    # DockerHub login for build to limit rate limit when pulling base images
    - DOCKER_REGISTRY_LOGIN=$(aws ssm get-parameter --region us-east-1 --name ci.datadog-operator.$DOCKER_REGISTRY_LOGIN_SSM_KEY --with-decryption --query "Parameter.Value" --out text)
    - aws ssm get-parameter --region us-east-1 --name ci.datadog-operator.$DOCKER_REGISTRY_PWD_SSM_KEY --with-decryption --query "Parameter.Value" --out text | docker login --username "$DOCKER_REGISTRY_LOGIN" --password-stdin "$DOCKER_REGISTRY_URL"
    - IMG_CHECK=$TARGET_IMAGE make docker-build-push-check-ci
    - if [ -n "$CI_COMMIT_TAG" ]; then docker buildx imagetools create $TARGET_IMAGE --tag $RELEASE_IMAGE; fi


build_bundle_image:
  stage: image
  tags:
    - "arch:amd64"
  image: $JOB_DOCKER_IMAGE
  variables:
    TARGET_IMAGE: $BUILD_DOCKER_REGISTRY/$PROJECTNAME:v${CI_PIPELINE_ID}-${CI_COMMIT_SHORT_SHA}-bundle
    RELEASE_IMAGE: $BUILD_DOCKER_REGISTRY/$PROJECTNAME:$CI_COMMIT_TAG-bundle
  script:
    - BUNDLE_IMG=$TARGET_IMAGE make bundle-build-push
    - if [ -n "$CI_COMMIT_TAG" ]; then docker buildx imagetools create $TARGET_IMAGE --tag $RELEASE_IMAGE; fi


publish_public_main:
  stage: release
  rules:
    - if: '$CI_COMMIT_BRANCH == "main" && $DDR != "true"'
      when: on_success
    - when: never
  trigger:
    project: DataDog/public-images
    branch: main
    strategy: depend
  variables:
    IMG_SOURCES: $BUILD_DOCKER_REGISTRY/$PROJECTNAME:v${CI_PIPELINE_ID}-${CI_COMMIT_SHORT_SHA}-amd64,$BUILD_DOCKER_REGISTRY/$PROJECTNAME:v${CI_PIPELINE_ID}-${CI_COMMIT_SHORT_SHA}-arm64
    IMG_DESTINATIONS: operator:main
    IMG_SIGNING: "false"

publish_public_main_fips:
  extends: publish_public_main
  variables:
    IMG_SOURCES: $BUILD_DOCKER_REGISTRY/$PROJECTNAME:v${CI_PIPELINE_ID}-${CI_COMMIT_SHORT_SHA}-fips-amd64,$BUILD_DOCKER_REGISTRY/$PROJECTNAME:v${CI_PIPELINE_ID}-${CI_COMMIT_SHORT_SHA}-fips-arm64
    IMG_DESTINATIONS: operator:main-fips

publish_public_tag:
  stage: release
  rules:
    - if: $CI_COMMIT_TAG
      when: manual
    - when: never
  trigger:
    project: DataDog/public-images
    branch: main
    strategy: depend
  variables:
    IMG_SOURCES: $BUILD_DOCKER_REGISTRY/$PROJECTNAME:$CI_COMMIT_TAG-amd64,$BUILD_DOCKER_REGISTRY/$PROJECTNAME:$CI_COMMIT_TAG-arm64
    IMG_DESTINATIONS: operator:$CI_COMMIT_TAG
    IMG_DESTINATIONS_REGEX: ':v'
    IMG_DESTINATIONS_REGEX_REPL: ':'
    IMG_SIGNING: "false"

publish_public_tag_fips:
  extends: publish_public_tag
  variables:
    IMG_SOURCES: $BUILD_DOCKER_REGISTRY/$PROJECTNAME:$CI_COMMIT_TAG-fips-amd64,$BUILD_DOCKER_REGISTRY/$PROJECTNAME:$CI_COMMIT_TAG-fips-arm64
    IMG_DESTINATIONS: operator:$CI_COMMIT_TAG-fips

publish_redhat_public_tag:
  stage: release
  rules:
    - if: $CI_COMMIT_TAG
      when: manual
    - when: never
  trigger:
    project: DataDog/public-images
    branch: main
    strategy: depend
  variables:
    IMG_SOURCES: $BUILD_DOCKER_REGISTRY/$PROJECTNAME:$CI_COMMIT_TAG-amd64,$BUILD_DOCKER_REGISTRY/$PROJECTNAME:$CI_COMMIT_TAG-arm64
    IMG_DESTINATIONS: $RH_PARTNER_PROJECT_ID:$CI_COMMIT_TAG
    IMG_DESTINATIONS_REGEX: ':v'
    IMG_DESTINATIONS_REGEX_REPL: ':'
    IMG_REGISTRIES: redhat-operator
    IMG_SIGNING: "false"

publish_redhat_public_tag_fips:
  extends: publish_redhat_public_tag
  variables:
    IMG_SOURCES: $BUILD_DOCKER_REGISTRY/$PROJECTNAME:$CI_COMMIT_TAG-fips-amd64,$BUILD_DOCKER_REGISTRY/$PROJECTNAME:$CI_COMMIT_TAG-fips-arm64
    IMG_DESTINATIONS: $RH_PARTNER_PROJECT_ID:$CI_COMMIT_TAG-fips

publish_public_latest:
  stage: release
  rules:
    - if: $CI_COMMIT_TAG
      when: manual
    - when: never
  trigger:
    project: DataDog/public-images
    branch: main
    strategy: depend
  variables:
    IMG_SOURCES: $BUILD_DOCKER_REGISTRY/$PROJECTNAME:$CI_COMMIT_TAG-amd64,$BUILD_DOCKER_REGISTRY/$PROJECTNAME:$CI_COMMIT_TAG-arm64
    IMG_DESTINATIONS: operator:latest
    IMG_SIGNING: "false"

publish_public_latest_fips:
  extends: publish_public_latest
  variables:
    IMG_SOURCES: $BUILD_DOCKER_REGISTRY/$PROJECTNAME:$CI_COMMIT_TAG-fips-amd64,$BUILD_DOCKER_REGISTRY/$PROJECTNAME:$CI_COMMIT_TAG-fips-arm64
    IMG_DESTINATIONS: operator:latest-fips

publish_redhat_public_latest:
  stage: release
  rules:
    - if: $CI_COMMIT_TAG
      when: manual
    - when: never
  trigger:
    project: DataDog/public-images
    branch: main
    strategy: depend
  variables:
    IMG_SOURCES: $BUILD_DOCKER_REGISTRY/$PROJECTNAME:$CI_COMMIT_TAG-amd64,$BUILD_DOCKER_REGISTRY/$PROJECTNAME:$CI_COMMIT_TAG-arm64
    IMG_DESTINATIONS: $RH_PARTNER_PROJECT_ID:latest
    IMG_REGISTRIES: redhat-operator
    IMG_SIGNING: "false"

publish_redhat_public_latest_fips:
  extends: publish_redhat_public_latest
  variables:
    IMG_SOURCES: $BUILD_DOCKER_REGISTRY/$PROJECTNAME:$CI_COMMIT_TAG-fips-amd64,$BUILD_DOCKER_REGISTRY/$PROJECTNAME:$CI_COMMIT_TAG-fips-arm64
    IMG_DESTINATIONS: $RH_PARTNER_PROJECT_ID:latest-fips

trigger_internal_operator_image:
  stage: release
  rules:
    - if: $CI_COMMIT_TAG
    - when: never
  trigger:
    project: DataDog/images
    branch: master
    strategy: depend
  variables:
    IMAGE_VERSION: tmpl-v2
    IMAGE_NAME: $PROJECTNAME
    TMPL_SRC_IMAGE: v${CI_PIPELINE_ID}-${CI_COMMIT_SHORT_SHA}
    RELEASE_TAG: ${CI_COMMIT_REF_SLUG}
    BUILD_TAG: ${CI_COMMIT_REF_SLUG}
    RELEASE_STAGING: "true"
    RELEASE_PROD: "true"

trigger_internal_operator_image_fips:
  stage: release
  rules:
    - if: $CI_COMMIT_TAG
    - when: never
  trigger:
    project: DataDog/images
    branch: master
    strategy: depend
  variables:
    IMAGE_VERSION: tmpl-v2-fips
    IMAGE_NAME: $PROJECTNAME
    TMPL_SRC_IMAGE: v${CI_PIPELINE_ID}-${CI_COMMIT_SHORT_SHA}-fips
    RELEASE_TAG: ${CI_COMMIT_REF_SLUG}-fips
    BUILD_TAG: ${CI_COMMIT_REF_SLUG}-fips
    RELEASE_STAGING: "true"
    RELEASE_PROD: "true"

trigger_internal_operator_check_image:
  stage: release
  rules:
    - if: $CI_COMMIT_TAG
    - when: never
  trigger:
    project: DataDog/images
    branch: master
    strategy: depend
  variables:
    IMAGE_VERSION: tmpl-v1
    IMAGE_NAME: $PROJECTNAME_CHECK
    TMPL_SRC_IMAGE: v${CI_PIPELINE_ID}-${CI_COMMIT_SHORT_SHA}
    RELEASE_TAG: ${CI_COMMIT_REF_SLUG}
    BUILD_TAG: ${CI_COMMIT_REF_SLUG}
    RELEASE_STAGING: "true"
    RELEASE_PROD: "true"

trigger_internal_operator_nightly_image:
  stage: release
  rules:
    - if: '$CI_COMMIT_BRANCH == "main" && $DDR == "true" && $CONDUCTOR_TARGET == "nightly-build"'
      when: on_success
    - when: never
  trigger:
    project: DataDog/images
    branch: master
    strategy: depend
  variables:
    IMAGE_VERSION: tmpl-v2
    IMAGE_NAME: $PROJECTNAME
    TMPL_SRC_IMAGE: v${CI_PIPELINE_ID}-${CI_COMMIT_SHORT_SHA}
    # Trigger a nightly images build that sets the RELEASE_TAG and BUILD_TAG
    BUILD_NIGHTLY: "true"
    RELEASE_STAGING: "true"
    RELEASE_PROD: "false"

trigger_internal_operator_check_nightly_image:
  stage: release
  rules:
    - if: '$CI_COMMIT_BRANCH == "main" && $DDR == "true" && $CONDUCTOR_TARGET == "nightly-build"'
      when: on_success
    - when: never
  trigger:
    project: DataDog/images
    branch: master
    strategy: depend
  variables:
    IMAGE_VERSION: tmpl-v1
    IMAGE_NAME: $PROJECTNAME_CHECK
    TMPL_SRC_IMAGE: v${CI_PIPELINE_ID}-${CI_COMMIT_SHORT_SHA}
    # Trigger a nightly images build that sets the RELEASE_TAG and BUILD_TAG
    BUILD_NIGHTLY: "true"
    RELEASE_STAGING: "true"
    RELEASE_PROD: "false"

trigger_custom_operator_image_staging:
  stage: release
  rules:
    - if: $PUSH_IMAGES_TO_STAGING == 'true'
      when: manual
    - when: never
  trigger:
    project: DataDog/images
    branch: master
    strategy: depend
  variables:
    IMAGE_VERSION: tmpl-v2
    IMAGE_NAME: $PROJECTNAME
    TMPL_SRC_IMAGE: v${CI_PIPELINE_ID}-${CI_COMMIT_SHORT_SHA}
    RELEASE_TAG: ${CI_COMMIT_REF_SLUG}-${CI_COMMIT_SHORT_SHA}
    BUILD_TAG: ${CI_COMMIT_REF_SLUG}-${CI_COMMIT_SHORT_SHA}
    RELEASE_STAGING: "true"
    RELEASE_PROD: "false"

trigger_custom_operator_image_fips_staging:
  stage: release
  rules:
    - if: $PUSH_IMAGES_TO_STAGING == 'true'
      when: manual
    - when: never
  trigger:
    project: DataDog/images
    branch: master
    strategy: depend
  variables:
    IMAGE_VERSION: tmpl-v2-fips
    IMAGE_NAME: $PROJECTNAME
    TMPL_SRC_IMAGE: v${CI_PIPELINE_ID}-${CI_COMMIT_SHORT_SHA}
    RELEASE_TAG: ${CI_COMMIT_REF_SLUG}-${CI_COMMIT_SHORT_SHA}
    BUILD_TAG: ${CI_COMMIT_REF_SLUG}-${CI_COMMIT_SHORT_SHA}
    RELEASE_STAGING: "true"
    RELEASE_PROD: "false"

trigger_custom_operator_check_image_staging:
  stage: release
  rules:
    - if: $PUSH_IMAGES_TO_STAGING == 'true'
      when: manual
    - when: never
  trigger:
    project: DataDog/images
    branch: master
    strategy: depend
  variables:
    IMAGE_VERSION: tmpl-v1
    IMAGE_NAME: $PROJECTNAME_CHECK
    TMPL_SRC_IMAGE: v${CI_PIPELINE_ID}-${CI_COMMIT_SHORT_SHA}
    RELEASE_TAG: ${CI_COMMIT_REF_SLUG}-${CI_COMMIT_SHORT_SHA}
    BUILD_TAG: ${CI_COMMIT_REF_SLUG}-${CI_COMMIT_SHORT_SHA}
    RELEASE_STAGING: "true"
    RELEASE_PROD: "false"

trigger_e2e_operator_image:
  stage: e2e
  rules: 
    - if: $CI_COMMIT_TAG
      when: always
<<<<<<< HEAD
    - if: '$CI_COMMIT_BRANCH == "swang392/k8s-versions"'
      when: always
=======
>>>>>>> 040539e3
  trigger:
    project: DataDog/public-images
    branch: main
    strategy: depend
  variables:
    IMG_SOURCES: $BUILD_DOCKER_REGISTRY/$PROJECTNAME:v${CI_PIPELINE_ID}-${CI_COMMIT_SHORT_SHA}-amd64
    IMG_DESTINATIONS: operator:${CI_PIPELINE_ID}-${CI_COMMIT_SHORT_SHA}
    IMG_REGISTRIES: agent-qa

e2e:
  extends: .new_e2e_template
  stage: e2e
  needs:
    - "trigger_e2e_operator_image"
  rules:
    - if: $CI_COMMIT_TAG
      when: always
<<<<<<< HEAD
    - if: '$CI_COMMIT_BRANCH == "swang392/k8s-versions"'
      when: always
=======
>>>>>>> 040539e3
  parallel:
    matrix:
      - K8S_VERSION:
          - "1.16"
          - "1.18"
          - "1.19"
          - "1.22"
          - "1.24"
          - "1.25"
          - "1.26"
<<<<<<< HEAD
          - "1.29"
          - "1.30"
          - "1.32"
=======
>>>>>>> 040539e3
  variables:
    TARGET_IMAGE: $E2E_DOCKER_REGISTRY:${CI_PIPELINE_ID}-${CI_COMMIT_SHORT_SHA}
  script:
    - IMAGE_PULL_PASSWORD=$(aws ecr get-login-password) IMG=$TARGET_IMAGE make e2e-tests

# Runs preflight checks without submitting the image
check_preflight_redhat_image:
  stage: release
  rules: 
    - if: $CI_COMMIT_TAG
      when: manual
    - when: never
  needs:
    - "publish_redhat_public_tag"
  tags: ["runner:docker", "size:large"]
  image: $JOB_DOCKER_IMAGE
  script: 
    - apt-get update && apt-get -y install --no-install-recommends build-essential git awscli && apt-get -y clean && rm -rf /var/lib/apt/lists/*
    - aws ssm get-parameter --region us-east-1 --name ci.datadog-operator.$RH_PARTNER_REGISTRY_KEY_SSM_KEY --with-decryption --query "Parameter.Value" --out text | docker login --username "$RH_PARTNER_REGISTRY_USER" --password-stdin "$RH_PARTNER_REGISTRY"
    - export RH_PARTNER_API_TOKEN=$(aws ssm get-parameter --region us-east-1 --name ci.datadog-operator.$RH_PARTNER_API_KEY_SSM_KEY --with-decryption --query "Parameter.Value" --out text)
    - export IMG=$RH_PARTNER_REGISTRY/$RH_PARTNER_PROJECT_ID:${CI_COMMIT_TAG:1}
    - make preflight-redhat-container
  

# Preflight now supports multiarch image checks
submit_preflight_redhat_image:
  stage: post-release
  rules:
    - if: $CI_COMMIT_TAG
      when: manual
    - when: never
  needs:
    - "publish_redhat_public_tag"
  tags: ["runner:docker", "size:large"]
  image: $JOB_DOCKER_IMAGE
  script:
    - apt-get update && apt-get -y install --no-install-recommends build-essential git awscli && apt-get -y clean && rm -rf /var/lib/apt/lists/*
    - aws ssm get-parameter --region us-east-1 --name ci.datadog-operator.$RH_PARTNER_REGISTRY_KEY_SSM_KEY --with-decryption --query "Parameter.Value" --out text | docker login --username "$RH_PARTNER_REGISTRY_USER" --password-stdin "$RH_PARTNER_REGISTRY"
    - export RH_PARTNER_API_TOKEN=$(aws ssm get-parameter --region us-east-1 --name ci.datadog-operator.$RH_PARTNER_API_KEY_SSM_KEY --with-decryption --query "Parameter.Value" --out text)
    - export IMG=$RH_PARTNER_REGISTRY/$RH_PARTNER_PROJECT_ID:${CI_COMMIT_TAG:1}
    - make preflight-redhat-container-submit

publish_community_operators:
  stage: post-release
  rules:
      - if: $CI_COMMIT_TAG
        when: manual
      - when: never
  needs:
    - "submit_preflight_redhat_image"
  tags: [ "runner:docker", "size:large" ]
  image: $JOB_DOCKER_IMAGE
  before_script:
    - make install-tools
  script:
    # Set version
    - export VERSION=${CI_COMMIT_TAG:1} # vX.Y.Z => X.Y.Z
    # Install github-cli and skopeo deps
    - curl -fsSL "https://cli.github.com/packages/githubcli-archive-keyring.gpg" -o /usr/share/keyrings/githubcli-archive-keyring.gpg
    - echo "deb [arch=$(dpkg --print-architecture) signed-by=/usr/share/keyrings/githubcli-archive-keyring.gpg] https://cli.github.com/packages stable main" > /etc/apt/sources.list.d/github-cli.list
    - apt-get update -y
    - apt-get install -y gh libgpgme-dev libassuan-dev libbtrfs-dev libdevmapper-dev pkg-config
    - rm -rf /var/lib/apt/lists/*
    # Build skopeo and install (needed for make bundle-redhat)
    # Note: skopeo apt package is only available in for ubuntu 20.10+
    # https://github.com/containers/skopeo/blob/main/install.md#ubuntu
    # TODO: use apt-get when gitlab runner image base is updated to use ubuntu 20.10+
    - git clone --single-branch -b $SKOPEO_VERSION https://github.com/containers/skopeo /tmp/skopeo
    - cd /tmp/skopeo && DISABLE_DOCS=1 make bin/skopeo
    - DISABLE_DOCS=1 make install
    - skopeo --version
    # Set up redhat registry access to generate bundle-redhat
    - mkdir ~/.redhat
    - aws ssm get-parameter --region us-east-1 --name
      ci.datadog-operator.redhat-registry-token --with-decryption --query "Parameter.Value" --out text > ~/.redhat/auths.json
    - cd $CI_PROJECT_DIR
    - make bundle-redhat
    # configure git and github-cli
    - git config --global user.email $GITLAB_USER_EMAIL
    - git config --global user.name $GITLAB_USER_NAME
    - aws ssm get-parameter --region us-east-1 --name ci.datadog-operator.github-robot-token --with-decryption --query "Parameter.Value" --out text > git-token.txt
    - gh auth login --with-token < git-token.txt
    - gh auth setup-git
    # create pull request for each marketplace repo
    - make publish-community-bundles
  variables:
    SKOPEO_VERSION: release-1.16

# On success, this will cause Conductor to trigger a Deployment to nightly clusters in SDP
publish_nightly_workflow:
  stage: deploy
  rules:
    - if: '$CI_COMMIT_BRANCH == "main" && $CONDUCTOR_TARGET == "nightly-build"'
      when: on_success
    - when: never
  needs:
    - trigger_internal_operator_nightly_image
    - trigger_internal_operator_check_nightly_image
  trigger:
    project: DataDog/k8s-datadog-agent-ops
    branch: main
    strategy: depend
    forward:
      pipeline_variables: true
  variables:
    OPERATOR_NIGHTLY: "true"
    SKIP_PLAN_CHECK: "true"
    ENVIRONMENTS: "experimental"
    CHART: "datadog-operator"
    OPTION_AUTOMATIC_ROLLOUT: "true"
    EXPLICIT_WORKFLOWS: "//workflows:deploy_operator_nightly.operator_nightly.publish"
    BAZEL_TARGET: $BAZEL_TARGET
    DDR: $DDR
    TARGET_ENV: $TARGET_ENV
    CONDUCTOR_TARGET: $CONDUCTOR_TARGET
    DDR_WORKFLOW_ID: $DDR_WORKFLOW_ID

# On success, this will cause CNAB to trigger a Deployment to Release Candidate clusters and open a corresponding pull request
publish_release_candidate_workflow:
  stage: deploy
  rules:
    - if: $CI_COMMIT_TAG
    - when: never
  needs:
    - trigger_internal_operator_image
    - trigger_internal_operator_check_image
  trigger:
    project: DataDog/k8s-datadog-agent-ops
    branch: main
    strategy: depend
    forward:
      pipeline_variables: true
  variables:
    OPERATOR_RC: "true"
    SKIP_PLAN_CHECK: "true"
    ENVIRONMENTS: "experimental,alpha,staging"
    CHART: "datadog-operator"
    OPTION_AUTOMATIC_ROLLOUT: "true"
    EXPLICIT_WORKFLOWS: "//workflows:deploy_operator_rc.operator_rc"
    OPERATOR_IMAGE_TAG: $CI_COMMIT_REF_SLUG<|MERGE_RESOLUTION|>--- conflicted
+++ resolved
@@ -490,11 +490,8 @@
   rules: 
     - if: $CI_COMMIT_TAG
       when: always
-<<<<<<< HEAD
     - if: '$CI_COMMIT_BRANCH == "swang392/k8s-versions"'
       when: always
-=======
->>>>>>> 040539e3
   trigger:
     project: DataDog/public-images
     branch: main
@@ -512,11 +509,8 @@
   rules:
     - if: $CI_COMMIT_TAG
       when: always
-<<<<<<< HEAD
     - if: '$CI_COMMIT_BRANCH == "swang392/k8s-versions"'
       when: always
-=======
->>>>>>> 040539e3
   parallel:
     matrix:
       - K8S_VERSION:
@@ -527,12 +521,9 @@
           - "1.24"
           - "1.25"
           - "1.26"
-<<<<<<< HEAD
           - "1.29"
           - "1.30"
           - "1.32"
-=======
->>>>>>> 040539e3
   variables:
     TARGET_IMAGE: $E2E_DOCKER_REGISTRY:${CI_PIPELINE_ID}-${CI_COMMIT_SHORT_SHA}
   script:
