--- conflicted
+++ resolved
@@ -18,15 +18,6 @@
 - ../manager
 # [WEBHOOK] To enable webhook, uncomment all the sections with [WEBHOOK] prefix including the one in
 # crd/kustomization.yaml
-<<<<<<< HEAD
-#- ../webhook
-# [CERTMANAGER] To enable cert-manager, uncomment all sections with 'CERTMANAGER'. 'WEBHOOK' components are required.
-#- ../certmanager
-# [PROMETHEUS] To enable prometheus monitor, uncomment all sections with 'PROMETHEUS'.
-#- ../prometheus
-
-#patchesStrategicMerge:
-=======
 # - ../webhook
 # [CERTMANAGER] To enable cert-manager, uncomment all sections with 'CERTMANAGER'. 'WEBHOOK' components are required.
 # - ../certmanager
@@ -34,7 +25,6 @@
 #- ../prometheus
 
 # patchesStrategicMerge:
->>>>>>> c46b61dc
 # Protect the /metrics endpoint by putting it behind auth.
 # If you want your controller-manager to expose the /metrics
 # endpoint w/o any authn/z, please comment the following line.
@@ -42,11 +32,7 @@
 
 # [WEBHOOK] To enable webhook, uncomment all the sections with [WEBHOOK] prefix including the one in
 # crd/kustomization.yaml
-<<<<<<< HEAD
-#- manager_webhook_patch.yaml
-=======
 # - manager_webhook_patch.yaml
->>>>>>> c46b61dc
 
 # [CERTMANAGER] To enable cert-manager, uncomment all sections with 'CERTMANAGER'.
 # Uncomment 'CERTMANAGER' sections in crd/kustomization.yaml to enable the CA injection in the admission webhooks.
@@ -54,24 +40,6 @@
 # - webhookcainjection_patch.yaml
 
 # the following config is for teaching kustomize how to do var substitution
-<<<<<<< HEAD
-#vars:
-## [CERTMANAGER] To enable cert-manager, uncomment all sections with 'CERTMANAGER' prefix.
-#- name: CERTIFICATE_NAMESPACE # namespace of the certificate CR
-#  objref:
-#    kind: Certificate
-#    group: cert-manager.io
-#    version: v1
-#    name: serving-cert # this name should match the one in certificate.yaml
-#  fieldref:
-#    fieldpath: metadata.namespace
-#- name: CERTIFICATE_NAME
-#  objref:
-#    kind: Certificate
-#    group: cert-manager.io
-#    version: v1
-#    name: serving-cert # this name should match the one in certificate.yaml
-=======
 # vars:
 # [CERTMANAGER] To enable cert-manager, uncomment all sections with 'CERTMANAGER' prefix.
 # - name: CERTIFICATE_NAMESPACE # namespace of the certificate CR
@@ -88,7 +56,6 @@
 #     group: cert-manager.io
 #     version: v1
 #     name: serving-cert # this name should match the one in certificate.yaml
->>>>>>> c46b61dc
 # - name: SERVICE_NAMESPACE # namespace of the service
 #   objref:
 #     kind: Service
