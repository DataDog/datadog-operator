resources:
- manager.yaml
images:
- name: controller
  newName: gcr.io/datadoghq/operator
<<<<<<< HEAD
  newTag: 1.12.1
=======
  newTag: 1.13.0
>>>>>>> 0283be30
apiVersion: kustomize.config.k8s.io/v1beta1
kind: Kustomization<|MERGE_RESOLUTION|>--- conflicted
+++ resolved
@@ -3,10 +3,6 @@
 images:
 - name: controller
   newName: gcr.io/datadoghq/operator
-<<<<<<< HEAD
-  newTag: 1.12.1
-=======
   newTag: 1.13.0
->>>>>>> 0283be30
 apiVersion: kustomize.config.k8s.io/v1beta1
 kind: Kustomization