--- conflicted
+++ resolved
@@ -2,12 +2,7 @@
 - manager.yaml
 images:
 - name: controller
-<<<<<<< HEAD
-  newName: localhost:5000/test/operator
-  newTag: test
-=======
   newName: gcr.io/datadoghq/operator
   newTag: 1.12.1
->>>>>>> bd4ad0b8
 apiVersion: kustomize.config.k8s.io/v1beta1
 kind: Kustomization