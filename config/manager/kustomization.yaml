resources:
- manager.yaml
images:
- name: controller
<<<<<<< HEAD
  newName: nammn/operator
=======
  newName: datadog/operator
>>>>>>> 28fb8b23
  newTag: latest
apiVersion: kustomize.config.k8s.io/v1beta1
kind: Kustomization<|MERGE_RESOLUTION|>--- conflicted
+++ resolved
@@ -2,11 +2,7 @@
 - manager.yaml
 images:
 - name: controller
-<<<<<<< HEAD
-  newName: nammn/operator
-=======
   newName: datadog/operator
->>>>>>> 28fb8b23
   newTag: latest
 apiVersion: kustomize.config.k8s.io/v1beta1
 kind: Kustomization