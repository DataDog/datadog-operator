--- conflicted
+++ resolved
@@ -69,20 +69,14 @@
 
 	defaultCollectKubernetesEvents bool = true
 
-<<<<<<< HEAD
 	defaultAdmissionControllerAgentSidecarClusterAgentEnabled bool   = true
 	defaultAdmissionControllerEnabled                         bool   = true
 	defaultAdmissionControllerMutateUnlabelled                bool   = false
 	defaultAdmissionServiceName                               string = "datadog-admission-controller"
-=======
-	defaultAdmissionControllerEnabled          bool   = true
-	defaultAdmissionControllerMutateUnlabelled bool   = false
-	defaultAdmissionServiceName                string = "datadog-admission-controller"
 	// DefaultAdmissionControllerCWSInstrumentationEnabled default CWS Instrumentation enabled value
 	DefaultAdmissionControllerCWSInstrumentationEnabled bool = false
 	// DefaultAdmissionControllerCWSInstrumentationMode default CWS Instrumentation mode
 	DefaultAdmissionControllerCWSInstrumentationMode string = "remote_copy"
->>>>>>> 89818557
 
 	defaultOrchestratorExplorerEnabled         bool = true
 	defaultOrchestratorExplorerScrubContainers bool = true
@@ -413,6 +407,16 @@
 		apiutils.DefaultStringIfUnset(&ddaSpec.Features.AdmissionController.CWSInstrumentation.Mode, DefaultAdmissionControllerCWSInstrumentationMode)
 	}
 
+	// CWS Instrumentation in AdmissionController Feature
+	if ddaSpec.Features.AdmissionController.CWSInstrumentation == nil {
+		ddaSpec.Features.AdmissionController.CWSInstrumentation = &CWSInstrumentationConfig{}
+	}
+	apiutils.DefaultBooleanIfUnset(&ddaSpec.Features.AdmissionController.CWSInstrumentation.Enabled, DefaultAdmissionControllerCWSInstrumentationEnabled)
+
+	if *ddaSpec.Features.AdmissionController.CWSInstrumentation.Enabled {
+		apiutils.DefaultStringIfUnset(&ddaSpec.Features.AdmissionController.CWSInstrumentation.Mode, DefaultAdmissionControllerCWSInstrumentationMode)
+	}
+
 	// ExternalMetricsServer Feature
 	if ddaSpec.Features.ExternalMetricsServer == nil {
 		ddaSpec.Features.ExternalMetricsServer = &ExternalMetricsServerFeatureConfig{}
