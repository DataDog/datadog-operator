--- conflicted
+++ resolved
@@ -784,14 +784,10 @@
 	// ContainerStrategy determines whether agents run in a single or multiple containers.
 	// Default: 'optimized'
 	// +optional
-<<<<<<< HEAD
-	ContainerProcessStrategy *ContainerProcessStrategy `json:"containerProcessStrategy,omitempty"`
+	ContainerStrategy *ContainerStrategyType `json:"containerStrategy,omitempty"`
 
 	// FIPS contains configuration used to customize the FIPS proxy sidecar.
 	FIPS *FIPSConfig `json:"fips,omitempty"`
-=======
-	ContainerStrategy *ContainerStrategyType `json:"containerStrategy,omitempty"`
->>>>>>> 6f5b5c50
 }
 
 // DatadogCredentials is a generic structure that holds credentials to access Datadog.
@@ -1106,20 +1102,6 @@
 	ClusterChecksRunner *commonv1.DeploymentStatus `json:"clusterChecksRunner,omitempty"`
 }
 
-<<<<<<< HEAD
-// ContainerProcessStrategy determines how various agent processes are grouped across multiple containers.
-// +k8s:openapi-gen=true
-type ContainerProcessStrategy struct {
-	// Type sets a predetermined grouping of processes across containers. There are two supported groupings:
-	// `singleProcessContainers` runs one process per container.
-	// `unprivilegedMultiProcessContainer`, runs unprivileged processes in a single container
-	// unless the configuration requires a privileged agent. For example if `security-agent` or `system-probe`
-	// is required, `singleProcessContainers` will be used.
-	// Default: `singleProcessContainers`
-	// +optional
-	Type commonv1.ContainerProcessStrategyType `json:"type,omitempty"`
-}
-
 // FIPSConfig contains the FIPS configuration.
 // +k8s:openapi-gen=true
 type FIPSConfig struct {
@@ -1156,8 +1138,6 @@
 	CustomFIPSConfig *CustomConfig `json:"customFIPSConfig,omitempty"`
 }
 
-=======
->>>>>>> 6f5b5c50
 // DatadogAgent Deployment with the Datadog Operator.
 // +kubebuilder:object:root=true
 // +kubebuilder:subresource:status
