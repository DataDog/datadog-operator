--- conflicted
+++ resolved
@@ -1250,7 +1250,6 @@
 	CustomFIPSConfig *CustomConfig `json:"customFIPSConfig,omitempty"`
 }
 
-<<<<<<< HEAD
 // RemoteConfigConfiguration stores the configuration received from RemoteConfig.
 // +k8s:openapi-gen=true
 type RemoteConfigConfiguration struct {
@@ -1281,7 +1280,8 @@
 	// RemoteConfigConfiguration stores the configuration received from RemoteConfig.
 	// +optional
 	RemoteConfigConfiguration *RemoteConfigConfiguration `json:"remoteConfigConfiguration,omitempty"`
-=======
+}
+
 type AgentSidecarInjectionConfig struct {
 	// Enabled enables Sidecar injections.
 	// Default: false
@@ -1303,7 +1303,6 @@
 	// Image overrides the default Agent image name and tag for the Agent sidecar.
 	// +optional
 	Image *commonv1.AgentImageConfig `json:"image,omitempty"`
->>>>>>> 1d45a88e
 }
 
 // DatadogAgent Deployment with the Datadog Operator.
