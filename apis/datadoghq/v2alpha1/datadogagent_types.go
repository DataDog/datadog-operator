--- conflicted
+++ resolved
@@ -584,16 +584,13 @@
 	// Default: "datadog-webhook"
 	// +optional
 	WebhookName *string `json:"webhookName,omitempty"`
-<<<<<<< HEAD
 	// AgentSidecarInjection contains Agent sidecar injection configurations.
 	// +optional
 	AgentSidecarInjection *AgentSidecarInjectionConfig `json:"agentSidecarInjection,omitempty"`
-=======
 
 	// Registry defines an image registry for the admission controller.
 	// +optional
 	Registry *string `json:"registry,omitempty"`
->>>>>>> 3e962f4c
 }
 
 // ExternalMetricsServerFeatureConfig contains the External Metrics Server feature configuration.
