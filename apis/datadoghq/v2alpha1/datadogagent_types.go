--- conflicted
+++ resolved
@@ -1304,30 +1304,6 @@
 	CustomFIPSConfig *CustomConfig `json:"customFIPSConfig,omitempty"`
 }
 
-<<<<<<< HEAD
-type AgentSidecarInjectionConfig struct {
-	// Enabled enables Sidecar injections.
-	// Default: false
-	// +optional
-	Enabled *bool `json:"enabled"`
-	// ClusterAgentCommunicationEnabled enables communication between Agent sidecars and the Cluster Agent.
-	// Default : true
-	// +optional
-	ClusterAgentCommunicationEnabled *bool `json:"clusterAgentCommunicationEnabled,omitempty"`
-	// Provider is used to add infrastructure provider-specific configurations to the Agent sidecar.
-	// Currently only "fargate" is supported.
-	// To use the feature in other environments (including local testing) omit the config.
-	// See also: https://docs.datadoghq.com/integrations/eks_fargate
-	// +optional
-	Provider *string `json:"provider,omitempty"`
-	// Registry overrides the default registry for the sidecar Agent.
-	// +optional
-	Registry *string `json:"registry,omitempty"`
-	// Image overrides the default Agent image name and tag for the Agent sidecar.
-	// +optional
-	Image *commonv1.AgentImageConfig `json:"image,omitempty"`
-}
-
 // RemoteConfigConfiguration stores the configuration received from RemoteConfig.
 // +k8s:openapi-gen=true
 type RemoteConfigConfiguration struct {
@@ -1360,8 +1336,6 @@
 	RemoteConfigConfiguration *RemoteConfigConfiguration `json:"remoteConfigConfiguration,omitempty"`
 }
 
-=======
->>>>>>> ed39727d
 // DatadogAgent Deployment with the Datadog Operator.
 // +kubebuilder:object:root=true
 // +kubebuilder:subresource:status
