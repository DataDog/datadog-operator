--- conflicted
+++ resolved
@@ -187,11 +187,7 @@
 	switch {
 	case newStatus.UpToDate != newStatus.Desired:
 		deploymentState = DatadogAgentStateUpdating
-<<<<<<< HEAD
-	case newStatus.Ready == 0:
-=======
 	case newStatus.Ready == 0 && newStatus.Desired != 0:
->>>>>>> 9cb824fe
 		deploymentState = DatadogAgentStateProgressing
 	default:
 		deploymentState = DatadogAgentStateRunning
@@ -243,11 +239,7 @@
 		deploymentState = DatadogAgentStateCanary
 	case newStatus.UpToDate != newStatus.Desired:
 		deploymentState = DatadogAgentStateUpdating
-<<<<<<< HEAD
-	case newStatus.Ready == 0:
-=======
 	case newStatus.Ready == 0 && newStatus.Desired != 0:
->>>>>>> 9cb824fe
 		deploymentState = DatadogAgentStateProgressing
 	default:
 		deploymentState = DatadogAgentStateRunning
