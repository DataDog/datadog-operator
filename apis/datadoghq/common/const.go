--- conflicted
+++ resolved
@@ -57,30 +57,28 @@
 	ConfigVolumeName              = "config"
 	ConfigVolumePath              = "/etc/datadog-agent"
 	KubeStateMetricCoreVolumeName = "ksm-core-config"
-<<<<<<< HEAD
+
+	ModulesVolumeName = "modules"
+	// same path on host and container
+	ModulesVolumePath = "/lib/modules"
+	SrcVolumeName     = "src"
+	// same path on host and container
+	SrcVolumePath = "/usr/src"
 
 	PointerVolumeName     = "pointerdir"
 	PointerVolumePath     = "/opt/datadog-agent/run"
 	LogTempStoragePath    = "/var/lib/datadog-agent/logs"
 	PointerVolumeReadOnly = false
 
-	LogPodVolumeName     = "logpodpath"
-	LogPodVolumePath     = "/var/log/pods"
-	LogPodVolumeReadOnly = true
+	PodLogVolumeName     = "logpodpath"
+	PodLogVolumePath     = "/var/log/pods"
+	PodLogVolumeReadOnly = true
 
-	LogContainerVolumeName     = "logcontainerpath"
-	LogContainerVolumePath     = "/var/lib/docker/containers"
-	LogContainerVolumeReadOnly = true
+	ContainerLogVolumeName     = "logcontainerpath"
+	ContainerLogVolumePath     = "/var/lib/docker/containers"
+	ContainerLogVolumeReadOnly = true
 
 	SymlinkContainerVolumeName     = "symlinkcontainerpath"
 	SymlinkContainerVolumePath     = "/var/log/containers"
 	SymlinkContainerVolumeReadOnly = true
-=======
-	ModulesVolumeName             = "modules"
-	// same path on host and container
-	ModulesVolumePath = "/lib/modules"
-	SrcVolumeName     = "src"
-	// same path on host and container
-	SrcVolumePath = "/usr/src"
->>>>>>> c2c20ef0
 )