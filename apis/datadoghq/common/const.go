--- conflicted
+++ resolved
@@ -60,11 +60,10 @@
 	ConfigVolumePath              = "/etc/datadog-agent"
 	KubeStateMetricCoreVolumeName = "ksm-core-config"
 
-<<<<<<< HEAD
 	HostRootVolumeName = "hostroot"
 	HostRootHostPath   = "/"
 	HostRootMountPath  = "/host/root"
-=======
+
 	ProcdirVolumeName = "procdir"
 	ProcdirHostPath   = "/proc"
 	ProcdirMountPath  = "/host/proc"
@@ -78,7 +77,6 @@
 
 	SysprobeSocketVolumeName = "sysprobe-socket-dir"
 	SysprobeSocketVolumePath = "/var/run/sysprobe"
->>>>>>> 4842be71
 
 	ModulesVolumeName = "modules"
 	// same path on host and container
