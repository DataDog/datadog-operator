// Unless explicitly stated otherwise all files in this repository are licensed
// under the Apache License Version 2.0.
// This product includes software developed at Datadog (https://www.datadoghq.com/).
// Copyright 2016-present Datadog, Inc.

package common

// Datadog const value
const (
	// AgentDeploymentNameLabelKey label key use to link a Resource to a DatadogAgent
	AgentDeploymentNameLabelKey = "agent.datadoghq.com/name"
	// AgentDeploymentComponentLabelKey label key use to know with component is it
	AgentDeploymentComponentLabelKey = "agent.datadoghq.com/component"
	// MD5AgentDeploymentAnnotationKey annotation key used on a Resource in order to identify which AgentDeployment have been used to generate it.
	MD5AgentDeploymentAnnotationKey = "agent.datadoghq.com/agentspechash"

	// DefaultAgentResourceSuffix use as suffix for agent resource naming
	DefaultAgentResourceSuffix = "agent"
	// DefaultClusterAgentResourceSuffix use as suffix for cluster-agent resource naming
	DefaultClusterAgentResourceSuffix = "cluster-agent"
	// DefaultClusterChecksRunnerResourceSuffix use as suffix for cluster-checks-runner resource naming
	DefaultClusterChecksRunnerResourceSuffix = "cluster-checks-runner"
	// DefaultMetricsServerResourceSuffix use as suffix for cluster-agent metrics-server resource naming
	DefaultMetricsServerResourceSuffix = "cluster-agent-metrics-server"
	// DefaultAPPKeyKey default app-key key (use in secret for instance).
	DefaultAPPKeyKey = "app_key"
	// DefaultAPIKeyKey default api-key key (use in secret for instance).
	DefaultAPIKeyKey = "api_key"
	// DefaultTokenKey default token key (use in secret for instance).
	DefaultTokenKey = "token"
	// DefaultClusterAgentServicePort default cluster-agent service port
	DefaultClusterAgentServicePort = 5005
	// DefaultMetricsServerServicePort default metrics-server port
	DefaultMetricsServerServicePort = 443
	// DefaultMetricsServerTargetPort default metrics-server pod port
	DefaultMetricsServerTargetPort = int(DefaultMetricsProviderPort)
	// DefaultAdmissionControllerServicePort default admission controller service port
	DefaultAdmissionControllerServicePort = 443
	// DefaultAdmissionControllerTargetPort default admission controller pod port
	DefaultAdmissionControllerTargetPort = 8000
	// DefaultDogstatsdPort default dogstatsd port
	DefaultDogstatsdPort = 8125
	// DefaultDogstatsdPortName default dogstatsd port name
	DefaultDogstatsdPortName = "dogstatsd"
	// DefaultApmPortName default apm port name
	DefaultApmPortName = "apm"
	// DefaultMetricsProviderPort default metrics provider port
	DefaultMetricsProviderPort int32 = 8443
	// DefaultKubeStateMetricsCoreConf default ksm core ConfigMap name
	DefaultKubeStateMetricsCoreConf string = "kube-state-metrics-core-config"
<<<<<<< HEAD

	// Liveness probe default config
	DefaultLivenessProbeInitialDelaySeconds int32 = 15
	DefaultLivenessProbePeriodSeconds       int32 = 15
	DefaultLivenessProbeTimeoutSeconds      int32 = 5
	DefaultLivenessProbeSuccessThreshold    int32 = 1
	DefaultLivenessProbeFailureThreshold    int32 = 6
	DefaultAgentHealthPort                  int32 = 5555
	DefaultLivenessProbeHTTPPath                  = "/live"

	// Readiness probe default config
	DefaultReadinessProbeInitialDelaySeconds int32 = 15
	DefaultReadinessProbePeriodSeconds       int32 = 15
	DefaultReadinessProbeTimeoutSeconds      int32 = 5
	DefaultReadinessProbeSuccessThreshold    int32 = 1
	DefaultReadinessProbeFailureThreshold    int32 = 6
	DefaultReadinessProbeHTTPPath                  = "/ready"
=======
	// DefaultSysprobeSocketPath default system probe socket path
	DefaultSysprobeSocketPath = "/var/run/sysprobe/sysprobe.sock"
>>>>>>> 4842be71
)

// Datadog volume names and mount paths
const (
	ConfdVolumeName               = "confd"
	ConfdVolumePath               = "/conf.d"
	ConfigVolumeName              = "config"
	ConfigVolumePath              = "/etc/datadog-agent"
	KubeStateMetricCoreVolumeName = "ksm-core-config"

	ProcdirVolumeName = "procdir"
	ProcdirHostPath   = "/proc"
	ProcdirMountPath  = "/host/proc"

	CgroupsVolumeName = "cgroups"
	CgroupsHostPath   = "/sys/fs/cgroup"
	CgroupsMountPath  = "/host/sys/fs/cgroup"

	DebugfsVolumeName = "debugfs"
	DebugfsVolumePath = "/sys/kernel/debug"

	SysprobeSocketVolumeName = "sysprobe-socket-dir"
	SysprobeSocketVolumePath = "/var/run/sysprobe"

	ModulesVolumeName = "modules"
	// same path on host and container
	ModulesVolumePath = "/lib/modules"
	SrcVolumeName     = "src"
	// same path on host and container
	SrcVolumePath             = "/usr/src"
	LogDatadogVolumeName      = "logdatadog"
	LogDatadogVolumePath      = "/var/log/datadog"
	TmpVolumeName             = "tmp"
	TmpVolumePath             = "/tmp"
	CertificatesVolumeName    = "certificates"
	CertificatesVolumePath    = "/etc/datadog-agent/certificates"
	AuthVolumeName            = "datadog-agent-auth"
	AuthVolumePath            = "/etc/datadog-agent/auth"
	InstallInfoVolumeName     = "installinfo"
	InstallInfoVolumeSubPath  = "install_info"
	InstallInfoVolumePath     = "/etc/datadog-agent/install_info"
	InstallInfoVolumeReadOnly = true
)<|MERGE_RESOLUTION|>--- conflicted
+++ resolved
@@ -48,7 +48,8 @@
 	DefaultMetricsProviderPort int32 = 8443
 	// DefaultKubeStateMetricsCoreConf default ksm core ConfigMap name
 	DefaultKubeStateMetricsCoreConf string = "kube-state-metrics-core-config"
-<<<<<<< HEAD
+  	// DefaultSysprobeSocketPath default system probe socket path
+	DefaultSysprobeSocketPath = "/var/run/sysprobe/sysprobe.sock"
 
 	// Liveness probe default config
 	DefaultLivenessProbeInitialDelaySeconds int32 = 15
@@ -66,10 +67,6 @@
 	DefaultReadinessProbeSuccessThreshold    int32 = 1
 	DefaultReadinessProbeFailureThreshold    int32 = 6
 	DefaultReadinessProbeHTTPPath                  = "/ready"
-=======
-	// DefaultSysprobeSocketPath default system probe socket path
-	DefaultSysprobeSocketPath = "/var/run/sysprobe/sysprobe.sock"
->>>>>>> 4842be71
 )
 
 // Datadog volume names and mount paths
