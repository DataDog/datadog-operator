--- conflicted
+++ resolved
@@ -201,13 +201,10 @@
 	APMHostPortHostPort                          = 8126
 	APMSocketVolumeName                          = "apmsocket"
 	APMSocketVolumePath                          = "/var/run/datadog/apm"
-<<<<<<< HEAD
 	ExternalMetricsPortName                      = "metricsapi"
-=======
 	AdmissionControllerPortName                  = "admissioncontrollerport"
 	OTLPGRPCPortName                             = "otlpgrpcport"
 	OTLPHTTPPortName                             = "otlphttpport"
->>>>>>> 97fd4cb0
 
 	AppArmorAnnotationKey = "container.apparmor.security.beta.kubernetes.io"
 
