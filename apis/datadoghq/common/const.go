--- conflicted
+++ resolved
@@ -77,8 +77,6 @@
 	ConfigVolumePath              = "/etc/datadog-agent"
 	KubeStateMetricCoreVolumeName = "ksm-core-config"
 
-<<<<<<< HEAD
-=======
 	ProcdirVolumeName = "procdir"
 	ProcdirHostPath   = "/proc"
 	ProcdirMountPath  = "/host/proc"
@@ -93,22 +91,11 @@
 	SysprobeSocketVolumeName = "sysprobe-socket-dir"
 	SysprobeSocketVolumePath = "/var/run/sysprobe"
 
->>>>>>> c07038fb
 	ModulesVolumeName = "modules"
 	// same path on host and container
 	ModulesVolumePath = "/lib/modules"
 	SrcVolumeName     = "src"
 	// same path on host and container
-<<<<<<< HEAD
-	SrcVolumePath = "/usr/src"
-
-	DogStatsDHostPortName            = "dogstatsdport"
-	DogStatsDHostPortHostPort        = 8125
-	DogStatsDUDSSocketName           = "dsdsocket"
-	DogStatsDUDSHostFilepathV1       = "/var/run/datadog/statsd.sock"
-	DogStatsDUDSHostFilepathV2       = "/var/run/datadog/dsd.socket"
-	DogStatsDUDSHostFilepathReadOnly = true
-=======
 	SrcVolumePath              = "/usr/src"
 	LogDatadogVolumeName       = "logdatadog"
 	LogDatadogVolumePath       = "/var/log/datadog"
@@ -131,5 +118,9 @@
 	ContainerLogVolumePath     = "/var/lib/docker/containers"
 	SymlinkContainerVolumeName = "symlinkcontainerpath"
 	SymlinkContainerVolumePath = "/var/log/containers"
->>>>>>> c07038fb
+	DogStatsDHostPortName      = "dogstatsdport"
+	DogStatsDHostPortHostPort  = 8125
+	DogStatsDUDSSocketName     = "dsdsocket"
+	DogStatsDUDSHostFilepathV1 = "/var/run/datadog/statsd.sock"
+	DogStatsDUDSHostFilepathV2 = "/var/run/datadog/dsd.socket"
 )