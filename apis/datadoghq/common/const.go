--- conflicted
+++ resolved
@@ -17,13 +17,8 @@
 	AgentDeploymentNameLabelKey = "agent.datadoghq.com/name"
 	// AgentDeploymentComponentLabelKey label key use to know with component is it
 	AgentDeploymentComponentLabelKey = "agent.datadoghq.com/component"
-<<<<<<< HEAD
-	// MD5AgentDeploymentProfileHashLabelKey label key is used to identify which profile was used to generate it
-	MD5AgentDeploymentProfileHashLabelKey = "agent.datadoghq.com/profilehash"
-=======
 	// MD5AgentDeploymentProviderLabelKey label key is used to identify which provider is being used
 	MD5AgentDeploymentProviderLabelKey = "agent.datadoghq.com/provider"
->>>>>>> 9cb824fe
 	// MD5AgentDeploymentAnnotationKey annotation key used on a Resource in order to identify which AgentDeployment have been used to generate it.
 	MD5AgentDeploymentAnnotationKey = "agent.datadoghq.com/agentspechash"
 	// MD5ChecksumAnnotationKey annotation key is used to identify customConfig configurations
