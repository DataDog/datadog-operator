--- conflicted
+++ resolved
@@ -201,7 +201,9 @@
 	APMHostPortHostPort                          = 8126
 	APMSocketVolumeName                          = "apmsocket"
 	APMSocketVolumePath                          = "/var/run/datadog/apm"
-<<<<<<< HEAD
+	AdmissionControllerPortName                  = "admissioncontrollerport"
+	OTLPGRPCPortName                             = "otlpgrpcport"
+	OTLPHTTPPortName                             = "otlphttpport"
 	SeccompSecurityVolumeName                    = "datadog-agent-security"
 	SeccompSecurityVolumePath                    = "/etc/config"
 	SeccompRootVolumeName                        = "seccomp-root"
@@ -210,11 +212,6 @@
 	SystemProbeSeccompKey                        = "system-probe-seccomp.json"
 	SystemProbeAgentSecurityConfigMapSuffixName  = "system-probe-seccomp"
 	SystemProbeSeccompProfileName                = "system-probe"
-=======
-	AdmissionControllerPortName                  = "admissioncontrollerport"
-	OTLPGRPCPortName                             = "otlpgrpcport"
-	OTLPHTTPPortName                             = "otlphttpport"
->>>>>>> cf5242c5
 
 	AppArmorAnnotationKey = "container.apparmor.security.beta.kubernetes.io"
 
