--- conflicted
+++ resolved
@@ -48,13 +48,8 @@
 	DefaultMetricsProviderPort int32 = 8443
 	// DefaultKubeStateMetricsCoreConf default ksm core ConfigMap name
 	DefaultKubeStateMetricsCoreConf string = "kube-state-metrics-core-config"
-<<<<<<< HEAD
-	// DefaultSystemProbeSocketPath default system probe socket path
-	DefaultSystemProbeSocketPath = "/var/run/sysprobe/sysprobe.sock"
-=======
 	// DefaultSystemProbeSocketPath default System Probe socket path
 	DefaultSystemProbeSocketPath string = "/var/run/sysprobe/sysprobe.sock"
->>>>>>> c32af591
 
 	// Liveness probe default config
 	DefaultLivenessProbeInitialDelaySeconds int32 = 15
@@ -92,7 +87,6 @@
 	HostRootHostPath   = "/"
 	HostRootMountPath  = "/host/root"
 
-<<<<<<< HEAD
 	GroupVolumeName = "group"
 	GroupHostPath   = "/etc/group"
 	GroupMountPath  = "/etc/group"
@@ -101,8 +95,6 @@
 	PasswdHostPath   = "/etc/passwd"
 	PasswdMountPath  = "/etc/passwd"
 
-=======
->>>>>>> c32af591
 	ProcdirVolumeName = "procdir"
 	ProcdirHostPath   = "/proc"
 	ProcdirMountPath  = "/host/proc"
