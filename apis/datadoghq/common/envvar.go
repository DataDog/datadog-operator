// Unless explicitly stated otherwise all files in this repository are licensed
// under the Apache License Version 2.0.
// This product includes software developed at Datadog (https://www.datadoghq.com/).
// Copyright 2016-present Datadog, Inc.

package common

// Datadog env var names
const (
<<<<<<< HEAD
	DDIgnoreAutoConf                = "DD_IGNORE_AUTOCONF"
	DDKubeStateMetricsCoreEnabled   = "DD_KUBE_STATE_METRICS_CORE_ENABLED"
	DDKubeStateMetricsCoreConfigMap = "DD_KUBE_STATE_METRICS_CORE_CONFIGMAP_NAME"

	DDEnableOOMKillEnvVar        = "DD_SYSTEM_PROBE_CONFIG_ENABLE_OOM_KILL"
	DDEnableTCPQueueLengthEnvVar = "DD_SYSTEM_PROBE_CONFIG_ENABLE_TCP_QUEUE_LENGTH"

	DDDogStatsDNonLocalTraffic = "DD_DOGSTATSD_NON_LOCAL_TRAFFIC"
	DDDogStatsDSocket          = "DD_DOGSTATSD_SOCKET"
	DDDogstatsdOriginDetection = "DD_DOGSTATSD_ORIGIN_DETECTION"
	DDDogstatsdMapperProfiles  = "DD_DOGSTATSD_MAPPER_PROFILES"
=======
	DDIgnoreAutoConf                 = "DD_IGNORE_AUTOCONF"
	DDKubeStateMetricsCoreEnabled    = "DD_KUBE_STATE_METRICS_CORE_ENABLED"
	DDKubeStateMetricsCoreConfigMap  = "DD_KUBE_STATE_METRICS_CORE_CONFIGMAP_NAME"
	DDSystemProbeNPMEnabledEnvVar    = "DD_SYSTEM_PROBE_NETWORK_ENABLED"
	DDSystemProbeEnabledEnvVar       = "DD_SYSTEM_PROBE_ENABLED"
	DDProcessAgentEnabledEnvVar      = "DD_PROCESS_AGENT_ENABLED"
	DDSystemProbeSocketEnvVar        = "DD_SYSPROBE_SOCKET"
	DDEnableOOMKillEnvVar            = "DD_SYSTEM_PROBE_CONFIG_ENABLE_OOM_KILL"
	DDEnableTCPQueueLengthEnvVar     = "DD_SYSTEM_PROBE_CONFIG_ENABLE_TCP_QUEUE_LENGTH"
	DDLeaderElection                 = "DD_LEADER_ELECTION"
	DDClusterAgentKubeServiceName    = "DD_CLUSTER_AGENT_KUBERNETES_SERVICE_NAME"
	DDHealthPort                     = "DD_HEALTH_PORT"
	DDLogsEnabled                    = "DD_LOGS_ENABLED"
	DDLogsConfigContainerCollectAll  = "DD_LOGS_CONFIG_CONTAINER_COLLECT_ALL"
	DDLogsContainerCollectUsingFiles = "DD_LOGS_CONFIG_K8S_CONTAINER_USE_FILE"
	DDLogsConfigOpenFilesLimit       = "DD_LOGS_CONFIG_OPEN_FILES_LIMIT"
>>>>>>> c07038fb
)<|MERGE_RESOLUTION|>--- conflicted
+++ resolved
@@ -7,19 +7,6 @@
 
 // Datadog env var names
 const (
-<<<<<<< HEAD
-	DDIgnoreAutoConf                = "DD_IGNORE_AUTOCONF"
-	DDKubeStateMetricsCoreEnabled   = "DD_KUBE_STATE_METRICS_CORE_ENABLED"
-	DDKubeStateMetricsCoreConfigMap = "DD_KUBE_STATE_METRICS_CORE_CONFIGMAP_NAME"
-
-	DDEnableOOMKillEnvVar        = "DD_SYSTEM_PROBE_CONFIG_ENABLE_OOM_KILL"
-	DDEnableTCPQueueLengthEnvVar = "DD_SYSTEM_PROBE_CONFIG_ENABLE_TCP_QUEUE_LENGTH"
-
-	DDDogStatsDNonLocalTraffic = "DD_DOGSTATSD_NON_LOCAL_TRAFFIC"
-	DDDogStatsDSocket          = "DD_DOGSTATSD_SOCKET"
-	DDDogstatsdOriginDetection = "DD_DOGSTATSD_ORIGIN_DETECTION"
-	DDDogstatsdMapperProfiles  = "DD_DOGSTATSD_MAPPER_PROFILES"
-=======
 	DDIgnoreAutoConf                 = "DD_IGNORE_AUTOCONF"
 	DDKubeStateMetricsCoreEnabled    = "DD_KUBE_STATE_METRICS_CORE_ENABLED"
 	DDKubeStateMetricsCoreConfigMap  = "DD_KUBE_STATE_METRICS_CORE_CONFIGMAP_NAME"
@@ -36,5 +23,8 @@
 	DDLogsConfigContainerCollectAll  = "DD_LOGS_CONFIG_CONTAINER_COLLECT_ALL"
 	DDLogsContainerCollectUsingFiles = "DD_LOGS_CONFIG_K8S_CONTAINER_USE_FILE"
 	DDLogsConfigOpenFilesLimit       = "DD_LOGS_CONFIG_OPEN_FILES_LIMIT"
->>>>>>> c07038fb
+	DDDogStatsDNonLocalTraffic       = "DD_DOGSTATSD_NON_LOCAL_TRAFFIC"
+	DDDogStatsDSocket                = "DD_DOGSTATSD_SOCKET"
+	DDDogstatsdOriginDetection       = "DD_DOGSTATSD_ORIGIN_DETECTION"
+	DDDogstatsdMapperProfiles        = "DD_DOGSTATSD_MAPPER_PROFILES"
 )