--- conflicted
+++ resolved
@@ -10,22 +10,15 @@
 	DDIgnoreAutoConf                      = "DD_IGNORE_AUTOCONF"
 	DDKubeStateMetricsCoreEnabled         = "DD_KUBE_STATE_METRICS_CORE_ENABLED"
 	DDKubeStateMetricsCoreConfigMap       = "DD_KUBE_STATE_METRICS_CORE_CONFIGMAP_NAME"
-<<<<<<< HEAD
+	DDProcessAgentEnabledEnvVar           = "DD_PROCESS_AGENT_ENABLED"
 	DDSystemProbeNPMEnabledEnvVar         = "DD_SYSTEM_PROBE_NETWORK_ENABLED"
 	DDSystemProbeEnabledEnvVar            = "DD_SYSTEM_PROBE_ENABLED"
-	DDProcessAgentEnabledEnvVar           = "DD_PROCESS_AGENT_ENABLED"
-	DDSystemProbeSocketEnvVar             = "DD_SYSPROBE_SOCKET"
-	DDComplianceEnabled                   = "DD_COMPLIANCE_CONFIG_ENABLED"
-	DDComplianceCheckInterval             = "DD_COMPLIANCE_CONFIG_CHECK_INTERVAL"
-=======
-	DDHostRootEnvVar                      = "HOST_ROOT"
-	DDSystemProbeNPMEnabledEnvVar         = "DD_SYSTEM_PROBE_NETWORK_ENABLED"
-	DDSystemProbeEnabledEnvVar            = "DD_SYSTEM_PROBE_ENABLED"
-	DDProcessAgentEnabledEnvVar           = "DD_PROCESS_AGENT_ENABLED"
 	DDSystemProbeExternal                 = "DD_SYSTEM_PROBE_EXTERNAL"
 	DDSystemProbeServiceMonitoringEnabled = "DD_SYSTEM_PROBE_SERVICE_MONITORING_ENABLED"
 	DDSystemProbeSocket                   = "DD_SYSPROBE_SOCKET"
->>>>>>> c32af591
+	DDComplianceEnabled                   = "DD_COMPLIANCE_CONFIG_ENABLED"
+	DDComplianceCheckInterval             = "DD_COMPLIANCE_CONFIG_CHECK_INTERVAL"
+	DDHostRootEnvVar                      = "HOST_ROOT"
 	DDEnableOOMKillEnvVar                 = "DD_SYSTEM_PROBE_CONFIG_ENABLE_OOM_KILL"
 	DDEnableTCPQueueLengthEnvVar          = "DD_SYSTEM_PROBE_CONFIG_ENABLE_TCP_QUEUE_LENGTH"
 	DDLeaderElection                      = "DD_LEADER_ELECTION"
@@ -35,11 +28,4 @@
 	DDLogsConfigContainerCollectAll       = "DD_LOGS_CONFIG_CONTAINER_COLLECT_ALL"
 	DDLogsContainerCollectUsingFiles      = "DD_LOGS_CONFIG_K8S_CONTAINER_USE_FILE"
 	DDLogsConfigOpenFilesLimit            = "DD_LOGS_CONFIG_OPEN_FILES_LIMIT"
-<<<<<<< HEAD
-	DDHostRootEnvVar                      = "HOST_ROOT"
-	DDSystemProbeServiceMonitoringEnabled = "DD_SYSTEM_PROBE_SERVICE_MONITORING_ENABLED"
-	DDSystemProbeExternal                 = "DD_SYSTEM_PROBE_EXTERNAL"
-	DDSystemProbeSocket                   = "DD_SYSPROBE_SOCKET"
-=======
->>>>>>> c32af591
 )