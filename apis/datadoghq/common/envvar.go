--- conflicted
+++ resolved
@@ -11,11 +11,8 @@
 	DDKubeStateMetricsCoreEnabled   = "DD_KUBE_STATE_METRICS_CORE_ENABLED"
 	DDKubeStateMetricsCoreConfigMap = "DD_KUBE_STATE_METRICS_CORE_CONFIGMAP_NAME"
 	DDEnableOOMKillEnvVar           = "DD_SYSTEM_PROBE_CONFIG_ENABLE_OOM_KILL"
-<<<<<<< HEAD
+  DDEnableTCPQueueLengthEnvVar    = "DD_SYSTEM_PROBE_CONFIG_ENABLE_TCP_QUEUE_LENGTH"
 	DDLeaderElection                = "DD_LEADER_ELECTION"
 	DDClusterAgentKubeServiceName   = "DD_CLUSTER_AGENT_KUBERNETES_SERVICE_NAME"
 	DDHealthPort                    = "DD_HEALTH_PORT"
-=======
-	DDEnableTCPQueueLengthEnvVar    = "DD_SYSTEM_PROBE_CONFIG_ENABLE_TCP_QUEUE_LENGTH"
->>>>>>> c2c20ef0
 )