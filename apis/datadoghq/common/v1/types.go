// Unless explicitly stated otherwise all files in this repository are licensed
// under the Apache License Version 2.0.
// This product includes software developed at Datadog (https://www.datadoghq.com/).
// Copyright 2016-present Datadog, Inc.

package common

import corev1 "k8s.io/api/core/v1"

// SecretConfig contains a secret name and an included key.
// +kubebuilder:object:generate=true
type SecretConfig struct {
	// SecretName is the name of the secret.
	SecretName string `json:"secretName"`

	// KeyName is the key of the secret to use.
	// +optional
	KeyName string `json:"keyName,omitempty"`
}

// ConfigMapConfig contains ConfigMap information used to store a configuration file.
// +kubebuilder:object:generate=true
type ConfigMapConfig struct {
	// Name is the name of the ConfigMap.
	Name string `json:"name,omitempty"`

	// Items maps a ConfigMap data `key` to a file `path` mount.
	// +listType=map
	// +listMapKey=key
	// +optional
	Items []corev1.KeyToPath `json:"items,omitempty"`
}

// CustomConfig allows one to put custom configurations for the agent.
// +kubebuilder:object:generate=true
type CustomConfig struct {
	// ConfigData corresponds to the configuration file content.
	// +optional
	ConfigData *string
	// Enable to specify a reference to an already existing ConfigMap.
	// +optional
	ConfigMap *ConfigMapConfig
}

// KubeletConfig contains the kubelet configuration parameters.
// +kubebuilder:object:generate=true
type KubeletConfig struct {
	// Host overrides the host used to contact kubelet API (default to status.hostIP).
	// +optional
	Host *corev1.EnvVarSource `json:"host,omitempty"`

	// TLSVerify toggles kubelet TLS verification.
	// Default: true
	// +optional
	TLSVerify *bool `json:"tlsVerify,omitempty"`

	// HostCAPath is the host path where the kubelet CA certificate is stored.
	// +optional
	HostCAPath string `json:"hostCAPath,omitempty"`

	// AgentCAPath is the container path where the kubelet CA certificate is stored.
	// Default: '/var/run/host-kubelet-ca.crt' if hostCAPath is set, else '/var/run/secrets/kubernetes.io/serviceaccount/ca.crt'
	// +optional
	AgentCAPath string `json:"agentCAPath,omitempty"`
}

// AgentContainerName is the name of a container inside an Agent component
type AgentContainerName string

const (
	// InitVolumeContainerName is the name of the Init Volume init container
	InitVolumeContainerName AgentContainerName = "init-volume"
	// InitConfigContainerName is the name of the Init config Volume init container
	InitConfigContainerName AgentContainerName = "init-config"
	// SeccompSetupContainerName is the name of the Seccomp Setup init container
	SeccompSetupContainerName AgentContainerName = "seccomp-setup"

	// UnprivilegedSingleAgentContainerName is the name of a container which may run
	// any combination of Core, Trace and Process Agent processes in a single container.
	UnprivilegedSingleAgentContainerName AgentContainerName = "unprivileged-single-agent"
	// CoreAgentContainerName is the name of the Core Agent container
	CoreAgentContainerName AgentContainerName = "agent"
	// TraceAgentContainerName is the name of the Trace Agent container
	TraceAgentContainerName AgentContainerName = "trace-agent"
	// ProcessAgentContainerName is the name of the Process Agent container
	ProcessAgentContainerName AgentContainerName = "process-agent"
	// SecurityAgentContainerName is the name of the Security Agent container
	SecurityAgentContainerName AgentContainerName = "security-agent"
	// SystemProbeContainerName is the name of the System Probe container
	SystemProbeContainerName AgentContainerName = "system-probe"
	// AllContainers is used internally to reference all containers in the pod
	AllContainers AgentContainerName = "all"
	// ClusterAgentContainerName is the name of the Cluster Agent container
	ClusterAgentContainerName AgentContainerName = "cluster-agent"

	// ClusterChecksRunnersContainerName is the name of the Agent container in Cluster Checks Runners
	ClusterChecksRunnersContainerName AgentContainerName = "agent"
<<<<<<< HEAD

	// FIPSProxyContainerName is the name of the FIPS Proxy container
	FIPSProxyContainerName AgentContainerName = "fips-proxy"
)

type ContainerProcessStrategyType string

const (
	// Run one process per container
	SingleProcessContainers ContainerProcessStrategyType = "singleProcessContainers"
	// Run unprivileged processes in a single container. If privileged process, for example `security-agent` or `system-probe`
	// is required, fall back to singleProcessContainer
	UnprivilegedMultiProcessContainer ContainerProcessStrategyType = "unprivilegedMultiProcessContainer"
=======
>>>>>>> 6f5b5c50
)<|MERGE_RESOLUTION|>--- conflicted
+++ resolved
@@ -95,20 +95,7 @@
 
 	// ClusterChecksRunnersContainerName is the name of the Agent container in Cluster Checks Runners
 	ClusterChecksRunnersContainerName AgentContainerName = "agent"
-<<<<<<< HEAD
 
 	// FIPSProxyContainerName is the name of the FIPS Proxy container
 	FIPSProxyContainerName AgentContainerName = "fips-proxy"
-)
-
-type ContainerProcessStrategyType string
-
-const (
-	// Run one process per container
-	SingleProcessContainers ContainerProcessStrategyType = "singleProcessContainers"
-	// Run unprivileged processes in a single container. If privileged process, for example `security-agent` or `system-probe`
-	// is required, fall back to singleProcessContainer
-	UnprivilegedMultiProcessContainer ContainerProcessStrategyType = "unprivilegedMultiProcessContainer"
-=======
->>>>>>> 6f5b5c50
 )