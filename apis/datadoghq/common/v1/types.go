// Unless explicitly stated otherwise all files in this repository are licensed
// under the Apache License Version 2.0.
// This product includes software developed at Datadog (https://www.datadoghq.com/).
// Copyright 2016-present Datadog, Inc.

package common

import corev1 "k8s.io/api/core/v1"

// SecretConfig contains a secret name and an included key.
// +kubebuilder:object:generate=true
type SecretConfig struct {
	// SecretName is the name of the secret.
	SecretName string `json:"secretName"`

	// KeyName is the key of the secret to use.
	// +optional
	KeyName string `json:"keyName,omitempty"`
}

// ConfigMapConfig contains ConfigMap information used to store a configuration file.
// +kubebuilder:object:generate=true
type ConfigMapConfig struct {
	// Name is the name of the ConfigMap.
	Name string `json:"name,omitempty"`

	// Items maps a ConfigMap data key to a file path mount.
	// +listType=map
	// +listMapKey=key
	// +optional
	Items []corev1.KeyToPath `json:"items,omitempty"`
}

// CustomConfig allows one to put custom configurations for the agent.
// +kubebuilder:object:generate=true
type CustomConfig struct {
	// ConfigData corresponds to the configuration file content.
	// +optional
	ConfigData *string
	// Enable to specify a reference to an already existing ConfigMap.
	// +optional
	ConfigMap *ConfigMapConfig
}

// KubeletConfig contains the kubelet configuration parameters.
// +kubebuilder:object:generate=true
type KubeletConfig struct {
	// Host overrides the host used to contact kubelet API (default to status.hostIP).
	// +optional
	Host *corev1.EnvVarSource `json:"host,omitempty"`

	// TLSVerify toggles kubelet TLS verification.
	// Default: true
	// +optional
	TLSVerify *bool `json:"tlsVerify,omitempty"`

	// HostCAPath is the host path where the kubelet CA certificate is stored.
	// +optional
	HostCAPath string `json:"hostCAPath,omitempty"`

	// AgentCAPath is the container path where the kubelet CA certificate is stored.
	// Default: '/var/run/host-kubelet-ca.crt' if hostCAPath is set, else '/var/run/secrets/kubernetes.io/serviceaccount/ca.crt'
	// +optional
	AgentCAPath string `json:"agentCAPath,omitempty"`
}

// AgentContainerName is the name of a container inside an Agent component
type AgentContainerName string

const (
<<<<<<< HEAD
	// SeccompSetupContainerName is the name of the Seccomp Setup init container
	SeccompSetupContainerName AgentContainerName = "seccomp-setup"
=======
	// InitVolumeContainerName is the name of the Init Volume init container
	InitVolumeContainerName AgentContainerName = "init-volume"
>>>>>>> 91fee1ed

	// CoreAgentContainerName is the name of the Core Agent container
	CoreAgentContainerName AgentContainerName = "agent"
	// TraceAgentContainerName is the name of the Trace Agent container
	TraceAgentContainerName AgentContainerName = "trace-agent"
	// ProcessAgentContainerName is the name of the Process Agent container
	ProcessAgentContainerName AgentContainerName = "process-agent"
	// SecurityAgentContainerName is the name of the Security Agent container
	SecurityAgentContainerName AgentContainerName = "security-agent"
	// SystemProbeContainerName is the name of the System Probe container
	SystemProbeContainerName AgentContainerName = "system-probe"

	// ClusterAgentContainerName is the name of the Cluster Agent container
	ClusterAgentContainerName AgentContainerName = "cluster-agent"

	// ClusterChecksRunnersContainerName is the name of the Agent container in Cluster Checks Runners
	ClusterChecksRunnersContainerName AgentContainerName = "agent"
)<|MERGE_RESOLUTION|>--- conflicted
+++ resolved
@@ -68,13 +68,10 @@
 type AgentContainerName string
 
 const (
-<<<<<<< HEAD
+	// InitVolumeContainerName is the name of the Init Volume init container
+	InitVolumeContainerName AgentContainerName = "init-volume"
 	// SeccompSetupContainerName is the name of the Seccomp Setup init container
 	SeccompSetupContainerName AgentContainerName = "seccomp-setup"
-=======
-	// InitVolumeContainerName is the name of the Init Volume init container
-	InitVolumeContainerName AgentContainerName = "init-volume"
->>>>>>> 91fee1ed
 
 	// CoreAgentContainerName is the name of the Core Agent container
 	CoreAgentContainerName AgentContainerName = "agent"
