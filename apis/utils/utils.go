// Unless explicitly stated otherwise all files in this repository are licensed
// under the Apache License Version 2.0.
// This product includes software developed at Datadog (https://www.datadoghq.com/).
// Copyright 2016-present Datadog, Inc.

package utils

import (
	"encoding/json"
	"math/rand"
)

// NewInt32Pointer returns pointer on a new int32 value instance
func NewInt32Pointer(i int32) *int32 {
	return &i
}

// NewInt64Pointer returns pointer on a new int32 value instance
func NewInt64Pointer(i int64) *int64 {
	return &i
}

// NewStringPointer returns pointer on a new string value instance
func NewStringPointer(s string) *string {
	return &s
}

// NewBoolPointer returns pointer on a new bool value instance
func NewBoolPointer(b bool) *bool {
	return &b
}

// BoolValue return the boolean value, false if nil
func BoolValue(b *bool) bool {
	if b == nil {
		return false
	}

	return *b
}

// BoolToString return "true" if b == true, else "false"
func BoolToString(b *bool) string {
	if BoolValue(b) {
		return "true"
	}

	return "false"
}

<<<<<<< HEAD
// StringToBool return true if s == "true", else false
func StringToBool(s string) bool {
	return s == "true"
=======
// DefaultBooleanIfUnset sets default value d of a boolean if unset
func DefaultBooleanIfUnset(valPtr **bool, d bool) {
	if *valPtr == nil {
		*valPtr = &d
	}
}

// DefaultInt32IfUnset sets default value d of an int32 if unset
func DefaultInt32IfUnset(valPtr **int32, d int32) {
	if *valPtr == nil {
		*valPtr = &d
	}
}

// DefaultStringIfUnset sets default value d of a string if unset
func DefaultStringIfUnset(valPtr **string, d string) {
	if *valPtr == nil {
		*valPtr = &d
	}
>>>>>>> c07038fb
}

// IsEqualStruct is a util fonction that returns whether 2 structures are the same
// We compare the marchaled results to avoid traversing all fields and be agnostic of the struct.
func IsEqualStruct(in interface{}, cmp interface{}) bool {
	if in == nil {
		return true
	}
	inJSON, err := json.Marshal(in)
	if err != nil {
		return false
	}
	cmpJSON, err := json.Marshal(cmp)
	if err != nil {
		return false
	}
	return string(inJSON) == string(cmpJSON)
}

var letterRunes = []rune("abcdefghijklmnopqrstuvwxyzABCDEFGHIJKLMNOPQRSTUVWXYZ")

// GenerateRandomString use to generate random string with a define size
func GenerateRandomString(n int) string {
	b := make([]rune, n)
	for i := range b {
		b[i] = letterRunes[rand.Intn(len(letterRunes))]
	}
	return string(b)
}<|MERGE_RESOLUTION|>--- conflicted
+++ resolved
@@ -48,11 +48,10 @@
 	return "false"
 }
 
-<<<<<<< HEAD
 // StringToBool return true if s == "true", else false
 func StringToBool(s string) bool {
 	return s == "true"
-=======
+
 // DefaultBooleanIfUnset sets default value d of a boolean if unset
 func DefaultBooleanIfUnset(valPtr **bool, d bool) {
 	if *valPtr == nil {
@@ -72,7 +71,6 @@
 	if *valPtr == nil {
 		*valPtr = &d
 	}
->>>>>>> c07038fb
 }
 
 // IsEqualStruct is a util fonction that returns whether 2 structures are the same
