--- conflicted
+++ resolved
@@ -97,11 +97,7 @@
         }
       ]
     capabilities: Full Lifecycle
-<<<<<<< HEAD
-    categories: "Monitoring, Logging & Tracing"
-=======
     categories: Monitoring, Logging & Tracing
->>>>>>> a7e3da54
     operators.operatorframework.io/builder: operator-sdk-v1.2.0
     operators.operatorframework.io/project_layout: go.kubebuilder.io/v2
   name: datadog-operator.v0.5.0
@@ -416,8 +412,6 @@
           - securitycontextconstraints
           verbs:
           - use
-<<<<<<< HEAD
-=======
         serviceAccountName: datadog-operator-manager
       - rules:
         - apiGroups:
@@ -429,7 +423,6 @@
           - securitycontextconstraints
           verbs:
           - use
->>>>>>> a7e3da54
         serviceAccountName: datadog-agent-scc
       deployments:
       - name: datadog-operator-manager
@@ -536,10 +529,5 @@
   maturity: alpha
   provider:
     name: Datadog
-<<<<<<< HEAD
-  replaces: datadog-operator.v0.4.0
   version: 0.5.0
-=======
-  version: 0.5.0
-  replaces: datadog-operator.v0.4.0
->>>>>>> a7e3da54
+  replaces: datadog-operator.v0.4.0